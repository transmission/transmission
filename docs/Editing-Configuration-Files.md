It is not always possible to set all configurations from the GUI, especially for the daemon or the web interface. This guide will try to give an overview of how and what you can change. For the location of these files, look at the [Configuration Files](Configuration-Files.md) page.

Note: The client _should_ be closed before making changes, otherwise settings will be reverted to their previous state.

Some of Transmission's behavior can also be customized via environment variables.

# GTK / Daemon / CLI
### Overview
GTK, CLI and daemon (both on a Mac and Linux) use a [JSON](https://www.json.org/) formatted file, mainly because of its human readability.
(Consult the [JSON website](https://www.json.org/) for detailed information)

### Reload Settings
You can make the daemon reload the settings file by sending it the `SIGHUP` signal.
Or simply run either of the following commands:
```console
$ killall -HUP transmission-daemon
```
Or:
```console
$ pkill -HUP transmission-daemon
```

### Formatting
Here is a sample of the three basic types: respectively Boolean, Number and String:

```json
{
    "rpc-enabled": true,
    "peer-port": 51413,
    "rpc-whitelist": "127.0.0.1,192.168.*.*"
}
```

### Options
#### IP Announce

 * **announce-ip:** String (default = "") Alternative IP address to announce to the tracker.
 * **announce-ip-enabled:** Boolean (default = false) When enabled **announce-ip** value is used instead of the client's address visible to the tracker for announcement requests.

#### Bandwidth

 * **alt-speed-enabled:** Boolean (default = false, aka 'Turtle Mode')
   _Note: Clicking the "Turtle" in the GUI when the [scheduler](#Scheduling) is enabled, will only temporarily remove the scheduled limit until the next cycle._
 * **alt-speed-up:** Number (KB/s, default = 50)
 * **alt-speed-down:** Number (KB/s, default = 50)
 * **speed-limit-down:** Number (KB/s, default = 100)
 * **speed-limit-down-enabled:** Boolean (default = false)
 * **speed-limit-up:** Number (KB/s, default = 100)
 * **speed-limit-up-enabled:** Boolean (default = false)
 * **upload-slots-per-torrent:** Number (default = 14)

#### [Blocklists](./Blocklists.md)

 * **blocklist-url:** String (default = https://www.example.com/blocklist)
 * **blocklist-enabled:** Boolean (default = false)

#### [Files and Locations](./Configuration-Files.md)

 * **download-dir:** String (default = [default locations](Configuration-Files.md#Locations))
 * **incomplete-dir:** String (default = [default locations](Configuration-Files.md#Locations)) Directory to keep files in until torrent is complete.
 * **incomplete-dir-enabled:** Boolean (default = false) When enabled, new torrents will download the files to **incomplete-dir**. When complete, the files will be moved to **download-dir**.
 * **preallocation:** Number (0 = Off, 1 = Fast, 2 = Full (slower but reduces disk fragmentation), default = 1)
 * **rename-partial-files:** Boolean (default = true) Postfix partially downloaded files with ".part".
 * **start-added-torrents:** Boolean (default = true) Start torrents as soon as they are added.
 * **trash-can-enabled:** Boolean (default = true) Whether to move the torrents to the system's trashcan or unlink them right away upon deletion from Transmission.
 * **trash-original-torrent-files:** Boolean (default = false) Delete torrents added from the watch directory.
 * **umask:** String (default = "022") Sets Transmission's file mode creation mask. See [the umask(2) manpage](https://man7.org/linux/man-pages/man2/umask.2.html) for more information.
 * **watch-dir:** String
 * **watch-dir-enabled:** Boolean (default = false) Watch a directory for torrent files and add them to Transmission.
   _Note: When **watch-dir-enabled** is true, only the transmission-daemon, transmission-gtk, and transmission-qt applications will monitor **watch-dir** for new .torrent files and automatically load them._
 * **watch-dir-force-generic**: Boolean (default = false) Force to use a watch directory implementation that does not rely on OS-specific mechanisms. Useful when your watch directory is on a network location, such as CIFS or NFS.
   _Note: transmission-daemon only._

#### Misc
 * **cache-size-mb:** Number (default = 4), in megabytes, to allocate for Transmission's memory cache. The cache is used to help batch disk IO together, so increasing the cache size can be used to reduce the number of disk reads and writes. The value is the total available to the Transmission instance. Setting this to 0 bypasses the cache, which may be useful if your filesystem already has a cache layer that aggregates transactions.
 * **default-trackers:** String (default = "") A list of double-newline separated tracker announce URLs. These are used for all torrents in addition to the per torrent trackers specified in the torrent file. If a tracker is only meant to be a backup, it should be separated from its main tracker by a single newline character. If a tracker should be used additionally to another tracker it should be separated by two newlines. (e.g. "udp://tracker.example.invalid:1337/announce\n\nudp://tracker.another-example.invalid:6969/announce\nhttps://backup-tracker.another-example.invalid:443/announce\n\nudp://tracker.yet-another-example.invalid:1337/announce", in this case tracker.example.invalid, tracker.another-example.invalid and tracker.yet-another-example.invalid would be used as trackers and backup-tracker.another-example.invalid as backup in case tracker.another-example.invalid is unreachable.
 * **dht-enabled:** Boolean (default = true) Enable [Distributed Hash Table (DHT)](https://wiki.theory.org/BitTorrentSpecification#Distributed_Hash_Table).
 * **encryption:** Number (0 = Prefer unencrypted connections, 1 = Prefer encrypted connections, 2 = Require encrypted connections; default = 1) [Encryption](https://wiki.vuze.com/w/Message_Stream_Encryption) preference. Encryption may help get around some ISP filtering, but at the cost of slightly higher CPU use.
 * **lpd-enabled:** Boolean (default = false) Enable [Local Peer Discovery (LPD)](https://en.wikipedia.org/wiki/Local_Peer_Discovery).
 * **message-level:** Number (0 = None, 1 = Critical, 2 = Error, 3 = Warn, 4 = Info, 5 = Debug, 6 = Trace; default = 4) Set verbosity of Transmission's log messages.
 * **pex-enabled:** Boolean (default = true) Enable [Peer Exchange (PEX)](https://en.wikipedia.org/wiki/Peer_exchange).
 * **pidfile:** String Path to file in which daemon PID will be stored (_transmission-daemon only_)
 * **scrape-paused-torrents-enabled:** Boolean (default = true)
 * **script-torrent-added-enabled:** Boolean (default = false) Run a script when a torrent is added to Transmission. Environmental variables are passed in as detailed on the [Scripts](./Scripts.md) page.
 * **script-torrent-added-filename:** String (default = "") Path to script.
 * **script-torrent-done-enabled:** Boolean (default = false) Run a script when a torrent is done downloading. Environmental variables are passed in as detailed on the [Scripts](./Scripts.md) page.
 * **script-torrent-done-filename:** String (default = "") Path to script.
 * **script-torrent-done-seeding-enabled:** Boolean (default = false) Run a script when a torrent is done seeding. Environmental variables are passed in as detailed on the [Scripts](./Scripts.md) page.
 * **script-torrent-done-seeding-filename:** String (default = "") Path to script.
 * **start_paused**: Boolean (default = false) Pause the torrents when daemon starts. _Note: transmission-daemon only._
 * **tcp-enabled:** Boolean (default = true) Optionally disable TCP connection to other peers. Never disable TCP when you also disable µTP, because then your client would not be able to communicate. Disabling TCP might also break webseeds. Unless you have a good reason, you should not set this to false.
 * **torrent-added-verify-mode:** String ("fast", "full", default: "fast") Whether newly-added torrents' local data should be fully verified when added, or wait and verify them on-demand later. See [#2626](https://github.com/transmission/transmission/pull/2626) for more discussion.
 * **utp-enabled:** Boolean (default = true) Enable [Micro Transport Protocol (µTP)](https://en.wikipedia.org/wiki/Micro_Transport_Protocol)
 * **preferred-transport:** String ("utp" = Prefer µTP, "tcp" = Prefer TCP; default = "utp") Choose your preferred transport protocol (has no effect if one of them is disabled).
 * **sleep-per-seconds-during-verify:** Number (default = 100) Controls the duration in milliseconds for which the verification process will pause to reduce disk I/O pressure.

#### Peers
 * **bind-address-ipv4:** String (default = "") Where to listen for peer connections. When no valid IPv4 address is provided, Transmission will bind to "0.0.0.0".
 * **bind-address-ipv6:** String (default = "") Where to listen for peer connections. When no valid IPv6 address is provided, Transmission will try to bind to your default global IPv6 address. If that didn't work, then Transmission will bind to "::".
 * **peer-congestion-algorithm:** String. This is documented on https://www.pps.jussieu.fr/~jch/software/bittorrent/tcp-congestion-control.html.
 * **peer-limit-global:** Number (default = 200)
 * **peer-limit-per-torrent:** Number (default = 50)
<<<<<<< HEAD
 * **peer-socket-tos:** String (default = "default") Set the [Type-Of-Service (TOS)](https://en.wikipedia.org/wiki/Type_of_Service) parameter for outgoing TCP packets. Possible values are "default", "lowcost", "throughput", "lowdelay" and "reliability". The value "lowcost" is recommended if you're using a smart router, and shouldn't harm in any case.
 * **client_reqq:** Number (default = 2000) The number of outstanding block requests a peer is allowed to queue in the client. The higher this number, the higher the max possible upload speed towards each peer.
=======
 * **peer-socket-tos:** String (default = "le") Set the [DiffServ](https://en.wikipedia.org/wiki/Differentiated_services) parameter for outgoing packets. Allowed values are lowercase DSCP names. See the `tr_tos_t` class from `libtransmission/net.h` for the exact list of possible values.
>>>>>>> fea9a8ef

#### Peer Port
 * **peer-port:** Number (default = 51413)
 * **peer-port-random-high:** Number (default = 65535)
 * **peer-port-random-low:** Number (default = 1024)
 * **peer-port-random-on-start:** Boolean (default = false)
 * **port-forwarding-enabled:** Boolean (default = true) Enable [UPnP](https://en.wikipedia.org/wiki/Universal_Plug_and_Play) or [NAT-PMP](https://en.wikipedia.org/wiki/NAT_Port_Mapping_Protocol).

#### Queuing
 * **download-queue-enabled:** Boolean (default = true) When true, Transmission will only download `download-queue-size` non-stalled torrents at once.
 * **download-queue-size:** Number (default = 5) See download-queue-enabled.
 * **queue-stalled-enabled:** Boolean (default = true) When true, torrents that have not shared data for `queue-stalled-minutes` are treated as 'stalled' and are not counted against the `download-queue-size` and `seed-queue-size` limits.
 * **queue-stalled-minutes:** Number (default = 30) See queue-stalled-enabled.
 * **seed-queue-enabled:** Boolean (default = false) When true. Transmission will only seed `seed-queue-size` non-stalled torrents at once.
 * **seed-queue-size:** Number (default = 10) See seed-queue-enabled.

#### [RPC](rpc-spec.md)
 * **anti-brute-force-enabled:**: Boolean (default = false) Enable a very basic brute force protection for the RPC server. See "anti-brute-force-threshold" below.
 * **anti-brute-force-threshold:**: Number (default = 100) After this amount of failed authentication attempts is surpassed, the RPC server will deny any further authentication attempts until it is restarted. This is not tracked per IP but in total.
 * **rpc-authentication-required:** Boolean (default = false)
 * **rpc-bind-address:** String (default = "0.0.0.0") Where to listen for RPC connections
 * **rpc-enabled:** Boolean (default = true \[transmission-daemon\], false \[others\])
 * **rpc-host-whitelist:** String (Comma-delimited list of domain names. Wildcards allowed using '\*'. Example: "*.foo.org,example.com", Default: "", Always allowed: "localhost", "localhost.", all the IP addresses. Added in v2.93)
 * **rpc-host-whitelist-enabled:** Boolean (default = true. Added in v2.93)
 * **rpc-password:** String. You can enter this in as plaintext when Transmission is not running, and then Transmission will salt the value on startup and re-save the salted version as a security measure. **Note:** Transmission treats passwords starting with the character `{` as salted, so when you first create your password, the plaintext password you enter must not begin with `{`.
 * **rpc-port:** Number (default = 9091)
 * **rpc-socket-mode:** String UNIX filesystem mode for the RPC UNIX socket (default: 0750; used when `rpc-bind-address` is a UNIX socket)
 * **rpc-url:** String (default = /transmission/. Added in v2.2)
 * **rpc-username:** String
 * **rpc-whitelist:** String (Comma-delimited list of IP addresses. Wildcards allowed using '\*'. Example: "127.0.0.\*,192.168.\*.\*", Default:  "127.0.0.1")
 * **rpc-whitelist-enabled:** Boolean (default = true)

#### Scheduling
 * **alt-speed-time-enabled:** Boolean (default = false)
   _Note: When enabled, this will toggle the **alt-speed-enabled** setting._
 * **alt-speed-time-begin:** Number (default = 540, in minutes from midnight, 9am)
 * **alt-speed-time-end:** Number (default = 1020, in minutes from midnight, 5pm)
 * **alt-speed-time-day:** Number/bitfield (default = 127, all days)
   * Start with 0, then for each day you want the scheduler enabled, add:
     * **Sunday**: 1 (binary: `0000001`)
     * **Monday**: 2 (binary: `0000010`)
     * **Tuesday**: 4 (binary: `0000100`)
     * **Wednesday**: 8 (binary: `0001000`)
     * **Thursday**: 16 (binary: `0010000`)
     * **Friday**: 32 (binary: `0100000`)
     * **Saturday**: 64 (binary: `1000000`)
   * Examples:
     * **Weekdays**: 62 (binary: `0111110`)
     * **Weekends**: 65 (binary: `1000001`)
     * **All Days**: 127 (binary: `1111111`)
 * **idle-seeding-limit:** Number (default = 30) Stop seeding after being idle for _N_ minutes.
 * **idle-seeding-limit-enabled:** Boolean (default = false)
 * **ratio-limit:** Number (default = 2.0)
 * **ratio-limit-enabled:**  Boolean (default = false)

### Legacy Options
Only keys that differ from above are listed here. These options have been replaced in newer versions of Transmission.

#### 2.31 (and older)
 * **open-file-limit:** Number (default = 32)

#### 1.5x (and older)
##### Bandwidth
 * **download-limit:** Number (KB/s, default = 100)
 * **download-limit-enabled:** Boolean (default = false)
 * **upload-limit:** Number (KB/s, default = 100)
 * **upload-limit-enabled:** Boolean (default = false)

##### Peer Port
 * **peer-port-random-enabled:** Boolean (default = false)

#### 1.4x (and older)
##### Proxy
 * **proxy-authentication** String
 * **proxy-authentication-required:** Boolean (default = 0)
 * **proxy-port:** Number (default = 80)
 * **proxy-server:** String
 * **proxy-server-enabled:** Boolean (default = 0)
 * **proxy-type:** Number (0 = HTTP, 1 = SOCKS4, 2 = SOCKS5, default = 0)
 * **proxy-username:** String

##### Peers
 * **max-peers-global:** Number (default = 240)
 * **max-peers-per-torrent:** Number (default =  60)

#### 1.3x (and older)
##### [RPC](rpc-spec.md)
 * **rpc-access-control-list:** String (Comma-delimited list of IP addresses prefixed with "+" or "-". Wildcards allowed using '\*'. Example: "+127.0.0.\*,-192.168.\*.\*", Default:  "+127.0.0.1")

## macOS
### Overview
macOS has a standardized way of saving user preferences files using [XML](https://en.wikipedia.org/wiki/XML) format. These files are called [plist](https://en.wikipedia.org/wiki/Plist) (short for property list) files. Usually there is no need to modify these files directly, since Apple provided a [command-line tool](https://developer.apple.com/DOCUMENTATION/Darwin/Reference/ManPages/man1/defaults.1.html) to reliably change settings. You do need to restart Transmission before these have effect.

In short:
 * To set a key: `defaults write org.m0k.transmission <key> <value>`
 * To reset a key: `defaults delete org.m0k.transmission <key>`

### Options
 * **PeerSocketTOS:** Number (Default = 0)
 * **RPCHostWhitelist:** String, see "rpc-host-whitelist" above.
 * **RPCUseHostWhitelist:** Boolean, see "rpc-host-whitelist-enabled" above.<|MERGE_RESOLUTION|>--- conflicted
+++ resolved
@@ -100,12 +100,8 @@
  * **peer-congestion-algorithm:** String. This is documented on https://www.pps.jussieu.fr/~jch/software/bittorrent/tcp-congestion-control.html.
  * **peer-limit-global:** Number (default = 200)
  * **peer-limit-per-torrent:** Number (default = 50)
-<<<<<<< HEAD
- * **peer-socket-tos:** String (default = "default") Set the [Type-Of-Service (TOS)](https://en.wikipedia.org/wiki/Type_of_Service) parameter for outgoing TCP packets. Possible values are "default", "lowcost", "throughput", "lowdelay" and "reliability". The value "lowcost" is recommended if you're using a smart router, and shouldn't harm in any case.
+ * **peer-socket-tos:** String (default = "le") Set the [DiffServ](https://en.wikipedia.org/wiki/Differentiated_services) parameter for outgoing packets. Allowed values are lowercase DSCP names. See the `tr_tos_t` class from `libtransmission/net.h` for the exact list of possible values.
  * **client_reqq:** Number (default = 2000) The number of outstanding block requests a peer is allowed to queue in the client. The higher this number, the higher the max possible upload speed towards each peer.
-=======
- * **peer-socket-tos:** String (default = "le") Set the [DiffServ](https://en.wikipedia.org/wiki/Differentiated_services) parameter for outgoing packets. Allowed values are lowercase DSCP names. See the `tr_tos_t` class from `libtransmission/net.h` for the exact list of possible values.
->>>>>>> fea9a8ef
 
 #### Peer Port
  * **peer-port:** Number (default = 51413)
