// This file Copyright (C) 2015-2022 Mnemosyne LLC.
// It may be used under GPLv2 (SPDX: GPL-2.0), GPLv3 (SPDX: GPL-3.0),
// or any future license endorsed by Mnemosyne LLC.
// License text can be found in the licenses/ folder.

#include <memory>
#include <string>

#include "transmission.h"

#include "file.h"
#include "net.h"
#include "utils.h"
#include "watchdir.h"

#include "test-fixtures.h"

#include <event2/event.h>

/***
****
***/

extern struct timeval tr_watchdir_generic_interval;
extern size_t tr_watchdir_retry_limit;
extern struct timeval tr_watchdir_retry_start_interval;
extern struct timeval tr_watchdir_retry_max_interval;

namespace
{

auto constexpr FiftyMsec = timeval{ 0, 50000 };
auto constexpr OneHundredMsec = timeval{ 0, 100000 };
auto constexpr TwoHundredMsec = timeval{ 0, 200000 };

} // namespace

namespace libtransmission
{

namespace test
{

enum class WatchMode
{
    NATIVE,
    GENERIC
};

class WatchDirTest
    : public SandboxedTest
    , public ::testing::WithParamInterface<WatchMode>
{
private:
    std::shared_ptr<struct event_base> ev_base_;

protected:
    void SetUp() override
    {
        SandboxedTest::SetUp();
        ev_base_.reset(event_base_new(), event_base_free);

        // speed up generic implementation
        tr_watchdir_generic_interval = OneHundredMsec;
    }

    void TearDown() override
    {
        ev_base_.reset();

        SandboxedTest::TearDown();
    }

    auto createWatchDir(std::string const& path, tr_watchdir_cb cb, void* cb_data)
    {
        auto const force_generic = GetParam() == WatchMode::GENERIC;
        return tr_watchdir_new(path.c_str(), cb, cb_data, ev_base_.get(), force_generic);
    }

    std::string createFile(std::string const& parent_dir, std::string const& name)
    {
        auto path = parent_dir;
        path += TR_PATH_DELIMITER;
        path += name;

        createFileWithContents(path, "");

        return path;
    }

    static std::string createDir(std::string const& parent_dir, std::string const& name)
    {
        auto path = parent_dir;
        path += TR_PATH_DELIMITER;
        path += name;

<<<<<<< HEAD
        tr_sys_dir_create(path.c_str(), 0, 0700);
=======
        tr_sys_dir_create(path, 0, 0700);
>>>>>>> c0bb2d40

        return path;
    }

    void processEvents()
    {
        event_base_loopexit(ev_base_.get(), &TwoHundredMsec);
        event_base_dispatch(ev_base_.get());
    }

    struct CallbackData
    {
        explicit CallbackData(tr_watchdir_status status = TR_WATCHDIR_ACCEPT)
            : result{ status }
        {
        }
        tr_watchdir_status result{};

        tr_watchdir_t wd = {};
        std::string name = {};
    };

    static tr_watchdir_status callback(tr_watchdir_t wd, char const* name, void* vdata) noexcept
    {
        auto* data = static_cast<CallbackData*>(vdata);
        auto const result = data->result;

        if (result != TR_WATCHDIR_RETRY)
        {
            data->wd = wd;
            data->name = name;
        }

        return result;
    }
};

TEST_P(WatchDirTest, construct)
{
    auto const path = sandboxDir();

    auto wd = createWatchDir(path, &callback, nullptr);
    EXPECT_NE(nullptr, wd);
    EXPECT_TRUE(tr_sys_path_is_same(path.c_str(), tr_watchdir_get_path(wd)));

    processEvents();

    tr_watchdir_free(wd);
}

TEST_P(WatchDirTest, initialScan)
{
    auto const path = sandboxDir();

    // setup: start with an empty directory.
    // this block confirms that it's empty
    {
        auto wd_data = CallbackData(TR_WATCHDIR_ACCEPT);
        auto wd = createWatchDir(path, &callback, &wd_data);
        EXPECT_NE(nullptr, wd);

        processEvents();
        EXPECT_EQ(nullptr, wd_data.wd);
        EXPECT_EQ("", wd_data.name);

        tr_watchdir_free(wd);
    }

    // add a file
    auto const base_name = std::string{ "test.txt" };
    createFile(path, base_name);

    // confirm that a wd will pick up the file that
    // was created before the wd was instantiated
    {
        auto wd_data = CallbackData(TR_WATCHDIR_ACCEPT);
        auto wd = createWatchDir(path, &callback, &wd_data);
        EXPECT_NE(nullptr, wd);

        processEvents();
        EXPECT_EQ(wd, wd_data.wd);
        EXPECT_EQ(base_name, wd_data.name);

        tr_watchdir_free(wd);
    }
}

TEST_P(WatchDirTest, watch)
{
    auto const path = sandboxDir();

    // create a new watchdir and confirm it's empty
    auto wd_data = CallbackData(TR_WATCHDIR_ACCEPT);
    auto wd = createWatchDir(path, &callback, &wd_data);
    EXPECT_NE(nullptr, wd);
    processEvents();
    EXPECT_EQ(nullptr, wd_data.wd);
    EXPECT_EQ("", wd_data.name);

    // test that a new file in an empty directory shows up
    auto const file1 = std::string{ "test1" };
    createFile(path, file1);
    processEvents();
    EXPECT_EQ(wd, wd_data.wd);
    EXPECT_EQ(file1, wd_data.name);

    // test that a new file in a nonempty directory shows up
    wd_data = CallbackData(TR_WATCHDIR_ACCEPT);
    auto const file2 = std::string{ "test2" };
    createFile(path, file2);
    processEvents();
    EXPECT_EQ(wd, wd_data.wd);
    EXPECT_EQ(file2, wd_data.name);

    // test that folders don't trigger the callback
    wd_data = CallbackData(TR_WATCHDIR_ACCEPT);
    createDir(path, "test3");
    processEvents();
    EXPECT_EQ(nullptr, wd_data.wd);
    EXPECT_EQ("", wd_data.name);

    // cleanup
    tr_watchdir_free(wd);
}

TEST_P(WatchDirTest, watchTwoDirs)
{
    auto top = sandboxDir();

    // create two empty directories and watch them
    auto wd1_data = CallbackData(TR_WATCHDIR_ACCEPT);
    auto const dir1 = createDir(top, "a");
    auto wd1 = createWatchDir(dir1, &callback, &wd1_data);
    EXPECT_NE(wd1, nullptr);
    auto wd2_data = CallbackData(TR_WATCHDIR_ACCEPT);
    auto const dir2 = createDir(top, "b");
    auto wd2 = createWatchDir(dir2, &callback, &wd2_data);
    EXPECT_NE(wd2, nullptr);

    processEvents();
    EXPECT_EQ(nullptr, wd1_data.wd);
    EXPECT_EQ("", wd1_data.name);
    EXPECT_EQ(nullptr, wd2_data.wd);
    EXPECT_EQ("", wd2_data.name);

    // add a file into directory 1 and confirm it triggers
    // a callback with the right wd
    auto const file1 = std::string{ "test.txt" };
    createFile(dir1, file1);
    processEvents();
    EXPECT_EQ(wd1, wd1_data.wd);
    EXPECT_EQ(file1, wd1_data.name);
    EXPECT_EQ(nullptr, wd2_data.wd);
    EXPECT_EQ("", wd2_data.name);

    // add a file into directory 2 and confirm it triggers
    // a callback with the right wd
    wd1_data = CallbackData(TR_WATCHDIR_ACCEPT);
    wd2_data = CallbackData(TR_WATCHDIR_ACCEPT);
    auto const file2 = std::string{ "test2.txt" };
    createFile(dir2, file2);
    processEvents();
    EXPECT_EQ(nullptr, wd1_data.wd);
    EXPECT_EQ("", wd1_data.name);
    EXPECT_EQ(wd2, wd2_data.wd);
    EXPECT_EQ(file2, wd2_data.name);

    // TODO(ckerr): watchdir.c seems to treat IGNORE and ACCEPT identically
    // so I'm not sure what's intended or what this is supposed to
    // be testing.
    wd1_data = CallbackData(TR_WATCHDIR_IGNORE);
    wd2_data = CallbackData(TR_WATCHDIR_IGNORE);
    auto const file3 = std::string{ "test3.txt" };
    auto const file4 = std::string{ "test4.txt" };
    createFile(dir1, file3);
    createFile(dir2, file4);
    processEvents();
    EXPECT_EQ(wd1, wd1_data.wd);
    EXPECT_EQ(file3, wd1_data.name);
    EXPECT_EQ(wd2, wd2_data.wd);
    EXPECT_EQ(file4, wd2_data.name);

    // confirm that callbacks don't get confused
    // when there's a new file in directory 'a'
    // and a new directory in directory 'b'
    wd1_data = CallbackData(TR_WATCHDIR_ACCEPT);
    wd2_data = CallbackData(TR_WATCHDIR_ACCEPT);
    auto const file5 = std::string{ "test5.txt" };
    createFile(dir1, file5);
    createDir(dir2, file5);
    processEvents();
    EXPECT_EQ(wd1, wd1_data.wd);
    EXPECT_EQ(file5, wd1_data.name);
    EXPECT_EQ(nullptr, wd2_data.wd);
    EXPECT_EQ("", wd2_data.name);

    // reverse the order of the previous test:
    // confirm that callbacks don't get confused
    // when there's a new file in directory 'b'
    // and a new directory in directory 'a'
    wd1_data = CallbackData(TR_WATCHDIR_ACCEPT);
    wd2_data = CallbackData(TR_WATCHDIR_ACCEPT);
    auto const file6 = std::string{ "test6.txt" };
    createDir(dir1, file6);
    createFile(dir2, file6);
    processEvents();
    EXPECT_EQ(nullptr, wd1_data.wd);
    EXPECT_EQ("", wd1_data.name);
    EXPECT_EQ(wd2, wd2_data.wd);
    EXPECT_EQ(file6, wd2_data.name);

    // confirm that creating new directories in BOTH
    // watchdirs still triggers no callbacks
    wd1_data = CallbackData(TR_WATCHDIR_ACCEPT);
    wd2_data = CallbackData(TR_WATCHDIR_ACCEPT);
    auto const file7 = std::string{ "test7.txt" };
    auto const file8 = std::string{ "test8.txt" };
    createDir(dir1, file7);
    createDir(dir2, file8);
    processEvents();
    EXPECT_EQ(nullptr, wd1_data.wd);
    EXPECT_EQ("", wd1_data.name);
    EXPECT_EQ(nullptr, wd2_data.wd);
    EXPECT_EQ("", wd2_data.name);

    // cleanup
    tr_watchdir_free(wd2);
    tr_watchdir_free(wd1);
}

TEST_P(WatchDirTest, retry)
{
    auto const path = sandboxDir();

    // tune retry logic
    tr_watchdir_retry_limit = 10;
    tr_watchdir_retry_start_interval = FiftyMsec;
    tr_watchdir_retry_max_interval = tr_watchdir_retry_start_interval;

    // test setup:
    // Start watching the test directory.
    // Create a file and return 'retry' back to the watchdir code
    // from our callback. This should cause the wd to wait a bit
    // and try again.
    auto wd_data = CallbackData(TR_WATCHDIR_RETRY);
    auto wd = createWatchDir(path, &callback, &wd_data);
    EXPECT_NE(nullptr, wd);
    processEvents();
    EXPECT_EQ(nullptr, wd_data.wd);
    EXPECT_EQ("", wd_data.name);

    auto const test_file = std::string{ "test" };
    createFile(path, test_file);
    processEvents();
    EXPECT_EQ(nullptr, wd_data.wd);
    EXPECT_EQ("", wd_data.name);

    // confirm that wd retries.
    // return 'accept' in the callback so it won't keep retrying.
    wd_data = CallbackData(TR_WATCHDIR_ACCEPT);
    processEvents();
    EXPECT_EQ(wd, wd_data.wd);
    EXPECT_EQ(test_file, wd_data.name);

    tr_watchdir_free(wd);
}

INSTANTIATE_TEST_SUITE_P( //
    WatchDir,
    WatchDirTest,
    ::testing::Values( //
        WatchMode::NATIVE,
        WatchMode::GENERIC));

} // namespace test

} // namespace libtransmission<|MERGE_RESOLUTION|>--- conflicted
+++ resolved
@@ -94,11 +94,7 @@
         path += TR_PATH_DELIMITER;
         path += name;
 
-<<<<<<< HEAD
-        tr_sys_dir_create(path.c_str(), 0, 0700);
-=======
         tr_sys_dir_create(path, 0, 0700);
->>>>>>> c0bb2d40
 
         return path;
     }
