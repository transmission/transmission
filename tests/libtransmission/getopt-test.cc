// This file Copyright (C) 2013-2022 Mnemosyne LLC.
// It may be used under GPLv2 (SPDX: GPL-2.0-only), GPLv3 (SPDX: GPL-3.0-only),
// or any future license endorsed by Mnemosyne LLC.
// License text can be found in the licenses/ folder.

#include <array>

#include <gtest/gtest.h>

<<<<<<< HEAD
#include <libtransmission/tr-getopt.h>
=======
#include "test-fixtures.h"
>>>>>>> 27f0e2e2

namespace
{
using Arg = tr_option::Arg;
auto constexpr Options = std::array<tr_option, 9>{ {
    { 'p', "private", "Allow this torrent to only be used with the specified tracker(s)", "p", Arg::None, nullptr },
    { 'o', "outfile", "Save the generated .torrent to this filename", "o", Arg::Required, "<file>" },
    { 's',
      "piecesize",
      "Set how many KiB each piece should be, overriding the preferred default",
      "s",
      Arg::Required,
      "<size in KiB>" },
    { 'c', "comment", "Add a comment", "c", Arg::Required, "<comment>" },
    { 't', "tracker", "Add a tracker's announce URL", "t", Arg::Required, "<url>" },
    { 'q', "pooka", "Pooka", "pk", Arg::None, nullptr },
    { 'V', "version", "Show version number and exit", "V", Arg::None, nullptr },
    { 994, "sequential-download", "Download the torrent sequentially", "seq", Arg::Optional, "<piece>" },
    { 0, nullptr, nullptr, nullptr, Arg::None, nullptr },
} };
static_assert(Options[std::size(Options) - 2].val != 0);
} // namespace

class GetoptTest : public ::libtransmission::test::TransmissionTest
{
protected:
    static void runTest( //
        int argc,
        char const* const* argv,
        int expected_n,
        int const* expected_c,
        char const* const* expected_args)
    {
        auto n = int{};
        tr_optind = 1;

        auto c = int{};
        char const* argstr = nullptr;
        while ((c = tr_getopt("summary", argc, argv, Options.data(), &argstr)) != TR_OPT_DONE)
        {
            EXPECT_LT(n, expected_n);
            EXPECT_EQ(expected_c[n], c);
            EXPECT_STREQ(expected_args[n], argstr);
            ++n;
        }

        EXPECT_EQ(expected_n, n);
    }
};

TEST_F(GetoptTest, noOptions)
{
    static auto constexpr Args = std::array<char const*, 1>{ "/some/path/tr-getopt-test" };
    static auto constexpr ExpectedN = 0;
    static auto constexpr ExpectedC = std::array<int, ExpectedN>{};
    static auto constexpr ExpectedOptArg = std::array<char const*, ExpectedN>{};
    runTest(Args.size(), Args.data(), ExpectedN, ExpectedC.data(), ExpectedOptArg.data());
}

TEST_F(GetoptTest, shortNoarg)
{
    static auto constexpr Args = std::array<char const*, 2>{ "/some/path/tr-getopt-test", "-p" };
    static auto constexpr ExpectedN = 1;
    static auto constexpr ExpectedC = std::array<int, ExpectedN>{ 'p' };
    static auto constexpr ExpectedOptArg = std::array<char const*, ExpectedN>{ nullptr };
    runTest(Args.size(), Args.data(), ExpectedN, ExpectedC.data(), ExpectedOptArg.data());
}

TEST_F(GetoptTest, longNoarg)
{
    static auto constexpr Args = std::array<char const*, 2>{ "/some/path/tr-getopt-test", "--private" };
    static auto constexpr ExpectedN = 1;
    static auto constexpr ExpectedC = std::array<int, ExpectedN>{ 'p' };
    static auto constexpr ExpectedOptArg = std::array<char const*, ExpectedN>{ nullptr };
    runTest(Args.size(), Args.data(), ExpectedN, ExpectedC.data(), ExpectedOptArg.data());
}

TEST_F(GetoptTest, shortWithRequiredArg)
{
    static auto constexpr Args = std::array<char const*, 3>{ "/some/path/tr-getopt-test", "-o", "/tmp/outfile" };
    auto constexpr ExpectedN = 1;
    static auto constexpr ExpectedC = std::array<int, ExpectedN>{ 'o' };
    static auto constexpr ExpectedOptArg = std::array<char const*, ExpectedN>{ "/tmp/outfile" };
    runTest(Args.size(), Args.data(), ExpectedN, ExpectedC.data(), ExpectedOptArg.data());
}

TEST_F(GetoptTest, longWithRequiredArg)
{
    static auto constexpr Args = std::array<char const*, 3>{ "/some/path/tr-getopt-test", "--outfile", "/tmp/outfile" };
    static auto constexpr ExpectedN = 1;
    static auto constexpr ExpectedC = std::array<int, ExpectedN>{ 'o' };
    static auto constexpr ExpectedOptArg = std::array<char const*, ExpectedN>{ "/tmp/outfile" };
    runTest(Args.size(), Args.data(), ExpectedN, ExpectedC.data(), ExpectedOptArg.data());
}

TEST_F(GetoptTest, shortWithRequiredArgAfterEq)
{
    static auto constexpr Args = std::array<char const*, 2>{ "/some/path/tr-getopt-test", "-o=/tmp/outfile" };
    static auto constexpr ExpectedN = 1;
    static auto constexpr ExpectedC = std::array<int, ExpectedN>{ 'o' };
    static auto constexpr ExpectedOptArg = std::array<char const*, ExpectedN>{ "/tmp/outfile" };
    runTest(Args.size(), Args.data(), ExpectedN, ExpectedC.data(), ExpectedOptArg.data());
}

TEST_F(GetoptTest, longWithRequiredArgAfterEq)
{
    static auto constexpr Args = std::array<char const*, 2>{ "/some/path/tr-getopt-test", "--outfile=/tmp/outfile" };
    static auto constexpr ExpectedN = 1;
    static auto constexpr ExpectedC = std::array<int, ExpectedN>{ 'o' };
    static auto constexpr ExpectedOptArg = std::array<char const*, ExpectedN>{ "/tmp/outfile" };
    runTest(Args.size(), Args.data(), ExpectedN, ExpectedC.data(), ExpectedOptArg.data());
}

TEST_F(GetoptTest, unknownOption)
{
    static auto constexpr Args = std::array<char const*, 2>{ "/some/path/tr-getopt-test", "-z" };
    static auto constexpr ExpectedN = 1;
    static auto constexpr ExpectedC = std::array<int, ExpectedN>{ TR_OPT_UNK };
    static auto constexpr ExpectedOptArg = std::array<char const*, ExpectedN>{ "-z" };
    runTest(Args.size(), Args.data(), ExpectedN, ExpectedC.data(), ExpectedOptArg.data());
}

TEST_F(GetoptTest, missingArgEnd)
{
    static auto constexpr Args = std::array<char const*, 2>{ "/some/path/tr-getopt-test", "-o" };
    static auto constexpr ExpectedN = 1;
    static auto constexpr ExpectedC = std::array<int, ExpectedN>{ TR_OPT_ERR };
    static auto constexpr ExpectedOptArg = std::array<char const*, ExpectedN>{ nullptr };
    runTest(Args.size(), Args.data(), ExpectedN, ExpectedC.data(), ExpectedOptArg.data());
}

TEST_F(GetoptTest, missingArgMiddle)
{
    static auto constexpr Args = std::array<char const*, 3>{ "/some/path/tr-getopt-test", "-o", "-p" };
    static auto constexpr ExpectedN = 2;
    static auto constexpr ExpectedC = std::array<int, ExpectedN>{ TR_OPT_ERR, 'p' };
    static auto constexpr ExpectedOptArg = std::array<char const*, ExpectedN>{ nullptr, nullptr };
    runTest(Args.size(), Args.data(), ExpectedN, ExpectedC.data(), ExpectedOptArg.data());
}

TEST_F(GetoptTest, lotsOfOptions)
{
    static auto constexpr Args = std::array<char const*, 6>{
        "/some/path/tr-getopt-test", "--piecesize=4", "-c", "hello world", "-p", "--tracker=foo"
    };
    static auto constexpr ExpectedN = 4;
    static auto constexpr ExpectedC = std::array<int, ExpectedN>{ 's', 'c', 'p', 't' };
    static auto constexpr ExpectedOptArg = std::array<char const*, ExpectedN>{ "4", "hello world", nullptr, "foo" };
    runTest(Args.size(), Args.data(), ExpectedN, ExpectedC.data(), ExpectedOptArg.data());
}

TEST_F(GetoptTest, matchLongerKey)
{
    // confirm that this resolves to 'q' and not 'p'
    static auto constexpr Args = std::array<char const*, 2>{ "/some/path/tr-getopt-test", "-pk" };
    static auto constexpr ExpectedN = 1;
    static auto constexpr ExpectedC = std::array<int, ExpectedN>{ 'q' };
    static auto constexpr ExpectedOptArg = std::array<char const*, ExpectedN>{ nullptr };
    runTest(Args.size(), Args.data(), ExpectedN, ExpectedC.data(), ExpectedOptArg.data());
}

TEST_F(GetoptTest, shortWithOptionalArg)
{
    static auto constexpr Args = std::array<char const*, 3>{ "/some/path/tr-getopt-test", "-seq", "12" };
    static auto constexpr ExpectedN = 1;
    static auto constexpr ExpectedC = std::array<int, ExpectedN>{ 994 };
    static auto constexpr ExpectedOptArg = std::array<char const*, ExpectedN>{ "12" };
    runTest(Args.size(), Args.data(), ExpectedN, ExpectedC.data(), ExpectedOptArg.data());
}

TEST_F(GetoptTest, longWithOptionalArg)
{
    static auto constexpr Args = std::array<char const*, 3>{ "/some/path/tr-getopt-test", "--sequential-download", "12" };
    static auto constexpr ExpectedN = 1;
    static auto constexpr ExpectedC = std::array<int, ExpectedN>{ 994 };
    static auto constexpr ExpectedOptArg = std::array<char const*, ExpectedN>{ "12" };
    runTest(Args.size(), Args.data(), ExpectedN, ExpectedC.data(), ExpectedOptArg.data());
}

TEST_F(GetoptTest, shortWithOptionalArgAfterEq)
{
    static auto constexpr Args = std::array<char const*, 2>{ "/some/path/tr-getopt-test", "-seq=12" };
    static auto constexpr ExpectedN = 1;
    static auto constexpr ExpectedC = std::array<int, ExpectedN>{ 994 };
    static auto constexpr ExpectedOptArg = std::array<char const*, ExpectedN>{ "12" };
    runTest(Args.size(), Args.data(), ExpectedN, ExpectedC.data(), ExpectedOptArg.data());
}

TEST_F(GetoptTest, longWithOptionalArgAfterEq)
{
    static auto constexpr Args = std::array<char const*, 2>{ "/some/path/tr-getopt-test", "--sequential-download=12" };
    static auto constexpr ExpectedN = 1;
    static auto constexpr ExpectedC = std::array<int, ExpectedN>{ 994 };
    static auto constexpr ExpectedOptArg = std::array<char const*, ExpectedN>{ "12" };
    runTest(Args.size(), Args.data(), ExpectedN, ExpectedC.data(), ExpectedOptArg.data());
}

TEST_F(GetoptTest, shortWithoutOptionalArgEnd)
{
    static auto constexpr Args = std::array<char const*, 2>{ "/some/path/tr-getopt-test", "-seq" };
    static auto constexpr ExpectedN = 1;
    static auto constexpr ExpectedC = std::array<int, ExpectedN>{ 994 };
    static auto constexpr ExpectedOptArg = std::array<char const*, ExpectedN>{ nullptr };
    runTest(Args.size(), Args.data(), ExpectedN, ExpectedC.data(), ExpectedOptArg.data());
}

TEST_F(GetoptTest, longWithoutOptionalArgEnd)
{
    static auto constexpr Args = std::array<char const*, 2>{ "/some/path/tr-getopt-test", "--sequential-download" };
    static auto constexpr ExpectedN = 1;
    static auto constexpr ExpectedC = std::array<int, ExpectedN>{ 994 };
    static auto constexpr ExpectedOptArg = std::array<char const*, ExpectedN>{ nullptr };
    runTest(Args.size(), Args.data(), ExpectedN, ExpectedC.data(), ExpectedOptArg.data());
}

TEST_F(GetoptTest, shortWithoutOptionalArgMiddle)
{
    static auto constexpr Args = std::array<char const*, 3>{ "/some/path/tr-getopt-test", "-seq", "-p" };
    static auto constexpr ExpectedN = 2;
    static auto constexpr ExpectedC = std::array<int, ExpectedN>{ 994, 'p' };
    static auto constexpr ExpectedOptArg = std::array<char const*, ExpectedN>{ nullptr, nullptr };
    runTest(Args.size(), Args.data(), ExpectedN, ExpectedC.data(), ExpectedOptArg.data());
}

TEST_F(GetoptTest, longWithoutOptionalArgMiddle)
{
    static auto constexpr Args = std::array<char const*, 3>{ "/some/path/tr-getopt-test", "--sequential-download", "-p" };
    static auto constexpr ExpectedN = 2;
    static auto constexpr ExpectedC = std::array<int, ExpectedN>{ 994, 'p' };
    static auto constexpr ExpectedOptArg = std::array<char const*, ExpectedN>{ nullptr, nullptr };
    runTest(Args.size(), Args.data(), ExpectedN, ExpectedC.data(), ExpectedOptArg.data());
}<|MERGE_RESOLUTION|>--- conflicted
+++ resolved
@@ -5,13 +5,9 @@
 
 #include <array>
 
-#include <gtest/gtest.h>
-
-<<<<<<< HEAD
 #include <libtransmission/tr-getopt.h>
-=======
+
 #include "test-fixtures.h"
->>>>>>> 27f0e2e2
 
 namespace
 {
