--- conflicted
+++ resolved
@@ -7,11 +7,6 @@
 #include <cstddef> // size_t, std::byte
 #include <string_view>
 
-<<<<<<< HEAD
-#include <gtest/gtest.h>
-
-=======
->>>>>>> 27f0e2e2
 #include <libtransmission/crypto-utils.h> // tr_rand_buffer()
 #include <libtransmission/magnet-metainfo.h>
 #include <libtransmission/tr-macros.h>
@@ -97,11 +92,7 @@
     }
 }
 
-<<<<<<< HEAD
-TEST(MagnetMetainfo, parseMagnetFuzzRegressions)
-=======
 TEST_F(MagnetMetainfoTest, parseMagnetFuzzRegressions)
->>>>>>> 27f0e2e2
 {
     static auto constexpr Tests = std::array<std::string_view, 1>{
         "UICOl7RLjChs/QZZwNH4sSQwuH890UMHuoxoWBmMkr0=",
@@ -114,11 +105,7 @@
     }
 }
 
-<<<<<<< HEAD
-TEST(MagnetMetainfo, parseMagnetFuzz)
-=======
 TEST_F(MagnetMetainfoTest, parseMagnetFuzz)
->>>>>>> 27f0e2e2
 {
     auto buf = std::array<char, 1024>{};
 
