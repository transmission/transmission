/*
 * This file Copyright (C) 2013-2014 Mnemosyne LLC
 *
 * It may be used under the GNU GPL versions 2 or 3
 * or any future license endorsed by Mnemosyne LLC.
 *
 */

#define LIBTRANSMISSION_VARIANT_MODULE

#include "transmission.h"
#include "utils.h" /* tr_free */
#include "variant-common.h"
#include "variant.h"

#include <algorithm>
#include <array>
#include <cmath> // lrint()
#include <cctype> // isspace()
#include <string>
#include <string_view>

#include "gtest/gtest.h"

using namespace std::literals;

class VariantTest : public ::testing::Test
{
protected:
    std::string stripWhitespace(std::string const& in)
    {
        auto s = in;
        s.erase(s.begin(), std::find_if_not(s.begin(), s.end(), ::isspace));
        s.erase(std::find_if_not(s.rbegin(), s.rend(), ::isspace).base(), s.end());
        return s;
    }

    auto bencParseInt(std::string const& in, uint8_t const** end, int64_t* val)
    {
        return tr_bencParseInt(in.data(), in.data() + in.size(), end, val);
    }
};

#ifndef _WIN32
#define STACK_SMASH_DEPTH (1 * 1000 * 1000)
#else
#define STACK_SMASH_DEPTH (100 * 1000)
#endif

TEST_F(VariantTest, getType)
{
    auto i = int64_t{};
    auto b = bool{};
    auto d = double{};
    auto sv = std::string_view{};
    auto v = tr_variant{};

    tr_variantInitInt(&v, 30);
    EXPECT_TRUE(tr_variantGetInt(&v, &i));
    EXPECT_EQ(30, i);
    EXPECT_TRUE(tr_variantGetReal(&v, &d));
    EXPECT_EQ(30, int(d));
    EXPECT_FALSE(tr_variantGetBool(&v, &b));
    EXPECT_FALSE(tr_variantGetStrView(&v, &sv));

    auto strkey = "foo"sv;
    tr_variantInitStr(&v, strkey);
    EXPECT_FALSE(tr_variantGetBool(&v, &b));
    EXPECT_TRUE(tr_variantGetStrView(&v, &sv));
    EXPECT_EQ(strkey, sv);
    EXPECT_NE(std::data(strkey), std::data(sv));

    strkey = "anything"sv;
    tr_variantInitStrView(&v, strkey);
    EXPECT_TRUE(tr_variantGetStrView(&v, &sv));
    EXPECT_EQ(strkey, sv);
    EXPECT_EQ(std::data(strkey), std::data(sv)); // literally the same memory
    EXPECT_EQ(std::size(strkey), std::size(sv));

    strkey = "true"sv;
    tr_variantInitStr(&v, strkey);
    EXPECT_TRUE(tr_variantGetBool(&v, &b));
    EXPECT_TRUE(b);
    EXPECT_TRUE(tr_variantGetStrView(&v, &sv));
    EXPECT_EQ(strkey, sv);

    strkey = "false"sv;
    tr_variantInitStr(&v, strkey);
    EXPECT_TRUE(tr_variantGetBool(&v, &b));
    EXPECT_FALSE(b);
    EXPECT_TRUE(tr_variantGetStrView(&v, &sv));
    EXPECT_EQ(strkey, sv);
}

TEST_F(VariantTest, parseInt)
{
    auto const in = std::string{ "i64e" };
    auto constexpr InitVal = int64_t{ 888 };
    auto constexpr ExpectVal = int64_t{ 64 };

    uint8_t const* end = {};
    auto val = int64_t{ InitVal };
    auto const err = bencParseInt(in, &end, &val);
    EXPECT_EQ(0, err);
    EXPECT_EQ(ExpectVal, val);
    EXPECT_EQ(reinterpret_cast<decltype(end)>(in.data() + in.size()), end);
}

TEST_F(VariantTest, parseIntWithMissingEnd)
{
    auto const in = std::string{ "i64" };
    auto constexpr InitVal = int64_t{ 888 };

    uint8_t const* end = {};
    auto val = int64_t{ InitVal };
    auto const err = bencParseInt(in, &end, &val);
    EXPECT_EQ(EILSEQ, err);
    EXPECT_EQ(InitVal, val);
    EXPECT_EQ(nullptr, end);
}

TEST_F(VariantTest, parseIntEmptyBuffer)
{
    auto const in = std::string{};
    auto constexpr InitVal = int64_t{ 888 };

    uint8_t const* end = {};
    auto val = int64_t{ InitVal };
    auto const err = bencParseInt(in, &end, &val);
    EXPECT_EQ(EILSEQ, err);
    EXPECT_EQ(InitVal, val);
    EXPECT_EQ(nullptr, end);
}

TEST_F(VariantTest, parseIntWithBadDigits)
{
    auto const in = std::string{ "i6z4e" };
    auto constexpr InitVal = int64_t{ 888 };

    uint8_t const* end = {};
    auto val = int64_t{ InitVal };
    auto const err = bencParseInt(in, &end, &val);
    EXPECT_EQ(EILSEQ, err);
    EXPECT_EQ(InitVal, val);
    EXPECT_EQ(nullptr, end);
}

TEST_F(VariantTest, parseNegativeInt)
{
    auto const in = std::string{ "i-3e" };

    uint8_t const* end = {};
    auto val = int64_t{};
    auto const err = bencParseInt(in, &end, &val);
    EXPECT_EQ(0, err);
    EXPECT_EQ(-3, val);
    EXPECT_EQ(reinterpret_cast<decltype(end)>(in.data() + in.size()), end);
}

TEST_F(VariantTest, parseIntZero)
{
    auto const in = std::string{ "i0e" };

    uint8_t const* end = {};
    auto val = int64_t{};
    auto const err = bencParseInt(in, &end, &val);
    EXPECT_EQ(0, err);
    EXPECT_EQ(0, val);
    EXPECT_EQ(reinterpret_cast<decltype(end)>(in.data() + in.size()), end);
}

TEST_F(VariantTest, parseIntWithLeadingZero)
{
    auto const in = std::string{ "i04e" };
    auto constexpr InitVal = int64_t{ 888 };

    uint8_t const* end = {};
    auto val = int64_t{ InitVal };
    auto const err = bencParseInt(in, &end, &val);
    EXPECT_EQ(EILSEQ, err); // no leading zeroes allowed
    EXPECT_EQ(InitVal, val);
    EXPECT_EQ(nullptr, end);
}

TEST_F(VariantTest, str)
{
    auto buf = std::array<uint8_t, 128>{};
    int err;
    int n;
    uint8_t const* end;
    uint8_t const* str;
    size_t len;

    // string len is designed to overflow
    n = tr_snprintf(buf.data(), buf.size(), "%zu:boat", size_t(SIZE_MAX - 2));
    err = tr_bencParseStr(&buf[0], &buf[n], &end, &str, &len);
    EXPECT_EQ(EILSEQ, err);
    EXPECT_EQ(size_t{}, len);
    EXPECT_EQ(nullptr, str);
    EXPECT_EQ(nullptr, end);

    // good string
    n = tr_snprintf(buf.data(), buf.size(), "4:boat");
    err = tr_bencParseStr(&buf[0], &buf[n], &end, &str, &len);
    EXPECT_EQ(0, err);
    EXPECT_EQ(size_t{ 4 }, len);
    EXPECT_EQ(0, memcmp("boat", str, len));
    EXPECT_EQ(buf.data() + n, end);
    str = nullptr;
    end = nullptr;
    len = 0;

    // string goes past end of buffer
    err = tr_bencParseStr(&buf[0], &buf[n - 1], &end, &str, &len);
    EXPECT_EQ(EILSEQ, err);
    EXPECT_EQ(size_t{}, len);
    EXPECT_EQ(nullptr, str);
    EXPECT_EQ(nullptr, end);

    // empty string
    n = tr_snprintf(buf.data(), buf.size(), "0:");
    err = tr_bencParseStr(&buf[0], &buf[n], &end, &str, &len);
    EXPECT_EQ(0, err);
    EXPECT_EQ(size_t{}, len);
    EXPECT_EQ('\0', *str);
    EXPECT_EQ(buf.data() + n, end);
    str = nullptr;
    end = nullptr;
    len = 0;

    // short string
    n = tr_snprintf(buf.data(), buf.size(), "3:boat");
    err = tr_bencParseStr(&buf[0], &buf[n], &end, &str, &len);
    EXPECT_EQ(0, err);
    EXPECT_EQ(size_t{ 3 }, len);
    EXPECT_EQ(0, memcmp("boa", str, len));
    EXPECT_EQ(buf.data() + 5, end);
    str = nullptr;
    end = nullptr;
    len = 0;
}

TEST_F(VariantTest, parse)
{
    auto benc = "i64e"sv;
    auto i = int64_t{};
    auto val = tr_variant{};
    char const* end;
    auto err = tr_variantFromBencFull(&val, benc, &end);
    EXPECT_EQ(0, err);
    EXPECT_TRUE(tr_variantGetInt(&val, &i));
    EXPECT_EQ(int64_t(64), i);
    EXPECT_EQ(std::data(benc) + std::size(benc), end);
    tr_variantFree(&val);

    benc = "li64ei32ei16ee"sv;
    err = tr_variantFromBencFull(&val, benc, &end);
    EXPECT_EQ(0, err);
    EXPECT_EQ(std::data(benc) + std::size(benc), end);
    EXPECT_EQ(size_t{ 3 }, tr_variantListSize(&val));
    EXPECT_TRUE(tr_variantGetInt(tr_variantListChild(&val, 0), &i));
    EXPECT_EQ(64, i);
    EXPECT_TRUE(tr_variantGetInt(tr_variantListChild(&val, 1), &i));
    EXPECT_EQ(32, i);
    EXPECT_TRUE(tr_variantGetInt(tr_variantListChild(&val, 2), &i));
    EXPECT_EQ(16, i);

    auto len = size_t{};
    auto* saved = tr_variantToStr(&val, TR_VARIANT_FMT_BENC, &len);
    EXPECT_EQ(std::size(benc), len);
    EXPECT_EQ(benc, saved);
    tr_free(saved);

    tr_variantFree(&val);
    end = nullptr;

    benc = "lllee"sv;
    err = tr_variantFromBencFull(&val, benc, &end);
    EXPECT_NE(0, err);
    EXPECT_EQ(nullptr, end);

    benc = "le"sv;
    err = tr_variantFromBencFull(&val, benc, &end);
    EXPECT_EQ(0, err);
    EXPECT_EQ(std::data(benc) + std::size(benc), end);

    saved = tr_variantToStr(&val, TR_VARIANT_FMT_BENC, &len);
    EXPECT_EQ(std::size(benc), len);
    EXPECT_EQ(benc, saved);
    tr_free(saved);
    tr_variantFree(&val);
}

TEST_F(VariantTest, bencParseAndReencode)
{
    struct LocalTest
    {
        std::string_view benc;
        bool is_good;
    };

    auto constexpr Tests = std::array<LocalTest, 9>{ {
        { "llleee"sv, true },
        { "d3:cow3:moo4:spam4:eggse"sv, true },
        { "d4:spaml1:a1:bee"sv, true },
        { "d5:greenli1ei2ei3ee4:spamd1:ai123e3:keyi214eee"sv, true },
        { "d9:publisher3:bob17:publisher-webpage15:www.example.com18:publisher.location4:homee"sv, true },
        { "d8:completei1e8:intervali1800e12:min intervali1800e5:peers0:e"sv, true },
        { "d1:ai0e1:be"sv, false }, // odd number of children
        { ""sv, false },
        { " "sv, false },
    } };

    for (auto const& test : Tests)
    {
        tr_variant val;
        char const* end = nullptr;
        auto const err = tr_variantFromBencFull(&val, test.benc, &end);
        if (!test.is_good)
        {
            EXPECT_NE(0, err);
        }
        else
        {
            EXPECT_EQ(0, err);
            EXPECT_EQ(test.benc.data() + test.benc.size(), end);
            auto saved_len = size_t{};
            auto* saved = tr_variantToStr(&val, TR_VARIANT_FMT_BENC, &saved_len);
            EXPECT_EQ(test.benc, std::string(saved, saved_len));
            tr_free(saved);
            tr_variantFree(&val);
        }
    }
}

TEST_F(VariantTest, bencSortWhenSerializing)
{
    auto constexpr In = "lld1:bi32e1:ai64eeee"sv;
    auto constexpr ExpectedOut = "lld1:ai64e1:bi32eeee"sv;

    tr_variant val;
    char const* end;
    auto const err = tr_variantFromBencFull(&val, In, &end);
    EXPECT_EQ(0, err);
    EXPECT_EQ(std::data(In) + std::size(In), end);

    auto len = size_t{};
    auto* saved = tr_variantToStr(&val, TR_VARIANT_FMT_BENC, &len);
    auto sv = std::string_view{ saved, len };
    EXPECT_EQ(ExpectedOut, sv);
    tr_free(saved);

    tr_variantFree(&val);
}

TEST_F(VariantTest, bencMalformedTooManyEndings)
{
    auto constexpr In = "leee"sv;
    auto constexpr ExpectedOut = "le"sv;

    tr_variant val;
    char const* end;
    auto const err = tr_variantFromBencFull(&val, In, &end);
    EXPECT_EQ(0, err);
    EXPECT_EQ(std::data(In) + std::size(ExpectedOut), end);

    auto len = size_t{};
    auto* saved = tr_variantToStr(&val, TR_VARIANT_FMT_BENC, &len);
    auto sv = std::string_view{ saved, len };
    EXPECT_EQ(ExpectedOut, sv);
    tr_free(saved);

    tr_variantFree(&val);
}

TEST_F(VariantTest, bencMalformedNoEnding)
{
    auto constexpr In = "l1:a1:b1:c"sv;
    tr_variant val;
    EXPECT_EQ(EILSEQ, tr_variantFromBenc(&val, In));
}

TEST_F(VariantTest, bencMalformedIncompleteString)
{
    auto constexpr In = "1:"sv;
    tr_variant val;
    EXPECT_EQ(EILSEQ, tr_variantFromBenc(&val, In));
}

TEST_F(VariantTest, bencToJson)
{
    struct LocalTest
    {
        std::string_view benc;
        std::string_view expected;
    };

    auto constexpr Tests = std::array<LocalTest, 5>{
<<<<<<< HEAD
        LocalTest{ "i6e", "6" },
        { "d5:helloi1e5:worldi2ee", R"({"hello":1,"world":2})" },
        { "d5:helloi1e5:worldi2e3:fooli1ei2ei3eee", R"({"foo":[1,2,3],"hello":1,"world":2})" },
        { "d5:helloi1e5:worldi2e3:fooli1ei2ei3ed1:ai0eeee", R"({"foo":[1,2,3,{"a":0}],"hello":1,"world":2})" },
        { "d4:argsd6:statusle7:status2lee6:result7:successe", R"({"args":{"status":[],"status2":[]},"result":"success"})" }
=======
        { { "i6e"sv, "6"sv },
          { "d5:helloi1e5:worldi2ee"sv, R"({"hello":1,"world":2})"sv },
          { "d5:helloi1e5:worldi2e3:fooli1ei2ei3eee"sv, R"({"foo":[1,2,3],"hello":1,"world":2})"sv },
          { "d5:helloi1e5:worldi2e3:fooli1ei2ei3ed1:ai0eeee"sv, R"({"foo":[1,2,3,{"a":0}],"hello":1,"world":2})"sv },
          { "d4:argsd6:statusle7:status2lee6:result7:successe"sv,
            R"({"args":{"status":[],"status2":[]},"result":"success"})"sv } }
>>>>>>> cc8ab3f7
    };

    for (auto const& test : Tests)
    {
        tr_variant top;
        tr_variantFromBenc(&top, test.benc);

        auto len = size_t{};
        auto* str = tr_variantToStr(&top, TR_VARIANT_FMT_JSON_LEAN, &len);
        EXPECT_EQ(test.expected, stripWhitespace(std::string(str, len)));
        tr_free(str);
        tr_variantFree(&top);
    }
}

TEST_F(VariantTest, merge)
{
    auto const i1 = tr_quark_new("i1"sv);
    auto const i2 = tr_quark_new("i2"sv);
    auto const i3 = tr_quark_new("i3"sv);
    auto const i4 = tr_quark_new("i4"sv);
    auto const s5 = tr_quark_new("s5"sv);
    auto const s6 = tr_quark_new("s6"sv);
    auto const s7 = tr_quark_new("s7"sv);
    auto const s8 = tr_quark_new("s8"sv);

    /* initial dictionary (default values) */
    tr_variant dest;
    tr_variantInitDict(&dest, 10);
    tr_variantDictAddInt(&dest, i1, 1);
    tr_variantDictAddInt(&dest, i2, 2);
    tr_variantDictAddInt(&dest, i4, -35); /* remains untouched */
    tr_variantDictAddStr(&dest, s5, "abc");
    tr_variantDictAddStr(&dest, s6, "def");
    tr_variantDictAddStr(&dest, s7, "127.0.0.1"); /* remains untouched */

    /* new dictionary, will overwrite items in dest */
    tr_variant src;
    tr_variantInitDict(&src, 10);
    tr_variantDictAddInt(&src, i1, 1); /* same value */
    tr_variantDictAddInt(&src, i2, 4); /* new value */
    tr_variantDictAddInt(&src, i3, 3); /* new key:value */
    tr_variantDictAddStr(&src, s5, "abc"); /* same value */
    tr_variantDictAddStr(&src, s6, "xyz"); /* new value */
    tr_variantDictAddStr(&src, s8, "ghi"); /* new key:value */

    tr_variantMergeDicts(&dest, /*const*/ &src);

    int64_t i;
    EXPECT_TRUE(tr_variantDictFindInt(&dest, i1, &i));
    EXPECT_EQ(1, i);
    EXPECT_TRUE(tr_variantDictFindInt(&dest, i2, &i));
    EXPECT_EQ(4, i);
    EXPECT_TRUE(tr_variantDictFindInt(&dest, i3, &i));
    EXPECT_EQ(3, i);
    EXPECT_TRUE(tr_variantDictFindInt(&dest, i4, &i));
    EXPECT_EQ(-35, i);
    auto sv = std::string_view{};
    EXPECT_TRUE(tr_variantDictFindStrView(&dest, s5, &sv));
    EXPECT_EQ("abc"sv, sv);
    EXPECT_TRUE(tr_variantDictFindStrView(&dest, s6, &sv));
    EXPECT_EQ("xyz"sv, sv);
    EXPECT_TRUE(tr_variantDictFindStrView(&dest, s7, &sv));
    EXPECT_EQ("127.0.0.1"sv, sv);
    EXPECT_TRUE(tr_variantDictFindStrView(&dest, s8, &sv));
    EXPECT_EQ("ghi"sv, sv);

    tr_variantFree(&dest);
    tr_variantFree(&src);
}

TEST_F(VariantTest, stackSmash)
{
    // make a nested list of list of lists.
    int constexpr Depth = STACK_SMASH_DEPTH;
    std::string const in = std::string(Depth, 'l') + std::string(Depth, 'e');

    // confirm that it parses
    char const* end;
    tr_variant val;
    auto err = tr_variantFromBencFull(&val, in, &end);
    EXPECT_EQ(0, err);
    EXPECT_EQ(in.data() + in.size(), end);

    // confirm that we can serialize it back again
    size_t len;
    auto* saved = tr_variantToStr(&val, TR_VARIANT_FMT_BENC, &len);
    EXPECT_NE(nullptr, saved);
    EXPECT_EQ(in, std::string(saved, len));
    tr_free(saved);

    tr_variantFree(&val);
}

TEST_F(VariantTest, boolAndIntRecast)
{
    auto const key1 = tr_quark_new("key1"sv);
    auto const key2 = tr_quark_new("key2"sv);
    auto const key3 = tr_quark_new("key3"sv);
    auto const key4 = tr_quark_new("key4"sv);

    tr_variant top;
    tr_variantInitDict(&top, 10);
    tr_variantDictAddBool(&top, key1, false);
    tr_variantDictAddBool(&top, key2, 0); // NOLINT modernize-use-bool-literals
    tr_variantDictAddInt(&top, key3, true);
    tr_variantDictAddInt(&top, key4, 1);

    // confirm we can read both bools and ints as bools
    bool b;
    EXPECT_TRUE(tr_variantDictFindBool(&top, key1, &b));
    EXPECT_FALSE(b);
    EXPECT_TRUE(tr_variantDictFindBool(&top, key2, &b));
    EXPECT_FALSE(b);
    EXPECT_TRUE(tr_variantDictFindBool(&top, key3, &b));
    EXPECT_TRUE(b);
    EXPECT_TRUE(tr_variantDictFindBool(&top, key4, &b));
    EXPECT_TRUE(b);

    // confirm we can read both bools and ints as ints
    int64_t i;
    EXPECT_TRUE(tr_variantDictFindInt(&top, key1, &i));
    EXPECT_EQ(0, i);
    EXPECT_TRUE(tr_variantDictFindInt(&top, key2, &i));
    EXPECT_EQ(0, i);
    EXPECT_TRUE(tr_variantDictFindInt(&top, key3, &i));
    EXPECT_NE(0, i);
    EXPECT_TRUE(tr_variantDictFindInt(&top, key4, &i));
    EXPECT_NE(0, i);

    tr_variantFree(&top);
}

TEST_F(VariantTest, dictFindType)
{
    auto constexpr ExpectedStr = "this-is-a-string"sv;
    auto constexpr ExpectedBool = bool{ true };
    auto constexpr ExpectedInt = int{ 1234 };
    auto constexpr ExpectedReal = double{ 0.3 };

    auto const key_bool = tr_quark_new("this-is-a-bool"sv);
    auto const key_real = tr_quark_new("this-is-a-real"sv);
    auto const key_int = tr_quark_new("this-is-an-int"sv);
    auto const key_str = tr_quark_new("this-is-a-string"sv);
    auto const key_unknown = tr_quark_new("this-is-a-missing-entry"sv);

    // populate a dict
    tr_variant top;
    tr_variantInitDict(&top, 0);
    tr_variantDictAddBool(&top, key_bool, ExpectedBool);
    tr_variantDictAddInt(&top, key_int, ExpectedInt);
    tr_variantDictAddReal(&top, key_real, ExpectedReal);
    tr_variantDictAddStr(&top, key_str, ExpectedStr.data());

    // look up the keys as strings
    auto sv = std::string_view{};
    EXPECT_FALSE(tr_variantDictFindStrView(&top, key_bool, &sv));
    EXPECT_FALSE(tr_variantDictFindStrView(&top, key_real, &sv));
    EXPECT_FALSE(tr_variantDictFindStrView(&top, key_int, &sv));
    EXPECT_TRUE(tr_variantDictFindStrView(&top, key_str, &sv));
    EXPECT_EQ(ExpectedStr, sv);
    EXPECT_TRUE(tr_variantDictFindStrView(&top, key_str, &sv));
    EXPECT_EQ(ExpectedStr, sv);
    EXPECT_FALSE(tr_variantDictFindStrView(&top, key_unknown, &sv));
    EXPECT_FALSE(tr_variantDictFindStrView(&top, key_unknown, &sv));

    // look up the keys as bools
    auto b = bool{};
    EXPECT_FALSE(tr_variantDictFindBool(&top, key_int, &b));
    EXPECT_FALSE(tr_variantDictFindBool(&top, key_real, &b));
    EXPECT_FALSE(tr_variantDictFindBool(&top, key_str, &b));
    EXPECT_TRUE(tr_variantDictFindBool(&top, key_bool, &b));
    EXPECT_EQ(ExpectedBool, b);

    // look up the keys as doubles
    auto d = double{};
    EXPECT_FALSE(tr_variantDictFindReal(&top, key_bool, &d));
    EXPECT_TRUE(tr_variantDictFindReal(&top, key_int, &d));
    EXPECT_EQ(ExpectedInt, std::lrint(d));
    EXPECT_FALSE(tr_variantDictFindReal(&top, key_str, &d));
    EXPECT_TRUE(tr_variantDictFindReal(&top, key_real, &d));
    EXPECT_EQ(std::lrint(ExpectedReal * 100), std::lrint(d * 100));

    // look up the keys as ints
    auto i = int64_t{};
    EXPECT_TRUE(tr_variantDictFindInt(&top, key_bool, &i));
    EXPECT_EQ(ExpectedBool ? 1 : 0, i);
    EXPECT_FALSE(tr_variantDictFindInt(&top, key_real, &i));
    EXPECT_FALSE(tr_variantDictFindInt(&top, key_str, &i));
    EXPECT_TRUE(tr_variantDictFindInt(&top, key_int, &i));
    EXPECT_EQ(ExpectedInt, i);

    tr_variantFree(&top);
}<|MERGE_RESOLUTION|>--- conflicted
+++ resolved
@@ -396,20 +396,12 @@
     };
 
     auto constexpr Tests = std::array<LocalTest, 5>{
-<<<<<<< HEAD
-        LocalTest{ "i6e", "6" },
-        { "d5:helloi1e5:worldi2ee", R"({"hello":1,"world":2})" },
-        { "d5:helloi1e5:worldi2e3:fooli1ei2ei3eee", R"({"foo":[1,2,3],"hello":1,"world":2})" },
-        { "d5:helloi1e5:worldi2e3:fooli1ei2ei3ed1:ai0eeee", R"({"foo":[1,2,3,{"a":0}],"hello":1,"world":2})" },
-        { "d4:argsd6:statusle7:status2lee6:result7:successe", R"({"args":{"status":[],"status2":[]},"result":"success"})" }
-=======
         { { "i6e"sv, "6"sv },
           { "d5:helloi1e5:worldi2ee"sv, R"({"hello":1,"world":2})"sv },
           { "d5:helloi1e5:worldi2e3:fooli1ei2ei3eee"sv, R"({"foo":[1,2,3],"hello":1,"world":2})"sv },
           { "d5:helloi1e5:worldi2e3:fooli1ei2ei3ed1:ai0eeee"sv, R"({"foo":[1,2,3,{"a":0}],"hello":1,"world":2})"sv },
           { "d4:argsd6:statusle7:status2lee6:result7:successe"sv,
             R"({"args":{"status":[],"status2":[]},"result":"success"})"sv } }
->>>>>>> cc8ab3f7
     };
 
     for (auto const& test : Tests)
