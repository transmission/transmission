--- conflicted
+++ resolved
@@ -46,11 +46,7 @@
     void createFileWithContents(char const* path, char const* contents)
     {
         auto const dir = tr_sys_path_dirname(path);
-<<<<<<< HEAD
-        tr_sys_dir_create(dir.c_str(), TR_SYS_DIR_CREATE_PARENTS, 0700);
-=======
         tr_sys_dir_create(dir, TR_SYS_DIR_CREATE_PARENTS, 0700);
->>>>>>> c0bb2d40
 
         auto const fd = tr_sys_file_open(path, TR_SYS_FILE_WRITE | TR_SYS_FILE_CREATE | TR_SYS_FILE_TRUNCATE, 0600);
         blockingFileWrite(fd, contents, strlen(contents));
