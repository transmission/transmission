--- conflicted
+++ resolved
@@ -21,11 +21,7 @@
 		3C7A11980D0B2EE300B5701F /* getgateway.h in Headers */ = {isa = PBXBuildFile; fileRef = 3C7A11920D0B2EE300B5701F /* getgateway.h */; };
 		3C7A11990D0B2EE300B5701F /* natpmp.c in Sources */ = {isa = PBXBuildFile; fileRef = 3C7A11930D0B2EE300B5701F /* natpmp.c */; };
 		3C7A119A0D0B2EE300B5701F /* natpmp.h in Headers */ = {isa = PBXBuildFile; fileRef = 3C7A11940D0B2EE300B5701F /* natpmp.h */; };
-<<<<<<< HEAD
-		4394AC670C74FB6000F367E8 /* ptrarray.cc in Sources */ = {isa = PBXBuildFile; fileRef = 4394AC640C74FB6000F367E8 /* ptrarray.cc */; };
 		456B90D02855332F000D4D80 /* ControllerWindowMethods.mm in Sources */ = {isa = PBXBuildFile; fileRef = 456B90CE2855332F000D4D80 /* ControllerWindowMethods.mm */; };
-=======
->>>>>>> ed394af4
 		45A6DE80284D1F2A0088D134 /* MainWindow.mm in Sources */ = {isa = PBXBuildFile; fileRef = 45A6DE7F284D1F2A0088D134 /* MainWindow.mm */; };
 		45A7D3292843B54D00F0C32A /* GroupPopUpButtonCell.mm in Sources */ = {isa = PBXBuildFile; fileRef = 45A7D3282843B54D00F0C32A /* GroupPopUpButtonCell.mm */; };
 		45A7D32C2843B55F00F0C32A /* PriorityPopUpButtonCell.mm in Sources */ = {isa = PBXBuildFile; fileRef = 45A7D32B2843B55F00F0C32A /* PriorityPopUpButtonCell.mm */; };
@@ -622,12 +618,8 @@
 		3C7A11920D0B2EE300B5701F /* getgateway.h */ = {isa = PBXFileReference; lastKnownFileType = sourcecode.c.h; path = getgateway.h; sourceTree = "<group>"; };
 		3C7A11930D0B2EE300B5701F /* natpmp.c */ = {isa = PBXFileReference; lastKnownFileType = sourcecode.c.c; path = natpmp.c; sourceTree = "<group>"; };
 		3C7A11940D0B2EE300B5701F /* natpmp.h */ = {isa = PBXFileReference; lastKnownFileType = sourcecode.c.h; path = natpmp.h; sourceTree = "<group>"; };
-<<<<<<< HEAD
-		4394AC640C74FB6000F367E8 /* ptrarray.cc */ = {isa = PBXFileReference; lastKnownFileType = sourcecode.cpp.cpp; path = ptrarray.cc; sourceTree = "<group>"; };
 		456B90CE2855332F000D4D80 /* ControllerWindowMethods.mm */ = {isa = PBXFileReference; fileEncoding = 4; lastKnownFileType = sourcecode.cpp.objcpp; path = ControllerWindowMethods.mm; sourceTree = "<group>"; };
 		456B90CF2855332F000D4D80 /* ControllerWindowMethods.h */ = {isa = PBXFileReference; fileEncoding = 4; lastKnownFileType = sourcecode.c.h; path = ControllerWindowMethods.h; sourceTree = "<group>"; };
-=======
->>>>>>> ed394af4
 		45A6DE7E284D1F2A0088D134 /* MainWindow.h */ = {isa = PBXFileReference; fileEncoding = 4; lastKnownFileType = sourcecode.c.h; path = MainWindow.h; sourceTree = "<group>"; };
 		45A6DE7F284D1F2A0088D134 /* MainWindow.mm */ = {isa = PBXFileReference; fileEncoding = 4; lastKnownFileType = sourcecode.cpp.objcpp; path = MainWindow.mm; sourceTree = "<group>"; };
 		45A7D3272843B54D00F0C32A /* GroupPopUpButtonCell.h */ = {isa = PBXFileReference; fileEncoding = 4; lastKnownFileType = sourcecode.c.h; path = GroupPopUpButtonCell.h; sourceTree = "<group>"; };
