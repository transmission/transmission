// This file Copyright © 2006-2022 Transmission authors and contributors.
// It may be used under the MIT (SPDX: MIT) license.
// License text can be found in the licenses/ folder.

#include <optional>

#include <libtransmission/transmission.h>

#include <libtransmission/error.h>
#include <libtransmission/log.h>
#include <libtransmission/utils.h> // tr_free(), tr_strvJoin()

#import "Torrent.h"
#import "GroupsController.h"
#import "FileListNode.h"
#import "NSApplicationAdditions.h"
#import "NSStringAdditions.h"
#import "TrackerNode.h"

#define ETA_IDLE_DISPLAY_SEC (2 * 60)

@interface Torrent ()

@property(nonatomic, readonly) tr_torrent* fHandle;
@property(nonatomic) tr_stat const* fStat;

@property(nonatomic, readonly) NSUserDefaults* fDefaults;

@property(nonatomic) NSImage* fIcon;

@property(nonatomic, copy) NSArray* fileList;
@property(nonatomic, copy) NSArray* flatFileList;

@property(nonatomic, copy) NSIndexSet* fPreviousFinishedIndexes;
@property(nonatomic) NSDate* fPreviousFinishedIndexesDate;

@property(nonatomic) NSInteger groupValue;
@property(nonatomic) TorrentDeterminationType fGroupValueDetermination;

@property(nonatomic) TorrentDeterminationType fDownloadFolderDetermination;

@property(nonatomic) BOOL fResumeOnWake;

@property(nonatomic) BOOL fTimeMachineExcludeInitialized;

- (instancetype)initWithPath:(NSString*)path
                        hash:(NSString*)hashString
               torrentStruct:(tr_torrent*)torrentStruct
               magnetAddress:(NSString*)magnetAddress
                         lib:(tr_session*)lib
                  groupValue:(NSNumber*)groupValue
     removeWhenFinishSeeding:(NSNumber*)removeWhenFinishSeeding
              downloadFolder:(NSString*)downloadFolder
      legacyIncompleteFolder:(NSString*)incompleteFolder;

- (void)createFileList;
- (void)insertPathForComponents:(NSArray*)components
             withComponentIndex:(NSUInteger)componentIndex
                      forParent:(FileListNode*)parent
                       fileSize:(uint64_t)size
                          index:(NSInteger)index
                       flatList:(NSMutableArray*)flatFileList;
- (void)sortFileList:(NSMutableArray*)fileNodes;

- (void)startQueue;
- (void)completenessChange:(tr_completeness)status wasRunning:(BOOL)wasRunning;
- (void)ratioLimitHit;
- (void)idleLimitHit;
- (void)metadataRetrieved;
- (void)renameFinished:(BOOL)success
                 nodes:(NSArray*)nodes
     completionHandler:(void (^)(BOOL))completionHandler
               oldPath:(NSString*)oldPath
               newName:(NSString*)newName;

@property(nonatomic, readonly) BOOL shouldShowEta;
@property(nonatomic, readonly) NSString* etaString;

- (void)setTimeMachineExclude:(BOOL)exclude;

@end

void startQueueCallback(tr_torrent* torrent, void* torrentData)
{
    dispatch_async(dispatch_get_main_queue(), ^{
        [(__bridge Torrent*)torrentData startQueue];
    });
}

void completenessChangeCallback(tr_torrent* torrent, tr_completeness status, bool wasRunning, void* torrentData)
{
    dispatch_async(dispatch_get_main_queue(), ^{
        [(__bridge Torrent*)torrentData completenessChange:status wasRunning:wasRunning];
    });
}

void ratioLimitHitCallback(tr_torrent* torrent, void* torrentData)
{
    dispatch_async(dispatch_get_main_queue(), ^{
        [(__bridge Torrent*)torrentData ratioLimitHit];
    });
}

void idleLimitHitCallback(tr_torrent* torrent, void* torrentData)
{
    dispatch_async(dispatch_get_main_queue(), ^{
        [(__bridge Torrent*)torrentData idleLimitHit];
    });
}

void metadataCallback(tr_torrent* torrent, void* torrentData)
{
    dispatch_async(dispatch_get_main_queue(), ^{
        [(__bridge Torrent*)torrentData metadataRetrieved];
    });
}

void renameCallback(tr_torrent* torrent, char const* oldPathCharString, char const* newNameCharString, int error, void* contextInfo)
{
    @autoreleasepool
    {
        NSString* oldPath = @(oldPathCharString);
        NSString* newName = @(newNameCharString);

        dispatch_async(dispatch_get_main_queue(), ^{
            NSDictionary* contextDict = (__bridge_transfer NSDictionary*)contextInfo;
            Torrent* torrentObject = contextDict[@"Torrent"];
            [torrentObject renameFinished:error == 0 nodes:contextDict[@"Nodes"]
                        completionHandler:contextDict[@"CompletionHandler"]
                                  oldPath:oldPath
                                  newName:newName];
        });
    }
}

bool trashDataFile(char const* filename, tr_error** error)
{
    if (filename == NULL)
    {
        return false;
    }

    @autoreleasepool
    {
        NSError* localError;
        if (![Torrent trashFile:@(filename) error:&localError])
        {
            tr_error_set(error, localError.code, localError.description.UTF8String);
            return false;
        }
    }

    return true;
}

@implementation Torrent

- (instancetype)initWithPath:(NSString*)path
                    location:(NSString*)location
           deleteTorrentFile:(BOOL)torrentDelete
                         lib:(tr_session*)lib
{
    self = [self initWithPath:path hash:nil torrentStruct:NULL magnetAddress:nil lib:lib groupValue:nil
        removeWhenFinishSeeding:nil
                 downloadFolder:location
         legacyIncompleteFolder:nil];

    if (self)
    {
        if (torrentDelete && ![self.torrentLocation isEqualToString:path])
        {
            [Torrent trashFile:path error:nil];
        }
    }
    return self;
}

- (instancetype)initWithTorrentStruct:(tr_torrent*)torrentStruct location:(NSString*)location lib:(tr_session*)lib
{
    self = [self initWithPath:nil hash:nil torrentStruct:torrentStruct magnetAddress:nil lib:lib groupValue:nil
        removeWhenFinishSeeding:nil
                 downloadFolder:location
         legacyIncompleteFolder:nil];

    return self;
}

- (instancetype)initWithMagnetAddress:(NSString*)address location:(NSString*)location lib:(tr_session*)lib
{
    self = [self initWithPath:nil hash:nil torrentStruct:nil magnetAddress:address lib:lib groupValue:nil
        removeWhenFinishSeeding:nil
                 downloadFolder:location
         legacyIncompleteFolder:nil];

    return self;
}

- (instancetype)initWithHistory:(NSDictionary*)history lib:(tr_session*)lib forcePause:(BOOL)pause
{
    self = [self initWithPath:history[@"InternalTorrentPath"] hash:history[@"TorrentHash"] torrentStruct:NULL magnetAddress:nil
                            lib:lib
                     groupValue:history[@"GroupValue"]
        removeWhenFinishSeeding:history[@"RemoveWhenFinishSeeding"]
                 downloadFolder:history[@"DownloadFolder"] //upgrading from versions < 1.80
         legacyIncompleteFolder:[history[@"UseIncompleteFolder"] boolValue] //upgrading from versions < 1.80
             ?
             history[@"IncompleteFolder"] :
             nil];

    if (self)
    {
        //start transfer
        NSNumber* active;
        if (!pause && (active = history[@"Active"]) && active.boolValue)
        {
            _fStat = tr_torrentStat(_fHandle);
            [self startTransferNoQueue];
        }

        //upgrading from versions < 1.60: get old stop ratio settings
        NSNumber* ratioSetting;
        if ((ratioSetting = history[@"RatioSetting"]))
        {
            switch (ratioSetting.intValue)
            {
            case NSControlStateValueOn:
                self.ratioSetting = TR_RATIOLIMIT_SINGLE;
                break;
            case NSControlStateValueOff:
                self.ratioSetting = TR_RATIOLIMIT_UNLIMITED;
                break;
            case NSControlStateValueMixed:
                self.ratioSetting = TR_RATIOLIMIT_GLOBAL;
                break;
            }
        }
        NSNumber* ratioLimit;
        if ((ratioLimit = history[@"RatioLimit"]))
        {
            self.ratioLimit = ratioLimit.floatValue;
        }
    }
    return self;
}

- (NSDictionary*)history
{
    return @{
        @"InternalTorrentPath" : self.torrentLocation,
        @"TorrentHash" : self.hashString,
        @"Active" : @(self.active),
        @"WaitToStart" : @(self.waitingToStart),
        @"GroupValue" : @(self.groupValue),
        @"RemoveWhenFinishSeeding" : @(_removeWhenFinishSeeding)
    };
}

- (void)dealloc
{
    [NSNotificationCenter.defaultCenter removeObserver:self];
}

- (NSString*)description
{
    return [@"Torrent: " stringByAppendingString:self.name];
}

- (id)copyWithZone:(NSZone*)zone
{
    return self;
}

- (void)closeRemoveTorrent:(BOOL)trashFiles
{
    //allow the file to be indexed by Time Machine
    [self setTimeMachineExclude:NO];

    tr_torrentRemove(self.fHandle, trashFiles, trashDataFile);
}

- (void)changeDownloadFolderBeforeUsing:(NSString*)folder determinationType:(TorrentDeterminationType)determinationType
{
    //if data existed in original download location, unexclude it before changing the location
    [self setTimeMachineExclude:NO];

    tr_torrentSetDownloadDir(self.fHandle, folder.UTF8String);

    self.fDownloadFolderDetermination = determinationType;
}

- (NSString*)currentDirectory
{
    return @(tr_torrentGetCurrentDir(self.fHandle));
}

- (void)getAvailability:(int8_t*)tab size:(NSInteger)size
{
    tr_torrentAvailability(self.fHandle, tab, size);
}

- (void)getAmountFinished:(float*)tab size:(NSInteger)size
{
    tr_torrentAmountFinished(self.fHandle, tab, size);
}

- (NSIndexSet*)previousFinishedPieces
{
    //if the torrent hasn't been seen in a bit, and therefore hasn't been refreshed, return nil
    if (self.fPreviousFinishedIndexesDate && self.fPreviousFinishedIndexesDate.timeIntervalSinceNow > -2.0)
    {
        return self.fPreviousFinishedIndexes;
    }
    else
    {
        return nil;
    }
}

- (void)setPreviousFinishedPieces:(NSIndexSet*)indexes
{
    self.fPreviousFinishedIndexes = indexes;

    self.fPreviousFinishedIndexesDate = indexes != nil ? [[NSDate alloc] init] : nil;
}

- (void)update
{
    //get previous stalled value before update
    BOOL const wasStalled = self.fStat != NULL && self.stalled;

    self.fStat = tr_torrentStat(self.fHandle);

    //make sure the "active" filter is updated when stalled-ness changes
    if (wasStalled != self.stalled)
    {
        //posting asynchronously with coalescing to prevent stack overflow on lots of torrents changing state at the same time
        [NSNotificationQueue.defaultQueue enqueueNotification:[NSNotification notificationWithName:@"UpdateQueue" object:self]
                                                 postingStyle:NSPostASAP
                                                 coalesceMask:NSNotificationCoalescingOnName
                                                     forModes:nil];
    }

    //when the torrent is first loaded, update the time machine exclusion
    if (!self.fTimeMachineExcludeInitialized)
    {
        [self updateTimeMachineExclude];
    }
}

- (void)startTransferIgnoringQueue:(BOOL)ignoreQueue
{
    if ([self alertForRemainingDiskSpace])
    {
        ignoreQueue ? tr_torrentStartNow(self.fHandle) : tr_torrentStart(self.fHandle);
        [self update];

        //capture, specifically, stop-seeding settings changing to unlimited
        [NSNotificationCenter.defaultCenter postNotificationName:@"UpdateOptions" object:nil];
    }
}

- (void)startTransferNoQueue
{
    [self startTransferIgnoringQueue:YES];
}

- (void)startTransfer
{
    [self startTransferIgnoringQueue:NO];
}

- (void)stopTransfer
{
    tr_torrentStop(self.fHandle);
    [self update];
}

- (void)sleep
{
    if ((self.fResumeOnWake = self.active))
    {
        tr_torrentStop(self.fHandle);
    }
}

- (void)wakeUp
{
    if (self.fResumeOnWake)
    {
        tr_logAddNamedInfo(tr_torrentName(self.fHandle), "restarting because of wakeUp");
        tr_torrentStart(self.fHandle);
    }
}

- (NSUInteger)queuePosition
{
    return self.fStat->queuePosition;
}

- (void)setQueuePosition:(NSUInteger)index
{
    tr_torrentSetQueuePosition(self.fHandle, index);
}

- (void)manualAnnounce
{
    tr_torrentManualUpdate(self.fHandle);
}

- (BOOL)canManualAnnounce
{
    return tr_torrentCanManualUpdate(self.fHandle);
}

- (void)resetCache
{
    tr_torrentVerify(self.fHandle);
    [self update];
}

- (BOOL)isMagnet
{
    return !tr_torrentHasMetadata(self.fHandle);
}

- (NSString*)magnetLink
{
    return @(tr_torrentGetMagnetLink(self.fHandle));
}

- (CGFloat)ratio
{
    return self.fStat->ratio;
}

- (tr_ratiolimit)ratioSetting
{
    return tr_torrentGetRatioMode(self.fHandle);
}

- (void)setRatioSetting:(tr_ratiolimit)setting
{
    tr_torrentSetRatioMode(self.fHandle, setting);
}

- (CGFloat)ratioLimit
{
    return tr_torrentGetRatioLimit(self.fHandle);
}

- (void)setRatioLimit:(CGFloat)limit
{
    NSParameterAssert(limit >= 0);

    tr_torrentSetRatioLimit(self.fHandle, limit);
}

- (CGFloat)progressStopRatio
{
    return self.fStat->seedRatioPercentDone;
}

- (tr_idlelimit)idleSetting
{
    return tr_torrentGetIdleMode(self.fHandle);
}

- (void)setIdleSetting:(tr_idlelimit)setting
{
    tr_torrentSetIdleMode(self.fHandle, setting);
}

- (NSUInteger)idleLimitMinutes
{
    return tr_torrentGetIdleLimit(self.fHandle);
}

- (void)setIdleLimitMinutes:(NSUInteger)limit
{
    NSParameterAssert(limit > 0);

    tr_torrentSetIdleLimit(self.fHandle, limit);
}

- (BOOL)usesSpeedLimit:(BOOL)upload
{
    return tr_torrentUsesSpeedLimit(self.fHandle, upload ? TR_UP : TR_DOWN);
}

- (void)setUseSpeedLimit:(BOOL)use upload:(BOOL)upload
{
    tr_torrentUseSpeedLimit(self.fHandle, upload ? TR_UP : TR_DOWN, use);
}

- (NSInteger)speedLimit:(BOOL)upload
{
    return tr_torrentGetSpeedLimit_KBps(self.fHandle, upload ? TR_UP : TR_DOWN);
}

- (void)setSpeedLimit:(NSInteger)limit upload:(BOOL)upload
{
    tr_torrentSetSpeedLimit_KBps(self.fHandle, upload ? TR_UP : TR_DOWN, limit);
}

- (BOOL)usesGlobalSpeedLimit
{
    return tr_torrentUsesSessionLimits(self.fHandle);
}

- (void)setUseGlobalSpeedLimit:(BOOL)use
{
    tr_torrentUseSessionLimits(self.fHandle, use);
}

- (void)setMaxPeerConnect:(uint16_t)count
{
    NSParameterAssert(count > 0);

    tr_torrentSetPeerLimit(self.fHandle, count);
}

- (uint16_t)maxPeerConnect
{
    return tr_torrentGetPeerLimit(self.fHandle);
}
- (BOOL)waitingToStart
{
    return self.fStat->activity == TR_STATUS_DOWNLOAD_WAIT || self.fStat->activity == TR_STATUS_SEED_WAIT;
}

- (tr_priority_t)priority
{
    return tr_torrentGetPriority(self.fHandle);
}

- (void)setPriority:(tr_priority_t)priority
{
    return tr_torrentSetPriority(self.fHandle, priority);
}

+ (BOOL)trashFile:(NSString*)path error:(NSError**)error
{
    // Attempt to move to trash
    if ([NSFileManager.defaultManager trashItemAtURL:[NSURL fileURLWithPath:path] resultingItemURL:nil error:nil])
    {
        NSLog(@"Old moved to Trash %@", path);
        return YES;
    }

    // If cannot trash, just delete it (will work if it's on a remote volume)
    NSError* localError;
    if ([NSFileManager.defaultManager removeItemAtPath:path error:&localError])
    {
        NSLog(@"Old removed %@", path);
        return YES;
    }

    NSLog(@"Old could not be trashed or removed %@: %@", path, localError.localizedDescription);
    if (error != nil)
    {
        *error = localError;
    }

    return NO;
}

- (void)moveTorrentDataFileTo:(NSString*)folder
{
    NSString* oldFolder = self.currentDirectory;
    if ([oldFolder isEqualToString:folder])
    {
        return;
    }

    //check if moving inside itself
    NSArray *oldComponents = oldFolder.pathComponents, *newComponents = folder.pathComponents;
    NSUInteger const oldCount = oldComponents.count;

    if (oldCount < newComponents.count && [newComponents[oldCount] isEqualToString:self.name] && [folder hasPrefix:oldFolder])
    {
        NSAlert* alert = [[NSAlert alloc] init];
        alert.messageText = NSLocalizedString(@"A folder cannot be moved to inside itself.", "Move inside itself alert -> title");
        alert.informativeText = [NSString
            stringWithFormat:NSLocalizedString(@"The move operation of \"%@\" cannot be done.", "Move inside itself alert -> message"),
                             self.name];
        [alert addButtonWithTitle:NSLocalizedString(@"OK", "Move inside itself alert -> button")];

        [alert runModal];

        return;
    }

    volatile int status;
    tr_torrentSetLocation(self.fHandle, folder.UTF8String, YES, NULL, &status);

    while (status == TR_LOC_MOVING) //block while moving (for now)
    {
        [NSThread sleepForTimeInterval:0.05];
    }

    if (status == TR_LOC_DONE)
    {
        [NSNotificationCenter.defaultCenter postNotificationName:@"UpdateStats" object:nil];
    }
    else
    {
        NSAlert* alert = [[NSAlert alloc] init];
        alert.messageText = NSLocalizedString(@"There was an error moving the data file.", "Move error alert -> title");
        alert.informativeText = [NSString
            stringWithFormat:NSLocalizedString(@"The move operation of \"%@\" cannot be done.", "Move error alert -> message"), self.name];
        [alert addButtonWithTitle:NSLocalizedString(@"OK", "Move error alert -> button")];

        [alert runModal];
    }

    [self updateTimeMachineExclude];
}

- (void)copyTorrentFileTo:(NSString*)path
{
    [NSFileManager.defaultManager copyItemAtPath:self.torrentLocation toPath:path error:NULL];
}

- (BOOL)alertForRemainingDiskSpace
{
    if (self.allDownloaded || ![self.fDefaults boolForKey:@"WarningRemainingSpace"])
    {
        return YES;
    }

    NSString* downloadFolder = self.currentDirectory;
    NSDictionary* systemAttributes;
    if ((systemAttributes = [NSFileManager.defaultManager attributesOfFileSystemForPath:downloadFolder error:NULL]))
    {
        uint64_t const remainingSpace = ((NSNumber*)systemAttributes[NSFileSystemFreeSize]).unsignedLongLongValue;

        //if the remaining space is greater than the size left, then there is enough space regardless of preallocation
        if (remainingSpace < self.sizeLeft && remainingSpace < tr_torrentGetBytesLeftToAllocate(self.fHandle))
        {
            NSString* volumeName = [NSFileManager.defaultManager componentsToDisplayForPath:downloadFolder][0];

            NSAlert* alert = [[NSAlert alloc] init];
            alert.messageText = [NSString
                stringWithFormat:NSLocalizedString(@"Not enough remaining disk space to download \"%@\" completely.", "Torrent disk space alert -> title"),
                                 self.name];
            alert.informativeText = [NSString stringWithFormat:NSLocalizedString(
                                                                   @"The transfer will be paused."
                                                                    " Clear up space on %@ or deselect files in the torrent inspector to continue.",
                                                                   "Torrent disk space alert -> message"),
                                                               volumeName];
            [alert addButtonWithTitle:NSLocalizedString(@"OK", "Torrent disk space alert -> button")];
            [alert addButtonWithTitle:NSLocalizedString(@"Download Anyway", "Torrent disk space alert -> button")];

            alert.showsSuppressionButton = YES;
            alert.suppressionButton.title = NSLocalizedString(@"Do not check disk space again", "Torrent disk space alert -> button");

            NSInteger const result = [alert runModal];
            if (alert.suppressionButton.state == NSControlStateValueOn)
            {
                [self.fDefaults setBool:NO forKey:@"WarningRemainingSpace"];
            }

            return result != NSAlertFirstButtonReturn;
        }
    }
    return YES;
}

- (NSImage*)icon
{
    if (self.magnet)
    {
        return [NSImage imageNamed:@"Magnet"];
    }

    if (!self.fIcon)
    {
        self.fIcon = self.folder ? [NSImage imageNamed:NSImageNameFolder] : [NSWorkspace.sharedWorkspace iconForFileType:self.name.pathExtension];
    }
    return self.fIcon;
}

- (NSString*)name
{
    return @(tr_torrentName(self.fHandle));
}

- (BOOL)isFolder
{
    return tr_torrentView(self.fHandle).is_folder;
}

- (uint64_t)size
{
    return tr_torrentTotalSize(self.fHandle);
}

- (uint64_t)sizeLeft
{
    return self.fStat->leftUntilDone;
}

- (NSMutableArray*)allTrackerStats
{
    auto const count = tr_torrentTrackerCount(self.fHandle);
    auto tier = std::optional<int>{};

    NSMutableArray* trackers = [NSMutableArray arrayWithCapacity:count * 2];

    for (size_t i = 0; i < count; ++i)
    {
        auto const tracker = tr_torrentTracker(self.fHandle, i);

        if (!tier || tier != tracker.tier)
        {
            tier = tracker.tier;
            [trackers addObject:@{ @"Tier" : @(tracker.tier + 1), @"Name" : self.name }];
        }

        auto* tracker_node = [[TrackerNode alloc] initWithTrackerView:&tracker torrent:self];
        [trackers addObject:tracker_node];
    }

    return trackers;
}

- (NSArray*)allTrackersFlat
{
    auto const n = tr_torrentTrackerCount(self.fHandle);
    NSMutableArray* allTrackers = [NSMutableArray arrayWithCapacity:n];

    for (size_t i = 0; i < n; ++i)
    {
        [allTrackers addObject:@(tr_torrentTracker(self.fHandle, i).announce)];
    }

    return allTrackers;
}

- (BOOL)addTrackerToNewTier:(NSString*)new_tracker
{
    new_tracker = [new_tracker stringByTrimmingCharactersInSet:NSCharacterSet.whitespaceAndNewlineCharacterSet];
    if ([new_tracker rangeOfString:@"://"].location == NSNotFound)
    {
        new_tracker = [@"http://" stringByAppendingString:new_tracker];
    }

<<<<<<< HEAD
    auto urls = std::vector<char const*>{};
    auto tiers = std::vector<tr_tracker_tier_t>{};

    for (size_t i = 0, n = tr_torrentTrackerCount(self.fHandle); i < n; ++i)
    {
        auto const tracker = tr_torrentTracker(self.fHandle, i);
        urls.push_back(tracker.announce);
        tiers.push_back(tracker.tier);
    }

    urls.push_back(new_tracker.UTF8String);
    tiers.push_back(std::empty(tiers) ? 0 : tiers.back() + 1);

    BOOL const success = tr_torrentSetAnnounceList(self.fHandle, std::data(urls), std::data(tiers), std::size(urls));
=======
    char* old_list = tr_torrentGetTrackerList(fHandle);
    auto new_list = tr_strvJoin(old_list, "\n\n", new_tracker.UTF8String);
    BOOL const success = tr_torrentSetTrackerList(fHandle, new_list.c_str());
    tr_free(old_list);
>>>>>>> 1f573d26

    return success;
}

- (void)removeTrackers:(NSSet*)trackers
{
    auto new_list = std::string{};
    auto current_tier = std::optional<tr_tracker_tier_t>{};

    for (size_t i = 0, n = tr_torrentTrackerCount(self.fHandle); i < n; ++i)
    {
        auto const tracker = tr_torrentTracker(self.fHandle, i);

        if ([trackers containsObject:@(tracker.announce)])
        {
            continue;
        }

        if (current_tier && *current_tier != tracker.tier)
        {
            new_list += '\n';
        }

        new_list += tracker.announce;
        new_list += '\n';

        current_tier = tracker.tier;
    }

<<<<<<< HEAD
    BOOL const success = tr_torrentSetAnnounceList(self.fHandle, std::data(urls), std::data(tiers), std::size(urls));
=======
    BOOL const success = tr_torrentSetTrackerList(fHandle, new_list.c_str());
>>>>>>> 1f573d26
    NSAssert(success, @"Removing tracker addresses failed");
}

- (NSString*)comment
{
    auto const* comment = tr_torrentView(self.fHandle).comment;
    return comment ? @(comment) : @"";
}

- (NSString*)creator
{
    auto const* creator = tr_torrentView(self.fHandle).creator;
    return creator ? @(creator) : @"";
}

- (NSDate*)dateCreated
{
    auto const date = tr_torrentView(self.fHandle).date_created;
    return date > 0 ? [NSDate dateWithTimeIntervalSince1970:date] : nil;
}

- (NSInteger)pieceSize
{
    return tr_torrentView(self.fHandle).piece_size;
}

- (NSInteger)pieceCount
{
    return tr_torrentView(self.fHandle).n_pieces;
}

- (NSString*)hashString
{
    return @(tr_torrentView(self.fHandle).hash_string);
}

- (BOOL)privateTorrent
{
    return tr_torrentView(self.fHandle).is_private;
}

- (NSString*)torrentLocation
{
    auto* const filename = tr_torrentFilename(self.fHandle);
    NSString* ret = @(filename ? filename : "");
    tr_free(filename);
    return ret;
}

- (NSString*)dataLocation
{
    if (self.magnet)
    {
        return nil;
    }

    if (self.folder)
    {
        NSString* dataLocation = [self.currentDirectory stringByAppendingPathComponent:self.name];

        if (![NSFileManager.defaultManager fileExistsAtPath:dataLocation])
        {
            return nil;
        }

        return dataLocation;
    }
    else
    {
        char* location = tr_torrentFindFile(self.fHandle, 0);
        if (location == NULL)
        {
            return nil;
        }

        NSString* dataLocation = @(location);
        free(location);

        return dataLocation;
    }
}

- (NSString*)fileLocation:(FileListNode*)node
{
    if (node.isFolder)
    {
        NSString* basePath = [node.path stringByAppendingPathComponent:node.name];
        NSString* dataLocation = [self.currentDirectory stringByAppendingPathComponent:basePath];

        if (![NSFileManager.defaultManager fileExistsAtPath:dataLocation])
        {
            return nil;
        }

        return dataLocation;
    }
    else
    {
        char* location = tr_torrentFindFile(self.fHandle, node.indexes.firstIndex);
        if (location == NULL)
        {
            return nil;
        }

        NSString* dataLocation = @(location);
        free(location);

        return dataLocation;
    }
}

- (void)renameTorrent:(NSString*)newName completionHandler:(void (^)(BOOL didRename))completionHandler
{
    NSParameterAssert(newName != nil);
    NSParameterAssert(![newName isEqualToString:@""]);

    NSDictionary* contextInfo = @{ @"Torrent" : self, @"CompletionHandler" : [completionHandler copy] };

    tr_torrentRenamePath(self.fHandle, tr_torrentName(self.fHandle), newName.UTF8String, renameCallback, (__bridge_retained void*)(contextInfo));
}

- (void)renameFileNode:(FileListNode*)node
              withName:(NSString*)newName
     completionHandler:(void (^)(BOOL didRename))completionHandler
{
    NSParameterAssert(node.torrent == self);
    NSParameterAssert(newName != nil);
    NSParameterAssert(![newName isEqualToString:@""]);

    NSDictionary* contextInfo = @{ @"Torrent" : self, @"Nodes" : @[ node ], @"CompletionHandler" : [completionHandler copy] };

    NSString* oldPath = [node.path stringByAppendingPathComponent:node.name];
    tr_torrentRenamePath(self.fHandle, oldPath.UTF8String, newName.UTF8String, renameCallback, (__bridge_retained void*)(contextInfo));
}

- (CGFloat)progress
{
    return self.fStat->percentComplete;
}

- (CGFloat)progressDone
{
    return self.fStat->percentDone;
}

- (CGFloat)progressLeft
{
    if (self.size == 0) //magnet links
    {
        return 0.0;
    }

    return (CGFloat)self.sizeLeft / self.size;
}

- (CGFloat)checkingProgress
{
    return self.fStat->recheckProgress;
}

- (CGFloat)availableDesired
{
    return (CGFloat)self.fStat->desiredAvailable / self.sizeLeft;
}

- (BOOL)isActive
{
    return self.fStat->activity != TR_STATUS_STOPPED && self.fStat->activity != TR_STATUS_DOWNLOAD_WAIT && self.fStat->activity != TR_STATUS_SEED_WAIT;
}

- (BOOL)isSeeding
{
    return self.fStat->activity == TR_STATUS_SEED;
}

- (BOOL)isChecking
{
    return self.fStat->activity == TR_STATUS_CHECK || self.fStat->activity == TR_STATUS_CHECK_WAIT;
}

- (BOOL)isCheckingWaiting
{
    return self.fStat->activity == TR_STATUS_CHECK_WAIT;
}

- (BOOL)allDownloaded
{
    return self.sizeLeft == 0 && !self.magnet;
}

- (BOOL)isComplete
{
    return self.progress >= 1.0;
}

- (BOOL)isFinishedSeeding
{
    return self.fStat->finished;
}

- (BOOL)isError
{
    return self.fStat->error == TR_STAT_LOCAL_ERROR;
}

- (BOOL)isAnyErrorOrWarning
{
    return self.fStat->error != TR_STAT_OK;
}

- (NSString*)errorMessage
{
    if (!self.anyErrorOrWarning)
    {
        return @"";
    }

    NSString* error;
    if (!(error = @(self.fStat->errorString)) && !(error = [NSString stringWithCString:self.fStat->errorString encoding:NSISOLatin1StringEncoding]))
    {
        error = [NSString stringWithFormat:@"(%@)", NSLocalizedString(@"unreadable error", "Torrent -> error string unreadable")];
    }

    //libtransmission uses "Set Location", Mac client uses "Move data file to..." - very hacky!
    error = [error stringByReplacingOccurrencesOfString:@"Set Location" withString:[@"Move Data File To" stringByAppendingEllipsis]];

    return error;
}

- (NSArray*)peers
{
    int totalPeers;
    tr_peer_stat* peers = tr_torrentPeers(self.fHandle, &totalPeers);

    NSMutableArray* peerDicts = [NSMutableArray arrayWithCapacity:totalPeers];

    for (int i = 0; i < totalPeers; i++)
    {
        tr_peer_stat* peer = &peers[i];
        NSMutableDictionary* dict = [NSMutableDictionary dictionaryWithCapacity:12];

        dict[@"Name"] = self.name;
        dict[@"From"] = @(peer->from);
        dict[@"IP"] = @(peer->addr);
        dict[@"Port"] = @(peer->port);
        dict[@"Progress"] = @(peer->progress);
        dict[@"Seed"] = @(peer->isSeed);
        dict[@"Encryption"] = @(peer->isEncrypted);
        dict[@"uTP"] = @(peer->isUTP);
        dict[@"Client"] = @(peer->client);
        dict[@"Flags"] = @(peer->flagStr);

        if (peer->isUploadingTo)
        {
            dict[@"UL To Rate"] = @(peer->rateToPeer_KBps);
        }
        if (peer->isDownloadingFrom)
        {
            dict[@"DL From Rate"] = @(peer->rateToClient_KBps);
        }

        [peerDicts addObject:dict];
    }

    tr_torrentPeersFree(peers, totalPeers);

    return peerDicts;
}

- (NSUInteger)webSeedCount
{
    return tr_torrentWebseedCount(self.fHandle);
}

- (NSArray*)webSeeds
{
    NSUInteger n = tr_torrentWebseedCount(self.fHandle);
    NSMutableArray* webSeeds = [NSMutableArray arrayWithCapacity:n];

    for (NSUInteger i = 0; i < n; ++i)
    {
        auto const webseed = tr_torrentWebseed(self.fHandle, i);
        NSMutableDictionary* dict = [NSMutableDictionary dictionaryWithCapacity:3];

        dict[@"Name"] = self.name;
        dict[@"Address"] = @(webseed.url);

        if (webseed.is_downloading)
        {
            dict[@"DL From Rate"] = @(double(webseed.download_bytes_per_second) / 1000);
        }

        [webSeeds addObject:dict];
    }

    return webSeeds;
}

- (NSString*)progressString
{
    if (self.magnet)
    {
        NSString* progressString = self.fStat->metadataPercentComplete > 0.0 ?
            [NSString stringWithFormat:NSLocalizedString(@"%@ of torrent metadata retrieved", "Torrent -> progress string"),
                                       [NSString percentString:self.fStat->metadataPercentComplete longDecimals:YES]] :
            NSLocalizedString(@"torrent metadata needed", "Torrent -> progress string");

        return [NSString stringWithFormat:@"%@ - %@", NSLocalizedString(@"Magnetized transfer", "Torrent -> progress string"), progressString];
    }

    NSString* string;

    if (!self.allDownloaded)
    {
        CGFloat progress;
        if (self.folder && [self.fDefaults boolForKey:@"DisplayStatusProgressSelected"])
        {
            string = [NSString stringForFilePartialSize:self.haveTotal fullSize:self.totalSizeSelected];
            progress = self.progressDone;
        }
        else
        {
            string = [NSString stringForFilePartialSize:self.haveTotal fullSize:self.size];
            progress = self.progress;
        }

        string = [string stringByAppendingFormat:@" (%@)", [NSString percentString:progress longDecimals:YES]];
    }
    else
    {
        NSString* downloadString;
        if (!self.complete) //only multifile possible
        {
            if ([self.fDefaults boolForKey:@"DisplayStatusProgressSelected"])
            {
                downloadString = [NSString stringWithFormat:NSLocalizedString(@"%@ selected", "Torrent -> progress string"),
                                                            [NSString stringForFileSize:self.haveTotal]];
            }
            else
            {
                downloadString = [NSString stringForFilePartialSize:self.haveTotal fullSize:self.size];
                downloadString = [downloadString stringByAppendingFormat:@" (%@)", [NSString percentString:self.progress longDecimals:YES]];
            }
        }
        else
        {
            downloadString = [NSString stringForFileSize:self.size];
        }

        NSString* uploadString = [NSString stringWithFormat:NSLocalizedString(@"uploaded %@ (Ratio: %@)", "Torrent -> progress string"),
                                                            [NSString stringForFileSize:self.uploadedTotal],
                                                            [NSString stringForRatio:self.ratio]];

        string = [downloadString stringByAppendingFormat:@", %@", uploadString];
    }

    //add time when downloading or seed limit set
    if (self.shouldShowEta)
    {
        string = [string stringByAppendingFormat:@" - %@", self.etaString];
    }

    return string;
}

- (NSString*)statusString
{
    NSString* string;

    if (self.anyErrorOrWarning)
    {
        switch (self.fStat->error)
        {
        case TR_STAT_LOCAL_ERROR:
            string = NSLocalizedString(@"Error", "Torrent -> status string");
            break;
        case TR_STAT_TRACKER_ERROR:
            string = NSLocalizedString(@"Tracker returned error", "Torrent -> status string");
            break;
        case TR_STAT_TRACKER_WARNING:
            string = NSLocalizedString(@"Tracker returned warning", "Torrent -> status string");
            break;
        default:
            NSAssert(NO, @"unknown error state");
        }

        NSString* errorString = self.errorMessage;
        if (errorString && ![errorString isEqualToString:@""])
        {
            string = [string stringByAppendingFormat:@": %@", errorString];
        }
    }
    else
    {
        switch (self.fStat->activity)
        {
        case TR_STATUS_STOPPED:
            if (self.finishedSeeding)
            {
                string = NSLocalizedString(@"Seeding complete", "Torrent -> status string");
            }
            else
            {
                string = NSLocalizedString(@"Paused", "Torrent -> status string");
            }
            break;

        case TR_STATUS_DOWNLOAD_WAIT:
            string = [NSLocalizedString(@"Waiting to download", "Torrent -> status string") stringByAppendingEllipsis];
            break;

        case TR_STATUS_SEED_WAIT:
            string = [NSLocalizedString(@"Waiting to seed", "Torrent -> status string") stringByAppendingEllipsis];
            break;

        case TR_STATUS_CHECK_WAIT:
            string = [NSLocalizedString(@"Waiting to check existing data", "Torrent -> status string") stringByAppendingEllipsis];
            break;

        case TR_STATUS_CHECK:
            string = [NSString stringWithFormat:@"%@ (%@)",
                                                NSLocalizedString(@"Checking existing data", "Torrent -> status string"),
                                                [NSString percentString:self.checkingProgress longDecimals:YES]];
            break;

        case TR_STATUS_DOWNLOAD:
            if (self.totalPeersConnected != 1)
            {
                string = [NSString stringWithFormat:NSLocalizedString(@"Downloading from %d of %d peers", "Torrent -> status string"),
                                                    self.peersSendingToUs,
                                                    self.totalPeersConnected];
            }
            else
            {
                string = [NSString stringWithFormat:NSLocalizedString(@"Downloading from %d of 1 peer", "Torrent -> status string"),
                                                    self.peersSendingToUs];
            }

            if (NSInteger const webSeedCount = self.fStat->webseedsSendingToUs; webSeedCount > 0)
            {
                NSString* webSeedString;
                if (webSeedCount == 1)
                {
                    webSeedString = NSLocalizedString(@"web seed", "Torrent -> status string");
                }
                else
                {
                    webSeedString = [NSString stringWithFormat:NSLocalizedString(@"%d web seeds", "Torrent -> status string"), webSeedCount];
                }

                string = [string stringByAppendingFormat:@" + %@", webSeedString];
            }

            break;

        case TR_STATUS_SEED:
            if (self.totalPeersConnected != 1)
            {
                string = [NSString stringWithFormat:NSLocalizedString(@"Seeding to %d of %d peers", "Torrent -> status string"),
                                                    self.peersGettingFromUs,
                                                    self.totalPeersConnected];
            }
            else
            {
                string = [NSString stringWithFormat:NSLocalizedString(@"Seeding to %d of 1 peer", "Torrent -> status string"),
                                                    self.peersGettingFromUs];
            }
        }

        if (self.stalled)
        {
            string = [NSLocalizedString(@"Stalled", "Torrent -> status string") stringByAppendingFormat:@", %@", string];
        }
    }

    //append even if error
    if (self.active && !self.checking)
    {
        if (self.fStat->activity == TR_STATUS_DOWNLOAD)
        {
            string = [string stringByAppendingFormat:@" - %@: %@, %@: %@",
                                                     NSLocalizedString(@"DL", "Torrent -> status string"),
                                                     [NSString stringForSpeed:self.downloadRate],
                                                     NSLocalizedString(@"UL", "Torrent -> status string"),
                                                     [NSString stringForSpeed:self.uploadRate]];
        }
        else
        {
            string = [string stringByAppendingFormat:@" - %@: %@",
                                                     NSLocalizedString(@"UL", "Torrent -> status string"),
                                                     [NSString stringForSpeed:self.uploadRate]];
        }
    }

    return string;
}

- (NSString*)shortStatusString
{
    NSString* string;

    switch (self.fStat->activity)
    {
    case TR_STATUS_STOPPED:
        if (self.finishedSeeding)
        {
            string = NSLocalizedString(@"Seeding complete", "Torrent -> status string");
        }
        else
        {
            string = NSLocalizedString(@"Paused", "Torrent -> status string");
        }
        break;

    case TR_STATUS_DOWNLOAD_WAIT:
        string = [NSLocalizedString(@"Waiting to download", "Torrent -> status string") stringByAppendingEllipsis];
        break;

    case TR_STATUS_SEED_WAIT:
        string = [NSLocalizedString(@"Waiting to seed", "Torrent -> status string") stringByAppendingEllipsis];
        break;

    case TR_STATUS_CHECK_WAIT:
        string = [NSLocalizedString(@"Waiting to check existing data", "Torrent -> status string") stringByAppendingEllipsis];
        break;

    case TR_STATUS_CHECK:
        string = [NSString stringWithFormat:@"%@ (%@)",
                                            NSLocalizedString(@"Checking existing data", "Torrent -> status string"),
                                            [NSString percentString:self.checkingProgress longDecimals:YES]];
        break;

    case TR_STATUS_DOWNLOAD:
        string = [NSString stringWithFormat:@"%@: %@, %@: %@",
                                            NSLocalizedString(@"DL", "Torrent -> status string"),
                                            [NSString stringForSpeed:self.downloadRate],
                                            NSLocalizedString(@"UL", "Torrent -> status string"),
                                            [NSString stringForSpeed:self.uploadRate]];
        break;

    case TR_STATUS_SEED:
        string = [NSString stringWithFormat:@"%@: %@, %@: %@",
                                            NSLocalizedString(@"Ratio", "Torrent -> status string"),
                                            [NSString stringForRatio:self.ratio],
                                            NSLocalizedString(@"UL", "Torrent -> status string"),
                                            [NSString stringForSpeed:self.uploadRate]];
    }

    return string;
}

- (NSString*)remainingTimeString
{
    if (self.shouldShowEta)
    {
        return self.etaString;
    }
    else
    {
        return self.shortStatusString;
    }
}

- (NSString*)stateString
{
    switch (self.fStat->activity)
    {
    case TR_STATUS_STOPPED:
    case TR_STATUS_DOWNLOAD_WAIT:
    case TR_STATUS_SEED_WAIT:
        {
            NSString* string = NSLocalizedString(@"Paused", "Torrent -> status string");

            NSString* extra = nil;
            if (self.waitingToStart)
            {
                extra = self.fStat->activity == TR_STATUS_DOWNLOAD_WAIT ?
                    NSLocalizedString(@"Waiting to download", "Torrent -> status string") :
                    NSLocalizedString(@"Waiting to seed", "Torrent -> status string");
            }
            else if (self.finishedSeeding)
            {
                extra = NSLocalizedString(@"Seeding complete", "Torrent -> status string");
            }

            return extra ? [string stringByAppendingFormat:@" (%@)", extra] : string;
        }

    case TR_STATUS_CHECK_WAIT:
        return [NSLocalizedString(@"Waiting to check existing data", "Torrent -> status string") stringByAppendingEllipsis];

    case TR_STATUS_CHECK:
        return [NSString stringWithFormat:@"%@ (%@)",
                                          NSLocalizedString(@"Checking existing data", "Torrent -> status string"),
                                          [NSString percentString:self.checkingProgress longDecimals:YES]];

    case TR_STATUS_DOWNLOAD:
        return NSLocalizedString(@"Downloading", "Torrent -> status string");

    case TR_STATUS_SEED:
        return NSLocalizedString(@"Seeding", "Torrent -> status string");
    }
}

- (NSInteger)totalPeersConnected
{
    return self.fStat->peersConnected;
}

- (NSInteger)totalPeersTracker
{
    return self.fStat->peersFrom[TR_PEER_FROM_TRACKER];
}

- (NSInteger)totalPeersIncoming
{
    return self.fStat->peersFrom[TR_PEER_FROM_INCOMING];
}

- (NSInteger)totalPeersCache
{
    return self.fStat->peersFrom[TR_PEER_FROM_RESUME];
}

- (NSInteger)totalPeersPex
{
    return self.fStat->peersFrom[TR_PEER_FROM_PEX];
}

- (NSInteger)totalPeersDHT
{
    return self.fStat->peersFrom[TR_PEER_FROM_DHT];
}

- (NSInteger)totalPeersLocal
{
    return self.fStat->peersFrom[TR_PEER_FROM_LPD];
}

- (NSInteger)totalPeersLTEP
{
    return self.fStat->peersFrom[TR_PEER_FROM_LTEP];
}

- (NSInteger)peersSendingToUs
{
    return self.fStat->peersSendingToUs;
}

- (NSInteger)peersGettingFromUs
{
    return self.fStat->peersGettingFromUs;
}

- (CGFloat)downloadRate
{
    return self.fStat->pieceDownloadSpeed_KBps;
}

- (CGFloat)uploadRate
{
    return self.fStat->pieceUploadSpeed_KBps;
}

- (CGFloat)totalRate
{
    return self.downloadRate + self.uploadRate;
}

- (uint64_t)haveVerified
{
    return self.fStat->haveValid;
}

- (uint64_t)haveTotal
{
    return self.haveVerified + self.fStat->haveUnchecked;
}

- (uint64_t)totalSizeSelected
{
    return self.fStat->sizeWhenDone;
}

- (uint64_t)downloadedTotal
{
    return self.fStat->downloadedEver;
}

- (uint64_t)uploadedTotal
{
    return self.fStat->uploadedEver;
}

- (uint64_t)failedHash
{
    return self.fStat->corruptEver;
}

- (void)setGroupValue:(NSInteger)groupValue determinationType:(TorrentDeterminationType)determinationType
{
    if (groupValue != self.groupValue)
    {
        self.groupValue = groupValue;
        [NSNotificationCenter.defaultCenter postNotificationName:kTorrentDidChangeGroupNotification object:self];
    }
    self.fGroupValueDetermination = determinationType;
}

- (NSInteger)groupOrderValue
{
    return [GroupsController.groups rowValueForIndex:self.groupValue];
}

- (void)checkGroupValueForRemoval:(NSNotification*)notification
{
    if (self.groupValue != -1 && [notification.userInfo[@"Index"] integerValue] == self.groupValue)
    {
        self.groupValue = -1;
    }
}

- (NSInteger)fileCount
{
    return tr_torrentFileCount(self.fHandle);
}

- (CGFloat)fileProgress:(FileListNode*)node
{
    if (self.fileCount == 1 || self.complete)
    {
        return self.progress;
    }

    // #5501
    if (node.size == 0)
    {
        return 1.0;
    }

    uint64_t have = 0;
    NSIndexSet* indexSet = node.indexes;
    for (NSInteger index = indexSet.firstIndex; index != NSNotFound; index = [indexSet indexGreaterThanIndex:index])
    {
        have += tr_torrentFile(self.fHandle, index).have;
    }

    return (CGFloat)have / node.size;
}

- (BOOL)canChangeDownloadCheckForFile:(NSUInteger)index
{
    NSAssert2((NSInteger)index < self.fileCount, @"Index %ld is greater than file count %ld", index, self.fileCount);

    return [self canChangeDownloadCheckForFiles:[NSIndexSet indexSetWithIndex:index]];
}

- (BOOL)canChangeDownloadCheckForFiles:(NSIndexSet*)indexSet
{
    if (self.fileCount == 1 || self.complete)
    {
        return NO;
    }

    __block BOOL canChange = NO;
    [indexSet enumerateIndexesWithOptions:NSEnumerationConcurrent usingBlock:^(NSUInteger index, BOOL* stop) {
        auto const file = tr_torrentFile(self.fHandle, index);
        if (file.have < file.length)
        {
            canChange = YES;
            *stop = YES;
        }
    }];
    return canChange;
}

- (NSInteger)checkForFiles:(NSIndexSet*)indexSet
{
    BOOL onState = NO, offState = NO;
    for (NSUInteger index = indexSet.firstIndex; index != NSNotFound; index = [indexSet indexGreaterThanIndex:index])
    {
        auto const file = tr_torrentFile(self.fHandle, index);
        if (file.wanted || ![self canChangeDownloadCheckForFile:index])
        {
            onState = YES;
        }
        else
        {
            offState = YES;
        }

        if (onState && offState)
        {
            return NSControlStateValueMixed;
        }
    }
    return onState ? NSControlStateValueOn : NSControlStateValueOff;
}

- (void)setFileCheckState:(NSInteger)state forIndexes:(NSIndexSet*)indexSet
{
    NSUInteger count = indexSet.count;
    tr_file_index_t* files = static_cast<tr_file_index_t*>(malloc(count * sizeof(tr_file_index_t)));
    for (NSUInteger index = indexSet.firstIndex, i = 0; index != NSNotFound; index = [indexSet indexGreaterThanIndex:index], i++)
    {
        files[i] = index;
    }

    tr_torrentSetFileDLs(self.fHandle, files, count, state != NSControlStateValueOff);
    free(files);

    [self update];
    [NSNotificationCenter.defaultCenter postNotificationName:@"TorrentFileCheckChange" object:self];
}

- (void)setFilePriority:(tr_priority_t)priority forIndexes:(NSIndexSet*)indexSet
{
    NSUInteger const count = indexSet.count;
    tr_file_index_t* files = static_cast<tr_file_index_t*>(tr_malloc(count * sizeof(tr_file_index_t)));
    for (NSUInteger index = indexSet.firstIndex, i = 0; index != NSNotFound; index = [indexSet indexGreaterThanIndex:index], i++)
    {
        files[i] = index;
    }

    tr_torrentSetFilePriorities(self.fHandle, files, count, priority);
    tr_free(files);
}

- (BOOL)hasFilePriority:(tr_priority_t)priority forIndexes:(NSIndexSet*)indexSet
{
    for (NSUInteger index = indexSet.firstIndex; index != NSNotFound; index = [indexSet indexGreaterThanIndex:index])
    {
        if (priority == tr_torrentFile(self.fHandle, index).priority && [self canChangeDownloadCheckForFile:index])
        {
            return YES;
        }
    }
    return NO;
}

- (NSSet*)filePrioritiesForIndexes:(NSIndexSet*)indexSet
{
    BOOL low = NO, normal = NO, high = NO;
    NSMutableSet* priorities = [NSMutableSet setWithCapacity:MIN(indexSet.count, 3u)];

    for (NSUInteger index = indexSet.firstIndex; index != NSNotFound; index = [indexSet indexGreaterThanIndex:index])
    {
        if (![self canChangeDownloadCheckForFile:index])
        {
            continue;
        }

        auto const priority = tr_torrentFile(self.fHandle, index).priority;
        switch (priority)
        {
        case TR_PRI_LOW:
            if (low)
            {
                continue;
            }
            low = YES;
            break;
        case TR_PRI_NORMAL:
            if (normal)
            {
                continue;
            }
            normal = YES;
            break;
        case TR_PRI_HIGH:
            if (high)
            {
                continue;
            }
            high = YES;
            break;
        default:
            NSAssert2(NO, @"Unknown priority %d for file index %ld", priority, index);
        }

        [priorities addObject:@(priority)];
        if (low && normal && high)
        {
            break;
        }
    }
    return priorities;
}

- (NSDate*)dateAdded
{
    time_t const date = self.fStat->addedDate;
    return [NSDate dateWithTimeIntervalSince1970:date];
}

- (NSDate*)dateCompleted
{
    time_t const date = self.fStat->doneDate;
    return date != 0 ? [NSDate dateWithTimeIntervalSince1970:date] : nil;
}

- (NSDate*)dateActivity
{
    time_t const date = self.fStat->activityDate;
    return date != 0 ? [NSDate dateWithTimeIntervalSince1970:date] : nil;
}

- (NSDate*)dateActivityOrAdd
{
    NSDate* date = self.dateActivity;
    return date ? date : self.dateAdded;
}

- (NSInteger)secondsDownloading
{
    return self.fStat->secondsDownloading;
}

- (NSInteger)secondsSeeding
{
    return self.fStat->secondsSeeding;
}

- (NSInteger)stalledMinutes
{
    if (self.fStat->idleSecs == -1)
    {
        return -1;
    }

    return self.fStat->idleSecs / 60;
}

- (BOOL)isStalled
{
    return self.fStat->isStalled;
}

- (void)updateTimeMachineExclude
{
    [self setTimeMachineExclude:!self.allDownloaded];
}

- (NSInteger)stateSortKey
{
    if (!self.active) //paused
    {
        if (self.waitingToStart)
        {
            return 1;
        }
        else
        {
            return 0;
        }
    }
    else if (self.seeding) //seeding
    {
        return 10;
    }
    else //downloading
    {
        return 20;
    }
}

- (NSString*)trackerSortKey
{
    NSString* best = nil;

    for (size_t i = 0, n = tr_torrentTrackerCount(self.fHandle); i < n; ++i)
    {
        auto const tracker = tr_torrentTracker(self.fHandle, i);

        NSString* host = @(tracker.host);
        if (!best || [host localizedCaseInsensitiveCompare:best] == NSOrderedAscending)
        {
            best = host;
        }
    }

    return best;
}

- (tr_torrent*)torrentStruct
{
    return self.fHandle;
}

- (NSURL*)previewItemURL
{
    NSString* location = self.dataLocation;
    return location ? [NSURL fileURLWithPath:location] : nil;
}

#pragma mark - Private

- (instancetype)initWithPath:(NSString*)path
                        hash:(NSString*)hashString
               torrentStruct:(tr_torrent*)torrentStruct
               magnetAddress:(NSString*)magnetAddress
                         lib:(tr_session*)lib
                  groupValue:(NSNumber*)groupValue
     removeWhenFinishSeeding:(NSNumber*)removeWhenFinishSeeding
              downloadFolder:(NSString*)downloadFolder
      legacyIncompleteFolder:(NSString*)incompleteFolder
{
    if (!(self = [super init]))
    {
        return nil;
    }

    _fDefaults = NSUserDefaults.standardUserDefaults;

    if (torrentStruct)
    {
        _fHandle = torrentStruct;
    }
    else
    {
        //set libtransmission settings for initialization
        tr_ctor* ctor = tr_ctorNew(lib);

        tr_ctorSetPaused(ctor, TR_FORCE, YES);
        if (downloadFolder)
        {
            tr_ctorSetDownloadDir(ctor, TR_FORCE, downloadFolder.UTF8String);
        }
        if (incompleteFolder)
        {
            tr_ctorSetIncompleteDir(ctor, incompleteFolder.UTF8String);
        }

        bool loaded = false;

        if (path)
        {
            loaded = tr_ctorSetMetainfoFromFile(ctor, path.UTF8String, nullptr);
        }

        if (!loaded && magnetAddress)
        {
            loaded = tr_ctorSetMetainfoFromMagnetLink(ctor, magnetAddress.UTF8String, nullptr);
        }

        if (loaded)
        {
            _fHandle = tr_torrentNew(ctor, NULL);
        }

        tr_ctorFree(ctor);

        if (!_fHandle)
        {
            return nil;
        }
    }

    tr_torrentSetQueueStartCallback(self.fHandle, startQueueCallback, (__bridge void*)(self));
    tr_torrentSetCompletenessCallback(self.fHandle, completenessChangeCallback, (__bridge void*)(self));
    tr_torrentSetRatioLimitHitCallback(self.fHandle, ratioLimitHitCallback, (__bridge void*)(self));
    tr_torrentSetIdleLimitHitCallback(self.fHandle, idleLimitHitCallback, (__bridge void*)(self));
    tr_torrentSetMetadataCallback(self.fHandle, metadataCallback, (__bridge void*)(self));

    _fResumeOnWake = NO;

    //don't do after this point - it messes with auto-group functionality
    if (!self.magnet)
    {
        [self createFileList];
    }

    _fDownloadFolderDetermination = TorrentDeterminationAutomatic;

    if (groupValue)
    {
        _fGroupValueDetermination = TorrentDeterminationUserSpecified;
        _groupValue = groupValue.intValue;
    }
    else
    {
        _fGroupValueDetermination = TorrentDeterminationAutomatic;
        _groupValue = [GroupsController.groups groupIndexForTorrent:self];
    }

    _removeWhenFinishSeeding = removeWhenFinishSeeding ? removeWhenFinishSeeding.boolValue :
                                                         [_fDefaults boolForKey:@"RemoveWhenFinishSeeding"];

    [NSNotificationCenter.defaultCenter addObserver:self selector:@selector(checkGroupValueForRemoval:)
                                               name:@"GroupValueRemoved"
                                             object:nil];

    _fTimeMachineExcludeInitialized = NO;
    [self update];

    return self;
}

- (void)createFileList
{
    NSAssert(!self.magnet, @"Cannot create a file list until the torrent is demagnetized");

    if (self.folder)
    {
        NSInteger const count = self.fileCount;
        NSMutableArray* flatFileList = [NSMutableArray arrayWithCapacity:count];

        FileListNode* tempNode = nil;

        for (NSInteger i = 0; i < count; i++)
        {
            auto const file = tr_torrentFile(self.fHandle, i);

            NSString* fullPath = @(file.name);
            NSArray* pathComponents = fullPath.pathComponents;

            if (!tempNode)
            {
                tempNode = [[FileListNode alloc] initWithFolderName:pathComponents[0] path:@"" torrent:self];
            }

            [self insertPathForComponents:pathComponents
                       withComponentIndex:1
                                forParent:tempNode
                                 fileSize:file.length
                                    index:i
                                 flatList:flatFileList];
        }

        [self sortFileList:tempNode.children];
        [self sortFileList:flatFileList];

        self.fileList = [[NSArray alloc] initWithArray:tempNode.children];
        self.flatFileList = [[NSArray alloc] initWithArray:flatFileList];
    }
    else
    {
        FileListNode* node = [[FileListNode alloc] initWithFileName:self.name path:@"" size:self.size index:0 torrent:self];
        self.fileList = @[ node ];
        self.flatFileList = self.fileList;
    }
}

- (void)insertPathForComponents:(NSArray*)components
             withComponentIndex:(NSUInteger)componentIndex
                      forParent:(FileListNode*)parent
                       fileSize:(uint64_t)size
                          index:(NSInteger)index
                       flatList:(NSMutableArray*)flatFileList
{
    NSParameterAssert(components.count > 0);
    NSParameterAssert(componentIndex < components.count);

    NSString* name = components[componentIndex];
    BOOL const isFolder = componentIndex < (components.count - 1);

    //determine if folder node already exists
    __block FileListNode* node = nil;
    if (isFolder)
    {
        [parent.children enumerateObjectsWithOptions:NSEnumerationConcurrent
                                          usingBlock:^(FileListNode* searchNode, NSUInteger idx, BOOL* stop) {
                                              if ([searchNode.name isEqualToString:name] && searchNode.isFolder)
                                              {
                                                  node = searchNode;
                                                  *stop = YES;
                                              }
                                          }];
    }

    //create new folder or file if it doesn't already exist
    if (!node)
    {
        NSString* path = [parent.path stringByAppendingPathComponent:parent.name];
        if (isFolder)
        {
            node = [[FileListNode alloc] initWithFolderName:name path:path torrent:self];
        }
        else
        {
            node = [[FileListNode alloc] initWithFileName:name path:path size:size index:index torrent:self];
            [flatFileList addObject:node];
        }

        [parent insertChild:node];
    }

    if (isFolder)
    {
        [node insertIndex:index withSize:size];

        [self insertPathForComponents:components withComponentIndex:(componentIndex + 1) forParent:node fileSize:size
                                index:index
                             flatList:flatFileList];
    }
}

- (void)sortFileList:(NSMutableArray*)fileNodes
{
    NSSortDescriptor* descriptor = [NSSortDescriptor sortDescriptorWithKey:@"name" ascending:YES
                                                                  selector:@selector(localizedStandardCompare:)];
    [fileNodes sortUsingDescriptors:@[ descriptor ]];

    [fileNodes enumerateObjectsWithOptions:NSEnumerationConcurrent usingBlock:^(FileListNode* node, NSUInteger idx, BOOL* stop) {
        if (node.isFolder)
            [self sortFileList:node.children];
    }];
}

- (void)startQueue
{
    [NSNotificationCenter.defaultCenter postNotificationName:@"UpdateQueue" object:self];
}

- (void)completenessChange:(tr_completeness)status wasRunning:(BOOL)wasRunning
{
    self.fStat = tr_torrentStat(self.fHandle); //don't call update yet to avoid auto-stop

    switch (status)
    {
    case TR_SEED:
    case TR_PARTIAL_SEED:
        {
            NSDictionary* statusInfo = @{@"Status" : @(status), @"WasRunning" : @(wasRunning)};
            [NSNotificationCenter.defaultCenter postNotificationName:@"TorrentFinishedDownloading" object:self userInfo:statusInfo];

            //quarantine the finished data
            NSString* dataLocation = [self.currentDirectory stringByAppendingPathComponent:self.name];
            NSURL* dataLocationUrl = [NSURL fileURLWithPath:dataLocation];
            NSDictionary* quarantineProperties = @{
                (NSString*)kLSQuarantineTypeKey : (NSString*)kLSQuarantineTypeOtherDownload
            };
            NSError* error = nil;
            if (![dataLocationUrl setResourceValue:quarantineProperties forKey:NSURLQuarantinePropertiesKey error:&error])
            {
                NSLog(@"Failed to quarantine %@: %@", dataLocation, error.description);
            }
            break;
        }
    case TR_LEECH:
        [NSNotificationCenter.defaultCenter postNotificationName:@"TorrentRestartedDownloading" object:self];
        break;
    }

    [self update];
    [self updateTimeMachineExclude];
}

- (void)ratioLimitHit
{
    self.fStat = tr_torrentStat(self.fHandle);

    [NSNotificationCenter.defaultCenter postNotificationName:@"TorrentFinishedSeeding" object:self];
}

- (void)idleLimitHit
{
    self.fStat = tr_torrentStat(self.fHandle);

    [NSNotificationCenter.defaultCenter postNotificationName:@"TorrentFinishedSeeding" object:self];
}

- (void)metadataRetrieved
{
    self.fStat = tr_torrentStat(self.fHandle);

    [self createFileList];

    /* If the torrent is in no group, or the group was automatically determined based on criteria evaluated
     * before we had metadata for this torrent, redetermine the group
     */
    if ((self.fGroupValueDetermination == TorrentDeterminationAutomatic) || (self.groupValue == -1))
    {
        [self setGroupValue:[GroupsController.groups groupIndexForTorrent:self] determinationType:TorrentDeterminationAutomatic];
    }

    //change the location if the group calls for it and it's either not already set or was set automatically before
    if (((self.fDownloadFolderDetermination == TorrentDeterminationAutomatic) || !tr_torrentGetCurrentDir(self.fHandle)) &&
        [GroupsController.groups usesCustomDownloadLocationForIndex:self.groupValue])
    {
        NSString* location = [GroupsController.groups customDownloadLocationForIndex:self.groupValue];
        [self changeDownloadFolderBeforeUsing:location determinationType:TorrentDeterminationAutomatic];
    }

    [NSNotificationCenter.defaultCenter postNotificationName:@"ResetInspector" object:self userInfo:@{ @"Torrent" : self }];
}

- (void)renameFinished:(BOOL)success
                 nodes:(NSArray*)nodes
     completionHandler:(void (^)(BOOL))completionHandler
               oldPath:(NSString*)oldPath
               newName:(NSString*)newName
{
    NSParameterAssert(completionHandler != nil);
    NSParameterAssert(oldPath != nil);
    NSParameterAssert(newName != nil);

    NSString* path = oldPath.stringByDeletingLastPathComponent;

    if (success)
    {
        using WeakUpdateNodeAndChildrenForRename = void (^__block __weak)(FileListNode*);
        using UpdateNodeAndChildrenForRename = void (^)(FileListNode*);

        NSString* oldName = oldPath.lastPathComponent;
        WeakUpdateNodeAndChildrenForRename weakUpdateNodeAndChildrenForRename;
        UpdateNodeAndChildrenForRename updateNodeAndChildrenForRename;
        weakUpdateNodeAndChildrenForRename = updateNodeAndChildrenForRename = ^(FileListNode* node) {
            [node updateFromOldName:oldName toNewName:newName inPath:path];

            if (node.isFolder)
            {
                [node.children enumerateObjectsWithOptions:NSEnumerationConcurrent
                                                usingBlock:^(FileListNode* childNode, NSUInteger idx, BOOL* stop) {
                                                    weakUpdateNodeAndChildrenForRename(childNode);
                                                }];
            }
        };

        if (!nodes)
        {
            nodes = self.flatFileList;
        }
        [nodes enumerateObjectsWithOptions:NSEnumerationConcurrent usingBlock:^(FileListNode* node, NSUInteger idx, BOOL* stop) {
            updateNodeAndChildrenForRename(node);
        }];

        //resort lists
        NSMutableArray* fileList = [self.fileList mutableCopy];
        [self sortFileList:fileList];
        self.fileList = fileList;

        NSMutableArray* flatFileList = [self.flatFileList mutableCopy];
        [self sortFileList:flatFileList];
        self.flatFileList = flatFileList;

        self.fIcon = nil;
    }
    else
    {
        NSLog(@"Error renaming %@ to %@", oldPath, [path stringByAppendingPathComponent:newName]);
    }

    completionHandler(success);
}

- (BOOL)shouldShowEta
{
    if (self.fStat->activity == TR_STATUS_DOWNLOAD)
    {
        return YES;
    }
    else if (self.seeding)
    {
        //ratio: show if it's set at all
        if (tr_torrentGetSeedRatio(self.fHandle, NULL))
        {
            return YES;
        }

        //idle: show only if remaining time is less than cap
        if (self.fStat->etaIdle != TR_ETA_NOT_AVAIL && self.fStat->etaIdle < ETA_IDLE_DISPLAY_SEC)
        {
            return YES;
        }
    }

    return NO;
}

- (NSString*)etaString
{
    NSInteger eta;
    BOOL fromIdle;
    //don't check for both, since if there's a regular ETA, the torrent isn't idle so it's meaningless
    if (self.fStat->eta != TR_ETA_NOT_AVAIL && self.fStat->eta != TR_ETA_UNKNOWN)
    {
        eta = self.fStat->eta;
        fromIdle = NO;
    }
    else if (self.fStat->etaIdle != TR_ETA_NOT_AVAIL && self.fStat->etaIdle < ETA_IDLE_DISPLAY_SEC)
    {
        eta = self.fStat->etaIdle;
        fromIdle = YES;
    }
    else
    {
        return NSLocalizedString(@"remaining time unknown", "Torrent -> eta string");
    }

    static NSDateComponentsFormatter* formatter;
    static dispatch_once_t onceToken;
    dispatch_once(&onceToken, ^{
        formatter = [NSDateComponentsFormatter new];
        formatter.unitsStyle = NSDateComponentsFormatterUnitsStyleShort;
        formatter.maximumUnitCount = 2;
        formatter.collapsesLargestUnit = YES;
        formatter.includesTimeRemainingPhrase = YES;
    });
    NSString* idleString = [formatter stringFromTimeInterval:eta];

    if (fromIdle)
    {
        idleString = [idleString stringByAppendingFormat:@" (%@)", NSLocalizedString(@"inactive", "Torrent -> eta string")];
    }

    return idleString;
}

- (void)setTimeMachineExclude:(BOOL)exclude
{
    NSString* path;
    if ((path = self.dataLocation))
    {
        CSBackupSetItemExcluded((__bridge CFURLRef)[NSURL fileURLWithPath:path], exclude, false);
        self.fTimeMachineExcludeInitialized = YES;
    }
}

@end<|MERGE_RESOLUTION|>--- conflicted
+++ resolved
@@ -745,27 +745,10 @@
         new_tracker = [@"http://" stringByAppendingString:new_tracker];
     }
 
-<<<<<<< HEAD
-    auto urls = std::vector<char const*>{};
-    auto tiers = std::vector<tr_tracker_tier_t>{};
-
-    for (size_t i = 0, n = tr_torrentTrackerCount(self.fHandle); i < n; ++i)
-    {
-        auto const tracker = tr_torrentTracker(self.fHandle, i);
-        urls.push_back(tracker.announce);
-        tiers.push_back(tracker.tier);
-    }
-
-    urls.push_back(new_tracker.UTF8String);
-    tiers.push_back(std::empty(tiers) ? 0 : tiers.back() + 1);
-
-    BOOL const success = tr_torrentSetAnnounceList(self.fHandle, std::data(urls), std::data(tiers), std::size(urls));
-=======
-    char* old_list = tr_torrentGetTrackerList(fHandle);
+    char* old_list = tr_torrentGetTrackerList(self.fHandle);
     auto new_list = tr_strvJoin(old_list, "\n\n", new_tracker.UTF8String);
-    BOOL const success = tr_torrentSetTrackerList(fHandle, new_list.c_str());
+    BOOL const success = tr_torrentSetTrackerList(self.fHandle, new_list.c_str());
     tr_free(old_list);
->>>>>>> 1f573d26
 
     return success;
 }
@@ -795,11 +778,7 @@
         current_tier = tracker.tier;
     }
 
-<<<<<<< HEAD
-    BOOL const success = tr_torrentSetAnnounceList(self.fHandle, std::data(urls), std::data(tiers), std::size(urls));
-=======
-    BOOL const success = tr_torrentSetTrackerList(fHandle, new_list.c_str());
->>>>>>> 1f573d26
+    BOOL const success = tr_torrentSetTrackerList(self.fHandle, new_list.c_str());
     NSAssert(success, @"Removing tracker addresses failed");
 }
 
