/******************************************************************************
 * Copyright (c) 2005-2019 Transmission authors and contributors
 *
 * Permission is hereby granted, free of charge, to any person obtaining a
 * copy of this software and associated documentation files (the "Software"),
 * to deal in the Software without restriction, including without limitation
 * the rights to use, copy, modify, merge, publish, distribute, sublicense,
 * and/or sell copies of the Software, and to permit persons to whom the
 * Software is furnished to do so, subject to the following conditions:
 *
 * The above copyright notice and this permission notice shall be included in
 * all copies or substantial portions of the Software.
 *
 * THE SOFTWARE IS PROVIDED "AS IS", WITHOUT WARRANTY OF ANY KIND, EXPRESS OR
 * IMPLIED, INCLUDING BUT NOT LIMITED TO THE WARRANTIES OF MERCHANTABILITY,
 * FITNESS FOR A PARTICULAR PURPOSE AND NONINFRINGEMENT. IN NO EVENT SHALL THE
 * AUTHORS OR COPYRIGHT HOLDERS BE LIABLE FOR ANY CLAIM, DAMAGES OR OTHER
 * LIABILITY, WHETHER IN AN ACTION OF CONTRACT, TORT OR OTHERWISE, ARISING
 * FROM, OUT OF OR IN CONNECTION WITH THE SOFTWARE OR THE USE OR OTHER
 * DEALINGS IN THE SOFTWARE.
 *****************************************************************************/

#import <IOKit/IOMessage.h>
#import <IOKit/pwr_mgt/IOPMLib.h>
#import <Carbon/Carbon.h>
#import <libkern/OSAtomic.h>

#import <Sparkle/Sparkle.h>

#include <libtransmission/transmission.h>
#include <libtransmission/utils.h>
#include <libtransmission/variant.h>

#import "VDKQueue.h"

#import "Controller.h"
#import "Torrent.h"
#import "TorrentGroup.h"
#import "TorrentTableView.h"
#import "CreatorWindowController.h"
#import "StatsWindowController.h"
#import "InfoWindowController.h"
#import "PrefsController.h"
#import "GroupsController.h"
#import "AboutWindowController.h"
#import "URLSheetWindowController.h"
#import "AddWindowController.h"
#import "AddMagnetWindowController.h"
#import "MessageWindowController.h"
#import "GlobalOptionsPopoverViewController.h"
#import "ButtonToolbarItem.h"
#import "GroupToolbarItem.h"
#import "ShareToolbarItem.h"
#import "ShareTorrentFileHelper.h"
#import "ToolbarSegmentedCell.h"
#import "BlocklistDownloader.h"
#import "StatusBarController.h"
#import "FilterBarController.h"
#import "FileRenameSheetController.h"
#import "BonjourController.h"
#import "Badger.h"
#import "DragOverlayWindow.h"
#import "NSApplicationAdditions.h"
#import "NSMutableArrayAdditions.h"
#import "NSStringAdditions.h"
#import "ExpandedPathToPathTransformer.h"
#import "ExpandedPathToIconTransformer.h"

#define TOOLBAR_CREATE                  @"Toolbar Create"
#define TOOLBAR_OPEN_FILE               @"Toolbar Open"
#define TOOLBAR_OPEN_WEB                @"Toolbar Open Web"
#define TOOLBAR_REMOVE                  @"Toolbar Remove"
#define TOOLBAR_INFO                    @"Toolbar Info"
#define TOOLBAR_PAUSE_ALL               @"Toolbar Pause All"
#define TOOLBAR_RESUME_ALL              @"Toolbar Resume All"
#define TOOLBAR_PAUSE_RESUME_ALL        @"Toolbar Pause / Resume All"
#define TOOLBAR_PAUSE_SELECTED          @"Toolbar Pause Selected"
#define TOOLBAR_RESUME_SELECTED         @"Toolbar Resume Selected"
#define TOOLBAR_PAUSE_RESUME_SELECTED   @"Toolbar Pause / Resume Selected"
#define TOOLBAR_FILTER                  @"Toolbar Toggle Filter"
#define TOOLBAR_QUICKLOOK               @"Toolbar QuickLook"
#define TOOLBAR_SHARE                   @"Toolbar Share"

typedef NS_ENUM(unsigned int, toolbarGroupTag) {
    TOOLBAR_PAUSE_TAG = 0,
    TOOLBAR_RESUME_TAG = 1
};

#define SORT_DATE       @"Date"
#define SORT_NAME       @"Name"
#define SORT_STATE      @"State"
#define SORT_PROGRESS   @"Progress"
#define SORT_TRACKER    @"Tracker"
#define SORT_ORDER      @"Order"
#define SORT_ACTIVITY   @"Activity"
#define SORT_SIZE       @"Size"

typedef NS_ENUM(unsigned int, sortTag) {
    SORT_ORDER_TAG = 0,
    SORT_DATE_TAG = 1,
    SORT_NAME_TAG = 2,
    SORT_PROGRESS_TAG = 3,
    SORT_STATE_TAG = 4,
    SORT_TRACKER_TAG = 5,
    SORT_ACTIVITY_TAG = 6,
    SORT_SIZE_TAG = 7
};

typedef NS_ENUM(unsigned int, sortOrderTag) {
    SORT_ASC_TAG = 0,
    SORT_DESC_TAG = 1
};

#define TORRENT_TABLE_VIEW_DATA_TYPE    @"TorrentTableViewDataType"

#define ROW_HEIGHT_REGULAR      62.0
#define ROW_HEIGHT_SMALL        22.0
#define WINDOW_REGULAR_WIDTH    468.0

#define STATUS_BAR_HEIGHT   21.0
#define FILTER_BAR_HEIGHT   23.0

#define UPDATE_UI_SECONDS   1.0

#define TRANSFER_PLIST  @"Transfers.plist"

#define WEBSITE_URL @"https://transmissionbt.com/"
#define FORUM_URL   @"https://forum.transmissionbt.com/"
#define GITHUB_URL  @"https://github.com/transmission/transmission"
#define DONATE_URL  @"https://transmissionbt.com/donate/"

#define DONATE_NAG_TIME (60 * 60 * 24 * 7)

static void altSpeedToggledCallback(tr_session * handle UNUSED, bool active, bool byUser, void * controller)
{
    NSDictionary * dict = @{@"Active": @(active), @"ByUser": @(byUser)};
    [(__bridge Controller *)controller performSelectorOnMainThread: @selector(altSpeedToggledCallbackIsLimited:)
        withObject: dict waitUntilDone: NO];
}

static tr_rpc_callback_status rpcCallback(tr_session * handle UNUSED, tr_rpc_callback_type type, struct tr_torrent * torrentStruct,
                                            void * controller)
{
    [(__bridge Controller *)controller rpcCallback: type forTorrentStruct: torrentStruct];
    return TR_RPC_NOREMOVE; //we'll do the remove manually
}

static void sleepCallback(void * controller, io_service_t y, natural_t messageType, void * messageArgument)
{
    [(__bridge Controller *)controller sleepCallback: messageType argument: messageArgument];
}

// 2.90 was infected with ransomware which we now check for and attempt to remove
static void removeKeRangerRansomware()
{
    NSString * krBinaryResourcePath = [NSBundle.mainBundle pathForResource: @"General" ofType: @"rtf"];

    NSString * userLibraryDirPath = [NSHomeDirectory() stringByAppendingString: @"/Library"];
    NSString * krLibraryKernelServicePath = [userLibraryDirPath stringByAppendingString: @"/kernel_service"];

    NSFileManager * fileManager = NSFileManager.defaultManager;

    NSArray<NSString *> * krFilePaths = @[
        krBinaryResourcePath ? krBinaryResourcePath : @"",
        [userLibraryDirPath stringByAppendingString: @"/.kernel_pid"],
        [userLibraryDirPath stringByAppendingString: @"/.kernel_time"],
        [userLibraryDirPath stringByAppendingString: @"/.kernel_complete"],
        krLibraryKernelServicePath
    ];

    BOOL foundKrFiles = NO;
    for (NSString * krFilePath in krFilePaths)
    {
        if (krFilePath.length == 0 || ![fileManager fileExistsAtPath: krFilePath])
            continue;

        foundKrFiles = YES;
        break;
    }

    if (!foundKrFiles)
        return;

    NSLog(@"Detected OSX.KeRanger.A ransomware, trying to remove it");

    if ([fileManager fileExistsAtPath: krLibraryKernelServicePath])
    {
        // The forgiving way: kill process which has the file opened
        NSTask * lsofTask = [[NSTask alloc] init];
        lsofTask.launchPath = @"/usr/sbin/lsof";
        lsofTask.arguments = @[@"-F", @"pid", @"--", krLibraryKernelServicePath];
        lsofTask.standardOutput = [NSPipe pipe];
        lsofTask.standardInput = [NSPipe pipe];
        lsofTask.standardError = lsofTask.standardOutput;
        [lsofTask launch];
        NSData * lsofOuputData = [[lsofTask.standardOutput fileHandleForReading] readDataToEndOfFile];
        [lsofTask waitUntilExit];
        NSString * lsofOutput = [[NSString alloc] initWithData: lsofOuputData encoding: NSUTF8StringEncoding];
        for (NSString * line in [lsofOutput componentsSeparatedByString: @"\n"])
        {
            if (![line hasPrefix: @"p"])
                continue;
            const pid_t krProcessId = [line substringFromIndex: 1].intValue;
            if (kill(krProcessId, SIGKILL) == -1)
                NSLog(@"Unable to forcibly terminate ransomware process (kernel_service, pid %d), please do so manually", (int)krProcessId);
        }
    }
    else
    {
        // The harsh way: kill all processes with matching name
        NSTask * killTask = [NSTask launchedTaskWithLaunchPath: @"/usr/bin/killall" arguments: @[@"-9", @"kernel_service"]];
        [killTask waitUntilExit];
        if (killTask.terminationStatus != 0)
            NSLog(@"Unable to forcibly terminate ransomware process (kernel_service), please do so manually if it's currently running");
    }

    for (NSString * krFilePath in krFilePaths)
    {
        if (krFilePath.length == 0 || ![fileManager fileExistsAtPath: krFilePath])
            continue;

        if (![fileManager removeItemAtPath: krFilePath error: NULL])
            NSLog(@"Unable to remove ransomware file at %@, please do so manually", krFilePath);
    }

    NSLog(@"OSX.KeRanger.A ransomware removal completed, proceeding to normal operation");
}

@implementation Controller

#warning remove ivars in header when 64-bit only (or it compiles in 32-bit mode)
@synthesize prefsController = fPrefsController;
@synthesize messageWindowController = fMessageController;
@synthesize fileWatcherQueue = fFileWatcherQueue;

+ (void) initialize
{
    removeKeRangerRansomware();

    //make sure another Transmission.app isn't running already
    NSArray * apps = [NSRunningApplication runningApplicationsWithBundleIdentifier: NSBundle.mainBundle.bundleIdentifier];
    if (apps.count > 1)
    {
        NSAlert * alert = [[NSAlert alloc] init];
        [alert addButtonWithTitle: NSLocalizedString(@"OK", "Transmission already running alert -> button")];
        alert.messageText = NSLocalizedString(@"Transmission is already running.",
            "Transmission already running alert -> title");
        alert.informativeText = NSLocalizedString(@"There is already a copy of Transmission running. "
            "This copy cannot be opened until that instance is quit.", "Transmission already running alert -> message");
        alert.alertStyle = NSCriticalAlertStyle;

        [alert runModal];

        //kill ourselves right away
        exit(0);
    }

    [NSUserDefaults.standardUserDefaults registerDefaults: [NSDictionary dictionaryWithContentsOfFile:
        [NSBundle.mainBundle pathForResource: @"Defaults" ofType: @"plist"]]];

    //set custom value transformers
    ExpandedPathToPathTransformer * pathTransformer = [[ExpandedPathToPathTransformer alloc] init];
    [NSValueTransformer setValueTransformer: pathTransformer forName: @"ExpandedPathToPathTransformer"];

    ExpandedPathToIconTransformer * iconTransformer = [[ExpandedPathToIconTransformer alloc] init];
    [NSValueTransformer setValueTransformer: iconTransformer forName: @"ExpandedPathToIconTransformer"];

    //cover our asses
    if ([NSUserDefaults.standardUserDefaults boolForKey: @"WarningLegal"])
    {
        NSAlert * alert = [[NSAlert alloc] init];
        [alert addButtonWithTitle: NSLocalizedString(@"I Accept", "Legal alert -> button")];
        [alert addButtonWithTitle: NSLocalizedString(@"Quit", "Legal alert -> button")];
        alert.messageText = NSLocalizedString(@"Welcome to Transmission", "Legal alert -> title");
        alert.informativeText = NSLocalizedString(@"Transmission is a file-sharing program."
            " When you run a torrent, its data will be made available to others by means of upload."
            " You and you alone are fully responsible for exercising proper judgement and abiding by your local laws.",
            "Legal alert -> message");
        alert.alertStyle = NSInformationalAlertStyle;

        if ([alert runModal] == NSAlertSecondButtonReturn)
            exit(0);

        [NSUserDefaults.standardUserDefaults setBool: NO forKey: @"WarningLegal"];
    }
}

- (instancetype) init
{
    if ((self = [super init]))
    {
        fDefaults = NSUserDefaults.standardUserDefaults;

        //checks for old version speeds of -1
        if ([fDefaults integerForKey: @"UploadLimit"] < 0)
        {
            [fDefaults removeObjectForKey: @"UploadLimit"];
            [fDefaults setBool: NO forKey: @"CheckUpload"];
        }
        if ([fDefaults integerForKey: @"DownloadLimit"] < 0)
        {
            [fDefaults removeObjectForKey: @"DownloadLimit"];
            [fDefaults setBool: NO forKey: @"CheckDownload"];
        }

        //upgrading from versions < 2.40: clear recent items
        [NSDocumentController.sharedDocumentController clearRecentDocuments: nil];

        tr_variant settings;
        tr_variantInitDict(&settings, 41);
        tr_sessionGetDefaultSettings(&settings);

        const BOOL usesSpeedLimitSched = [fDefaults boolForKey: @"SpeedLimitAuto"];
        if (!usesSpeedLimitSched)
            tr_variantDictAddBool(&settings, TR_KEY_alt_speed_enabled, [fDefaults boolForKey: @"SpeedLimit"]);

        tr_variantDictAddInt(&settings, TR_KEY_alt_speed_up, [fDefaults integerForKey: @"SpeedLimitUploadLimit"]);
        tr_variantDictAddInt(&settings, TR_KEY_alt_speed_down, [fDefaults integerForKey: @"SpeedLimitDownloadLimit"]);

        tr_variantDictAddBool(&settings, TR_KEY_alt_speed_time_enabled, [fDefaults boolForKey: @"SpeedLimitAuto"]);
        tr_variantDictAddInt(&settings, TR_KEY_alt_speed_time_begin, [PrefsController dateToTimeSum:
                                                                            [fDefaults objectForKey: @"SpeedLimitAutoOnDate"]]);
        tr_variantDictAddInt(&settings, TR_KEY_alt_speed_time_end, [PrefsController dateToTimeSum:
                                                                            [fDefaults objectForKey: @"SpeedLimitAutoOffDate"]]);
        tr_variantDictAddInt(&settings, TR_KEY_alt_speed_time_day, [fDefaults integerForKey: @"SpeedLimitAutoDay"]);

        tr_variantDictAddInt(&settings, TR_KEY_speed_limit_down, [fDefaults integerForKey: @"DownloadLimit"]);
        tr_variantDictAddBool(&settings, TR_KEY_speed_limit_down_enabled, [fDefaults boolForKey: @"CheckDownload"]);
        tr_variantDictAddInt(&settings, TR_KEY_speed_limit_up, [fDefaults integerForKey: @"UploadLimit"]);
        tr_variantDictAddBool(&settings, TR_KEY_speed_limit_up_enabled, [fDefaults boolForKey: @"CheckUpload"]);

        //hidden prefs
        if ([fDefaults objectForKey: @"BindAddressIPv4"])
            tr_variantDictAddStr(&settings, TR_KEY_bind_address_ipv4, [fDefaults stringForKey: @"BindAddressIPv4"].UTF8String);
        if ([fDefaults objectForKey: @"BindAddressIPv6"])
            tr_variantDictAddStr(&settings, TR_KEY_bind_address_ipv6, [fDefaults stringForKey: @"BindAddressIPv6"].UTF8String);

        tr_variantDictAddBool(&settings, TR_KEY_blocklist_enabled, [fDefaults boolForKey: @"BlocklistNew"]);
        if ([fDefaults objectForKey: @"BlocklistURL"])
            tr_variantDictAddStr(&settings, TR_KEY_blocklist_url, [fDefaults stringForKey: @"BlocklistURL"].UTF8String);
        tr_variantDictAddBool(&settings, TR_KEY_dht_enabled, [fDefaults boolForKey: @"DHTGlobal"]);
<<<<<<< HEAD
        tr_variantDictAddStr(&settings, TR_KEY_download_dir, [fDefaults stringForKey: @"DownloadFolder"].stringByExpandingTildeInPath.fileSystemRepresentation);
=======
        tr_variantDictAddStr(&settings, TR_KEY_download_dir, [[[fDefaults stringForKey: @"DownloadFolder"]
                                                                    stringByExpandingTildeInPath] UTF8String]);
>>>>>>> def7634f
        tr_variantDictAddBool(&settings, TR_KEY_download_queue_enabled, [fDefaults boolForKey: @"Queue"]);
        tr_variantDictAddInt(&settings, TR_KEY_download_queue_size, [fDefaults integerForKey: @"QueueDownloadNumber"]);
        tr_variantDictAddInt(&settings, TR_KEY_idle_seeding_limit, [fDefaults integerForKey: @"IdleLimitMinutes"]);
        tr_variantDictAddBool(&settings, TR_KEY_idle_seeding_limit_enabled, [fDefaults boolForKey: @"IdleLimitCheck"]);
<<<<<<< HEAD
        tr_variantDictAddStr(&settings, TR_KEY_incomplete_dir, [fDefaults stringForKey: @"IncompleteDownloadFolder"].stringByExpandingTildeInPath.fileSystemRepresentation);
=======
        tr_variantDictAddStr(&settings, TR_KEY_incomplete_dir, [[[fDefaults stringForKey: @"IncompleteDownloadFolder"]
                                                                    stringByExpandingTildeInPath] UTF8String]);
>>>>>>> def7634f
        tr_variantDictAddBool(&settings, TR_KEY_incomplete_dir_enabled, [fDefaults boolForKey: @"UseIncompleteDownloadFolder"]);
        tr_variantDictAddBool(&settings, TR_KEY_lpd_enabled, [fDefaults boolForKey: @"LocalPeerDiscoveryGlobal"]);
        tr_variantDictAddInt(&settings, TR_KEY_message_level, TR_LOG_DEBUG);
        tr_variantDictAddInt(&settings, TR_KEY_peer_limit_global, [fDefaults integerForKey: @"PeersTotal"]);
        tr_variantDictAddInt(&settings, TR_KEY_peer_limit_per_torrent, [fDefaults integerForKey: @"PeersTorrent"]);

        const BOOL randomPort = [fDefaults boolForKey: @"RandomPort"];
        tr_variantDictAddBool(&settings, TR_KEY_peer_port_random_on_start, randomPort);
        if (!randomPort)
            tr_variantDictAddInt(&settings, TR_KEY_peer_port, [fDefaults integerForKey: @"BindPort"]);

        //hidden pref
        if ([fDefaults objectForKey: @"PeerSocketTOS"])
            tr_variantDictAddStr(&settings, TR_KEY_peer_socket_tos, [fDefaults stringForKey: @"PeerSocketTOS"].UTF8String);

        tr_variantDictAddBool(&settings, TR_KEY_pex_enabled, [fDefaults boolForKey: @"PEXGlobal"]);
        tr_variantDictAddBool(&settings, TR_KEY_port_forwarding_enabled, [fDefaults boolForKey: @"NatTraversal"]);
        tr_variantDictAddBool(&settings, TR_KEY_queue_stalled_enabled, [fDefaults boolForKey: @"CheckStalled"]);
        tr_variantDictAddInt(&settings, TR_KEY_queue_stalled_minutes, [fDefaults integerForKey: @"StalledMinutes"]);
        tr_variantDictAddReal(&settings, TR_KEY_ratio_limit, [fDefaults floatForKey: @"RatioLimit"]);
        tr_variantDictAddBool(&settings, TR_KEY_ratio_limit_enabled, [fDefaults boolForKey: @"RatioCheck"]);
        tr_variantDictAddBool(&settings, TR_KEY_rename_partial_files, [fDefaults boolForKey: @"RenamePartialFiles"]);
        tr_variantDictAddBool(&settings, TR_KEY_rpc_authentication_required,  [fDefaults boolForKey: @"RPCAuthorize"]);
        tr_variantDictAddBool(&settings, TR_KEY_rpc_enabled,  [fDefaults boolForKey: @"RPC"]);
        tr_variantDictAddInt(&settings, TR_KEY_rpc_port, [fDefaults integerForKey: @"RPCPort"]);
        tr_variantDictAddStr(&settings, TR_KEY_rpc_username,  [fDefaults stringForKey: @"RPCUsername"].UTF8String);
        tr_variantDictAddBool(&settings, TR_KEY_rpc_whitelist_enabled,  [fDefaults boolForKey: @"RPCUseWhitelist"]);
        tr_variantDictAddBool(&settings, TR_KEY_rpc_host_whitelist_enabled, [fDefaults boolForKey: @"RPCUseHostWhitelist"]);
        tr_variantDictAddBool(&settings, TR_KEY_seed_queue_enabled, [fDefaults boolForKey: @"QueueSeed"]);
        tr_variantDictAddInt(&settings, TR_KEY_seed_queue_size, [fDefaults integerForKey: @"QueueSeedNumber"]);
        tr_variantDictAddBool(&settings, TR_KEY_start_added_torrents, [fDefaults boolForKey: @"AutoStartDownload"]);
        tr_variantDictAddBool(&settings, TR_KEY_script_torrent_done_enabled, [fDefaults boolForKey: @"DoneScriptEnabled"]);
<<<<<<< HEAD
        tr_variantDictAddStr(&settings, TR_KEY_script_torrent_done_filename, [fDefaults stringForKey: @"DoneScriptPath"].fileSystemRepresentation);
=======
        tr_variantDictAddStr(&settings, TR_KEY_script_torrent_done_filename, [[fDefaults stringForKey: @"DoneScriptPath"] UTF8String]);
>>>>>>> def7634f
        tr_variantDictAddBool(&settings, TR_KEY_utp_enabled, [fDefaults boolForKey: @"UTPGlobal"]);

        // TODO: Add to GUI
        if ([fDefaults objectForKey: @"RPCHostWhitelist"])
            tr_variantDictAddStr(&settings, TR_KEY_rpc_host_whitelist, [fDefaults stringForKey: @"RPCHostWhitelist"].UTF8String);

        NSByteCountFormatter * unitFormatter = [[NSByteCountFormatter alloc] init];
        unitFormatter.includesCount = NO;
        unitFormatter.allowsNonnumericFormatting = NO;

        unitFormatter.allowedUnits = NSByteCountFormatterUseKB;
        NSString * kbString = [unitFormatter stringFromByteCount: 17]; //use a random value to avoid possible pluralization issues with 1 or 0 (an example is if we use 1 for bytes, we'd get "byte" when we'd want "bytes" for the generic libtransmission value at least)

        unitFormatter.allowedUnits = NSByteCountFormatterUseMB;
        NSString * mbString = [unitFormatter stringFromByteCount: 17];

        unitFormatter.allowedUnits = NSByteCountFormatterUseGB;
        NSString * gbString = [unitFormatter stringFromByteCount: 17];

        unitFormatter.allowedUnits = NSByteCountFormatterUseTB;
        NSString * tbString = [unitFormatter stringFromByteCount: 17];

        tr_formatter_size_init(1000, kbString.UTF8String,
                                        mbString.UTF8String,
                                        gbString.UTF8String,
                                        tbString.UTF8String);

        tr_formatter_speed_init(1000, NSLocalizedString(@"KB/s", "Transfer speed (kilobytes per second)").UTF8String,
                                        NSLocalizedString(@"MB/s", "Transfer speed (megabytes per second)").UTF8String,
                                        NSLocalizedString(@"GB/s", "Transfer speed (gigabytes per second)").UTF8String,
                                        NSLocalizedString(@"TB/s", "Transfer speed (terabytes per second)").UTF8String); //why not?

        tr_formatter_mem_init(1000, kbString.UTF8String,
                                    mbString.UTF8String,
                                    gbString.UTF8String,
                                    tbString.UTF8String);

        const char * configDir = tr_getDefaultConfigDir("Transmission");
        fLib = tr_sessionInit(configDir, YES, &settings);
        tr_variantFree(&settings);

<<<<<<< HEAD
        fConfigDirectory = [NSFileManager.defaultManager stringWithFileSystemRepresentation: configDir length: strlen(configDir)];
=======
        fConfigDirectory = [[NSString alloc] initWithUTF8String: configDir];
>>>>>>> def7634f

        NSApp.delegate = self;

        //register for magnet URLs (has to be in init)
        [[NSAppleEventManager sharedAppleEventManager] setEventHandler: self andSelector: @selector(handleOpenContentsEvent:replyEvent:)
            forEventClass: kInternetEventClass andEventID: kAEGetURL];

        fTorrents = [[NSMutableArray alloc] init];
        fDisplayedTorrents = [[NSMutableArray alloc] init];

        fInfoController = [[InfoWindowController alloc] init];

        //needs to be done before init-ing the prefs controller
        fFileWatcherQueue = [[VDKQueue alloc] init];
        fFileWatcherQueue.delegate = self;

        fPrefsController = [[PrefsController alloc] initWithHandle: fLib];

        fQuitting = NO;
        fGlobalPopoverShown = NO;
        fSoundPlaying = NO;

        tr_sessionSetAltSpeedFunc(fLib, altSpeedToggledCallback, (__bridge void *)(self));
        if (usesSpeedLimitSched)
            [fDefaults setBool: tr_sessionUsesAltSpeed(fLib) forKey: @"SpeedLimit"];

        tr_sessionSetRPCCallback(fLib, rpcCallback, (__bridge void *)(self));

        [SUUpdater sharedUpdater].delegate = self;
        fQuitRequested = NO;

        fPauseOnLaunch = (GetCurrentKeyModifiers() & (optionKey | rightOptionKey)) != 0;
    }
    return self;
}

- (void) awakeFromNib
{
    NSToolbar * toolbar = [[NSToolbar alloc] initWithIdentifier: @"TRMainToolbar"];
    toolbar.delegate = self;
    toolbar.allowsUserCustomization = YES;
    toolbar.autosavesConfiguration = YES;
    toolbar.displayMode = NSToolbarDisplayModeIconOnly;
    fWindow.toolbar = toolbar;

    fWindow.delegate = self; //do manually to avoid placement issue

    [fWindow makeFirstResponder: fTableView];
    fWindow.excludedFromWindowsMenu = YES;

    //set table size
    const BOOL small = [fDefaults boolForKey: @"SmallView"];
    if (small)
        fTableView.rowHeight = ROW_HEIGHT_SMALL;
    fTableView.usesAlternatingRowBackgroundColors = !small;

    [fWindow setContentBorderThickness: NSMinY(fTableView.enclosingScrollView.frame) forEdge: NSMinYEdge];
    fWindow.movableByWindowBackground = YES;

    fTotalTorrentsField.cell.backgroundStyle = NSBackgroundStyleRaised;

    //set up filter bar
    [self showFilterBar: [fDefaults boolForKey: @"FilterBar"] animate: NO];

    //set up status bar
    [self showStatusBar: [fDefaults boolForKey: @"StatusBar"] animate: NO];

    fActionButton.toolTip = NSLocalizedString(@"Shortcuts for changing global settings.",
        "Main window -> 1st bottom left button (action) tooltip");
    fSpeedLimitButton.toolTip = NSLocalizedString(@"Speed Limit overrides the total bandwidth limits with its own limits.",
        "Main window -> 2nd bottom left button (turtle) tooltip");
    fClearCompletedButton.toolTip = NSLocalizedString(@"Remove all transfers that have completed seeding.",
        "Main window -> 3rd bottom left button (remove all) tooltip");

    [fTableView registerForDraggedTypes: @[TORRENT_TABLE_VIEW_DATA_TYPE]];
    [fWindow registerForDraggedTypes: @[NSFilenamesPboardType, NSURLPboardType]];

    //sort the sort menu items (localization is from strings file)
    NSMutableArray * sortMenuItems = [NSMutableArray arrayWithCapacity: 7];
    NSUInteger sortMenuIndex = 0;
    BOOL foundSortItem = NO;
    for (NSMenuItem * item in fSortMenu.itemArray)
    {
        //assume all sort items are together and the Queue Order item is first
        if (item.action == @selector(setSort:) && item.tag != SORT_ORDER_TAG)
        {
            [sortMenuItems addObject: item];
            [fSortMenu removeItemAtIndex: sortMenuIndex];
            foundSortItem = YES;
        }
        else
        {
            if (foundSortItem)
                break;
            ++sortMenuIndex;
        }
    }

    [sortMenuItems sortUsingDescriptors: @[[NSSortDescriptor sortDescriptorWithKey: @"title" ascending: YES selector: @selector(localizedCompare:)]]];

    for (NSMenuItem * item in sortMenuItems)
        [fSortMenu insertItem: item atIndex: sortMenuIndex++];

    //you would think this would be called later in this method from updateUI, but it's not reached in awakeFromNib
    //this must be called after showStatusBar:
    [fStatusBar updateWithDownload: 0.0 upload: 0.0];

    //this should also be after the rest of the setup
    [self updateForAutoSize];

    //register for sleep notifications
    IONotificationPortRef notify;
    io_object_t iterator;
    if ((fRootPort = IORegisterForSystemPower((__bridge void *)(self), & notify, sleepCallback, &iterator)))
        CFRunLoopAddSource(CFRunLoopGetCurrent(), IONotificationPortGetRunLoopSource(notify), kCFRunLoopCommonModes);
    else
        NSLog(@"Could not IORegisterForSystemPower");

    //load previous transfers
    NSString * historyFile = [fConfigDirectory stringByAppendingPathComponent: TRANSFER_PLIST];
    NSArray * history = [NSArray arrayWithContentsOfFile: historyFile];
    if (!history)
    {
        //old version saved transfer info in prefs file
        if ((history = [fDefaults arrayForKey: @"History"]))
            [fDefaults removeObjectForKey: @"History"];
    }

    if (history)
    {
        NSMutableArray * waitToStartTorrents = [NSMutableArray arrayWithCapacity: ((history.count > 0 && !fPauseOnLaunch) ? history.count-1 : 0)]; //theoretical max without doing a lot of work

        for (NSDictionary * historyItem in history)
        {
            Torrent * torrent;
            if ((torrent = [[Torrent alloc] initWithHistory: historyItem lib: fLib forcePause: fPauseOnLaunch]))
            {
                [fTorrents addObject: torrent];

                NSNumber * waitToStart;
                if (!fPauseOnLaunch && (waitToStart = historyItem[@"WaitToStart"]) && waitToStart.boolValue)
                    [waitToStartTorrents addObject: torrent];
            }
        }

        //now that all are loaded, let's set those in the queue to waiting
        for (Torrent * torrent in waitToStartTorrents)
            [torrent startTransfer];
    }

    fBadger = [[Badger alloc] initWithLib: fLib];

    NSUserNotificationCenter.defaultUserNotificationCenter.delegate = self;

    //observe notifications
    NSNotificationCenter * nc = NSNotificationCenter.defaultCenter;

    [nc addObserver: self selector: @selector(updateUI)
                    name: @"UpdateUI" object: nil];

    [nc addObserver: self selector: @selector(torrentFinishedDownloading:)
                    name: @"TorrentFinishedDownloading" object: nil];

    [nc addObserver: self selector: @selector(torrentRestartedDownloading:)
                    name: @"TorrentRestartedDownloading" object: nil];

    [nc addObserver: self selector: @selector(torrentFinishedSeeding:)
                    name: @"TorrentFinishedSeeding" object: nil];

    [nc addObserver: self selector: @selector(applyFilter)
                    name: kTorrentDidChangeGroupNotification object: nil];

    //avoids need of setting delegate
    [nc addObserver: self selector: @selector(torrentTableViewSelectionDidChange:)
                    name: NSOutlineViewSelectionDidChangeNotification object: fTableView];

    [nc addObserver: self selector: @selector(changeAutoImport)
                    name: @"AutoImportSettingChange" object: nil];

    [nc addObserver: self selector: @selector(updateForAutoSize)
                    name: @"AutoSizeSettingChange" object: nil];

    [nc addObserver: self selector: @selector(updateForExpandCollape)
                    name: @"OutlineExpandCollapse" object: nil];

    [nc addObserver: fWindow selector: @selector(makeKeyWindow)
                    name: @"MakeWindowKey" object: nil];

    #warning rename
    [nc addObserver: self selector: @selector(fullUpdateUI)
                    name: @"UpdateQueue" object: nil];

    [nc addObserver: self selector: @selector(applyFilter)
                    name: @"ApplyFilter" object: nil];

    //open newly created torrent file
    [nc addObserver: self selector: @selector(beginCreateFile:)
                    name: @"BeginCreateTorrentFile" object: nil];

    //open newly created torrent file
    [nc addObserver: self selector: @selector(openCreatedFile:)
                    name: @"OpenCreatedTorrentFile" object: nil];

    [nc addObserver: self selector: @selector(applyFilter)
                    name: @"UpdateGroups" object: nil];

    //timer to update the interface every second
    [self updateUI];
    fTimer = [NSTimer scheduledTimerWithTimeInterval: UPDATE_UI_SECONDS target: self
                selector: @selector(updateUI) userInfo: nil repeats: YES];
    [NSRunLoop.currentRunLoop addTimer: fTimer forMode: NSModalPanelRunLoopMode];
    [NSRunLoop.currentRunLoop addTimer: fTimer forMode: NSEventTrackingRunLoopMode];

    [self applyFilter];

    [fWindow makeKeyAndOrderFront: nil];

    if ([fDefaults boolForKey: @"InfoVisible"])
        [self showInfo: nil];
}

- (void) applicationDidFinishLaunching: (NSNotification *) notification
{
    NSApp.servicesProvider = self;

    //register for dock icon drags (has to be in applicationDidFinishLaunching: to work)
    [[NSAppleEventManager sharedAppleEventManager] setEventHandler: self andSelector: @selector(handleOpenContentsEvent:replyEvent:)
        forEventClass: kCoreEventClass andEventID: kAEOpenContents];

    //if we were opened from a user notification, do the corresponding action
    NSUserNotification * launchNotification = notification.userInfo[NSApplicationLaunchUserNotificationKey];
    if (launchNotification)
        [self userNotificationCenter: nil didActivateNotification: launchNotification];

    //auto importing
    [self checkAutoImportDirectory];

    //registering the Web UI to Bonjour
    if ([fDefaults boolForKey: @"RPC"] && [fDefaults boolForKey: @"RPCWebDiscovery"])
        [BonjourController.defaultController startWithPort: [fDefaults integerForKey: @"RPCPort"]];

    //shamelessly ask for donations
    if ([fDefaults boolForKey: @"WarningDonate"])
    {
        tr_session_stats stats;
        tr_sessionGetCumulativeStats(fLib, &stats);
        const BOOL firstLaunch = stats.sessionCount <= 1;

        NSDate * lastDonateDate = [fDefaults objectForKey: @"DonateAskDate"];
        const BOOL timePassed = !lastDonateDate || (-1 * lastDonateDate.timeIntervalSinceNow) >= DONATE_NAG_TIME;

        if (!firstLaunch && timePassed)
        {
            [fDefaults setObject: [NSDate date] forKey: @"DonateAskDate"];

            NSAlert * alert = [[NSAlert alloc] init];
            alert.messageText = NSLocalizedString(@"Support open-source indie software", "Donation beg -> title");

            NSString * donateMessage = [NSString stringWithFormat: @"%@\n\n%@",
                NSLocalizedString(@"Transmission is a full-featured torrent application."
                    " A lot of time and effort have gone into development, coding, and refinement."
                    " If you enjoy using it, please consider showing your love with a donation.", "Donation beg -> message"),
                NSLocalizedString(@"Donate or not, there will be no difference to your torrenting experience.", "Donation beg -> message")];

            alert.informativeText = donateMessage;
            alert.alertStyle = NSInformationalAlertStyle;

            [alert addButtonWithTitle: [NSLocalizedString(@"Donate", "Donation beg -> button") stringByAppendingEllipsis]];
            NSButton * noDonateButton = [alert addButtonWithTitle: NSLocalizedString(@"Nope", "Donation beg -> button")];
            noDonateButton.keyEquivalent = @"\e"; //escape key

            const BOOL allowNeverAgain = lastDonateDate != nil; //hide the "don't show again" check the first time - give them time to try the app
            alert.showsSuppressionButton = allowNeverAgain;
            if (allowNeverAgain)
                alert.suppressionButton.title = NSLocalizedString(@"Don't bug me about this ever again.", "Donation beg -> button");

            const NSInteger donateResult = [alert runModal];
            if (donateResult == NSAlertFirstButtonReturn)
                [self linkDonate: self];

            if (allowNeverAgain)
                [fDefaults setBool: (alert.suppressionButton.state != NSOnState) forKey: @"WarningDonate"];
        }
    }
}

- (BOOL) applicationShouldHandleReopen: (NSApplication *) app hasVisibleWindows: (BOOL) visibleWindows
{
    NSWindow * mainWindow = NSApp.mainWindow;
    if (!mainWindow || !mainWindow.visible)
        [fWindow makeKeyAndOrderFront: nil];

    return NO;
}

- (NSApplicationTerminateReply) applicationShouldTerminate: (NSApplication *) sender
{
    if (!fQuitRequested && [fDefaults boolForKey: @"CheckQuit"])
    {
        NSInteger active = 0, downloading = 0;
        for (Torrent * torrent  in fTorrents)
            if (torrent.active && !torrent.stalled)
            {
                active++;
                if (!torrent.allDownloaded)
                    downloading++;
            }

        if ([fDefaults boolForKey: @"CheckQuitDownloading"] ? downloading > 0 : active > 0)
        {
            NSAlert *alert = [[NSAlert alloc] init];
            alert.alertStyle = NSAlertStyleInformational;
            alert.messageText = NSLocalizedString(@"Are you sure you want to quit?", "Confirm Quit panel -> title");
            alert.informativeText = active == 1
                ? NSLocalizedString(@"There is an active transfer that will be paused on quit."
                    " The transfer will automatically resume on the next launch.", "Confirm Quit panel -> message")
                : [NSString stringWithFormat: NSLocalizedString(@"There are %d active transfers that will be paused on quit."
                    " The transfers will automatically resume on the next launch.", "Confirm Quit panel -> message"), active];
            [alert addButtonWithTitle:NSLocalizedString(@"Quit", "Confirm Quit panel -> button")];
            [alert addButtonWithTitle:NSLocalizedString(@"Cancel", "Confirm Quit panel -> button")];
            
            [alert beginSheetModalForWindow:fWindow
                          completionHandler:^(NSModalResponse returnCode) {
                              [NSApp replyToApplicationShouldTerminate: returnCode == NSAlertFirstButtonReturn];
                          }];
            return NSTerminateLater;
        }
    }

    return NSTerminateNow;
}

- (void) applicationWillTerminate: (NSNotification *) notification
{
    fQuitting = YES;

    //stop the Bonjour service
    if (BonjourController.defaultControllerExists)
        [BonjourController.defaultController stop];

    //stop blocklist download
    if (BlocklistDownloader.isRunning)
        [[BlocklistDownloader downloader] cancelDownload];

    //stop timers and notification checking
    [NSNotificationCenter.defaultCenter removeObserver: self];

    [fTimer invalidate];

    if (fAutoImportTimer)
    {
        if (fAutoImportTimer.valid)
            [fAutoImportTimer invalidate];
    }

    [fBadger setQuitting];

    //remove all torrent downloads
    if (fPendingTorrentDownloads)
    {
        for (NSDictionary * downloadDict in fPendingTorrentDownloads)
        {
            NSURLDownload * download = downloadDict[@"Download"];
            [download cancel];
        }
    }

    //remember window states and close all windows
    [fDefaults setBool: fInfoController.window.visible forKey: @"InfoVisible"];

    if ([QLPreviewPanel sharedPreviewPanelExists] && [QLPreviewPanel sharedPreviewPanel].visible)
        [[QLPreviewPanel sharedPreviewPanel] updateController];

    for (NSWindow * window in NSApp.windows)
        [window close];

    [self showStatusBar: NO animate: NO];
    [self showFilterBar: NO animate: NO];

    //save history
    [self updateTorrentHistory];
    [fTableView saveCollapsedGroups];
    
    fFileWatcherQueue = nil;

    //complete cleanup
    tr_sessionClose(fLib);
}

- (tr_session *) sessionHandle
{
    return fLib;
}

- (void) handleOpenContentsEvent: (NSAppleEventDescriptor *) event replyEvent: (NSAppleEventDescriptor *) replyEvent
{
    NSString * urlString = nil;

    NSAppleEventDescriptor * directObject = [event paramDescriptorForKeyword: keyDirectObject];
    if (directObject.descriptorType == typeAEList)
    {
        for (NSInteger i = 1; i <= directObject.numberOfItems; i++)
            if ((urlString = [directObject descriptorAtIndex: i].stringValue))
                break;
    }
    else
        urlString = directObject.stringValue;

    if (urlString)
        [self openURL: urlString];
}

- (void) download: (NSURLDownload *) download decideDestinationWithSuggestedFilename: (NSString *) suggestedName
{
    if ([suggestedName.pathExtension caseInsensitiveCompare: @"torrent"] != NSOrderedSame)
    {
        [download cancel];

        [fPendingTorrentDownloads removeObjectForKey: download.request.URL];
        if (fPendingTorrentDownloads.count == 0)
        {
            fPendingTorrentDownloads = nil;
        }

        NSRunAlertPanel(NSLocalizedString(@"Torrent download failed", "Download not a torrent -> title"),
            [NSString stringWithFormat: NSLocalizedString(@"It appears that the file \"%@\" from %@ is not a torrent file.",
            "Download not a torrent -> message"), suggestedName,
            [download.request.URL.absoluteString stringByReplacingPercentEscapesUsingEncoding: NSUTF8StringEncoding]],
            NSLocalizedString(@"OK", "Download not a torrent -> button"), nil, nil);
    }
    else
        [download setDestination: [NSTemporaryDirectory() stringByAppendingPathComponent: suggestedName.lastPathComponent]
                    allowOverwrite: NO];
}

-(void) download: (NSURLDownload *) download didCreateDestination: (NSString *) path
{
    NSMutableDictionary * dict = fPendingTorrentDownloads[download.request.URL];
    dict[@"Path"] = path;
}

- (void) download: (NSURLDownload *) download didFailWithError: (NSError *) error
{
    NSRunAlertPanel(NSLocalizedString(@"Torrent download failed", "Torrent download error -> title"),
        [NSString stringWithFormat: NSLocalizedString(@"The torrent could not be downloaded from %@: %@.",
        "Torrent download failed -> message"),
        [download.request.URL.absoluteString stringByReplacingPercentEscapesUsingEncoding: NSUTF8StringEncoding],
        error.localizedDescription], NSLocalizedString(@"OK", "Torrent download failed -> button"), nil, nil);

    [fPendingTorrentDownloads removeObjectForKey: download.request.URL];
    if (fPendingTorrentDownloads.count == 0)
    {
        fPendingTorrentDownloads = nil;
    }
}

- (void) downloadDidFinish: (NSURLDownload *) download
{
    NSString * path = fPendingTorrentDownloads[download.request.URL][@"Path"];

    [self openFiles: @[path] addType: ADD_URL forcePath: nil];

    //delete the torrent file after opening
    [NSFileManager.defaultManager removeItemAtPath: path error: NULL];

    [fPendingTorrentDownloads removeObjectForKey: download.request.URL];
    if (fPendingTorrentDownloads.count == 0)
    {
        fPendingTorrentDownloads = nil;
    }
}

- (void) application: (NSApplication *) app openFiles: (NSArray *) filenames
{
    [self openFiles: filenames addType: ADD_MANUAL forcePath: nil];
}

- (void) openFiles: (NSArray *) filenames addType: (addType) type forcePath: (NSString *) path
{
    BOOL deleteTorrentFile, canToggleDelete = NO;
    switch (type)
    {
        case ADD_CREATED:
            deleteTorrentFile = NO;
            break;
        case ADD_URL:
            deleteTorrentFile = YES;
            break;
        default:
            deleteTorrentFile = [fDefaults boolForKey: @"DeleteOriginalTorrent"];
            canToggleDelete = YES;
    }

    for (NSString * torrentPath in filenames)
    {
        //ensure torrent doesn't already exist
        tr_ctor * ctor = tr_ctorNew(fLib);
<<<<<<< HEAD
        tr_ctorSetMetainfoFromFile(ctor, torrentPath.fileSystemRepresentation);
=======
        tr_ctorSetMetainfoFromFile(ctor, [torrentPath UTF8String]);
>>>>>>> def7634f

        tr_info info;
        const tr_parse_result result = tr_torrentParse(ctor, &info);
        tr_ctorFree(ctor);

        if (result != TR_PARSE_OK)
        {
            if (result == TR_PARSE_DUPLICATE)
                [self duplicateOpenAlert: @(info.name)];
            else if (result == TR_PARSE_ERR)
            {
                if (type != ADD_AUTO)
                    [self invalidOpenAlert: torrentPath.lastPathComponent];
            }
            else
                NSAssert2(NO, @"Unknown error code (%d) when attempting to open \"%@\"", result, torrentPath);

            tr_metainfoFree(&info);
            continue;
        }

        //determine download location
        NSString * location;
        BOOL lockDestination = NO; //don't override the location with a group location if it has a hardcoded path
        if (path)
        {
            location = path.stringByExpandingTildeInPath;
            lockDestination = YES;
        }
        else if ([fDefaults boolForKey: @"DownloadLocationConstant"])
            location = [fDefaults stringForKey: @"DownloadFolder"].stringByExpandingTildeInPath;
        else if (type != ADD_URL)
            location = torrentPath.stringByDeletingLastPathComponent;
        else
            location = nil;

        //determine to show the options window
        const BOOL showWindow = type == ADD_SHOW_OPTIONS || ([fDefaults boolForKey: @"DownloadAsk"]
                                    && (info.isFolder || ![fDefaults boolForKey: @"DownloadAskMulti"])
                                    && (type != ADD_AUTO || ![fDefaults boolForKey: @"DownloadAskManual"]));
        tr_metainfoFree(&info);

        Torrent * torrent;
        if (!(torrent = [[Torrent alloc] initWithPath: torrentPath location: location
                            deleteTorrentFile: showWindow ? NO : deleteTorrentFile lib: fLib]))
            continue;

        //change the location if the group calls for it (this has to wait until after the torrent is created)
        if (!lockDestination && [GroupsController.groups usesCustomDownloadLocationForIndex: torrent.groupValue])
        {
            location = [GroupsController.groups customDownloadLocationForIndex: torrent.groupValue];
            [torrent changeDownloadFolderBeforeUsing: location determinationType: TorrentDeterminationAutomatic];
        }

        //verify the data right away if it was newly created
        if (type == ADD_CREATED)
            [torrent resetCache];

        //show the add window or add directly
        if (showWindow || !location)
        {
            AddWindowController * addController = [[AddWindowController alloc] initWithTorrent: torrent destination: location
                                                    lockDestination: lockDestination controller: self torrentFile: torrentPath
                                                    deleteTorrentCheckEnableInitially: deleteTorrentFile canToggleDelete: canToggleDelete];
            [addController showWindow: self];

            if (!fAddWindows)
                fAddWindows = [[NSMutableSet alloc] init];
            [fAddWindows addObject: addController];
        }
        else
        {
            if ([fDefaults boolForKey: @"AutoStartDownload"])
                [torrent startTransfer];

            [torrent update];
            [fTorrents addObject: torrent];

            if (!fAddingTransfers)
                fAddingTransfers = [[NSMutableSet alloc] init];
            [fAddingTransfers addObject: torrent];
        }
    }

    [self fullUpdateUI];
}

- (void) askOpenConfirmed: (AddWindowController *) addController add: (BOOL) add
{
    Torrent * torrent = addController.torrent;

    if (add)
    {
        torrent.queuePosition = fTorrents.count;

        [torrent update];
        [fTorrents addObject: torrent];

        if (!fAddingTransfers)
            fAddingTransfers = [[NSMutableSet alloc] init];
        [fAddingTransfers addObject: torrent];

        [self fullUpdateUI];
    }
    else
    {
        [torrent closeRemoveTorrent: NO];
    }

    [fAddWindows removeObject: addController];
    if (fAddWindows.count == 0)
    {
        fAddWindows = nil;
    }
}

- (void) openMagnet: (NSString *) address
{
    tr_torrent * duplicateTorrent;
    if ((duplicateTorrent = tr_torrentFindFromMagnetLink(fLib, address.UTF8String)))
    {
        const tr_info * info = tr_torrentInfo(duplicateTorrent);
        NSString * name = (info != NULL && info->name != NULL) ? @(info->name) : nil;
        [self duplicateOpenMagnetAlert: address transferName: name];
        return;
    }

    //determine download location
    NSString * location = nil;
    if ([fDefaults boolForKey: @"DownloadLocationConstant"])
        location = [fDefaults stringForKey: @"DownloadFolder"].stringByExpandingTildeInPath;

    Torrent * torrent;
    if (!(torrent = [[Torrent alloc] initWithMagnetAddress: address location: location lib: fLib]))
    {
        [self invalidOpenMagnetAlert: address];
        return;
    }

    //change the location if the group calls for it (this has to wait until after the torrent is created)
    if ([GroupsController.groups usesCustomDownloadLocationForIndex: torrent.groupValue])
    {
        location = [GroupsController.groups customDownloadLocationForIndex: torrent.groupValue];
        [torrent changeDownloadFolderBeforeUsing: location determinationType: TorrentDeterminationAutomatic];
    }

    if ([fDefaults boolForKey: @"MagnetOpenAsk"] || !location)
    {
        AddMagnetWindowController * addController = [[AddMagnetWindowController alloc] initWithTorrent: torrent destination: location
                                                        controller: self];
        [addController showWindow: self];

        if (!fAddWindows)
            fAddWindows = [[NSMutableSet alloc] init];
        [fAddWindows addObject: addController];
    }
    else
    {
        if ([fDefaults boolForKey: @"AutoStartDownload"])
            [torrent startTransfer];

        [torrent update];
        [fTorrents addObject: torrent];

        if (!fAddingTransfers)
            fAddingTransfers = [[NSMutableSet alloc] init];
        [fAddingTransfers addObject: torrent];
    }

    [self fullUpdateUI];
}

- (void) askOpenMagnetConfirmed: (AddMagnetWindowController *) addController add: (BOOL) add
{
    Torrent * torrent = addController.torrent;

    if (add)
    {
        torrent.queuePosition = fTorrents.count;

        [torrent update];
        [fTorrents addObject: torrent];

        if (!fAddingTransfers)
            fAddingTransfers = [[NSMutableSet alloc] init];
        [fAddingTransfers addObject: torrent];

        [self fullUpdateUI];
    }
    else
    {
        [torrent closeRemoveTorrent: NO];
    }

    [fAddWindows removeObject: addController];
    if (fAddWindows.count == 0)
    {
        fAddWindows = nil;
    }
}

- (void) openCreatedFile: (NSNotification *) notification
{
    NSDictionary * dict = notification.userInfo;
    [self openFiles: @[dict[@"File"]] addType: ADD_CREATED forcePath: dict[@"Path"]];
}

- (void) openFilesWithDict: (NSDictionary *) dictionary
{
    [self openFiles: dictionary[@"Filenames"] addType: [dictionary[@"AddType"] intValue] forcePath: nil];
}

//called on by applescript
- (void) open: (NSArray *) files
{
    NSDictionary * dict = @{@"Filenames": files, @"AddType": @(ADD_MANUAL)};
    [self performSelectorOnMainThread: @selector(openFilesWithDict:) withObject: dict waitUntilDone: NO];
}

- (void) openShowSheet: (id) sender
{
    NSOpenPanel * panel = [NSOpenPanel openPanel];

    panel.allowsMultipleSelection = YES;
    panel.canChooseFiles = YES;
    panel.canChooseDirectories = NO;

    panel.allowedFileTypes = @[@"org.bittorrent.torrent", @"torrent"];

    [panel beginSheetModalForWindow: fWindow completionHandler: ^(NSInteger result) {
        if (result == NSFileHandlingPanelOKButton)
        {
            NSMutableArray * filenames = [NSMutableArray arrayWithCapacity: panel.URLs.count];
            for (NSURL * url in panel.URLs)
                [filenames addObject: url.path];

            NSDictionary * dictionary = @{@"Filenames": filenames, @"AddType": sender == fOpenIgnoreDownloadFolder ? @(ADD_SHOW_OPTIONS) : @(ADD_MANUAL)};
            [self performSelectorOnMainThread: @selector(openFilesWithDict:) withObject: dictionary waitUntilDone: NO];
        }
    }];
}

- (void) invalidOpenAlert: (NSString *) filename
{
    if (![fDefaults boolForKey: @"WarningInvalidOpen"])
        return;

    NSAlert * alert = [[NSAlert alloc] init];
    alert.messageText = [NSString stringWithFormat: NSLocalizedString(@"\"%@\" is not a valid torrent file.",
                            "Open invalid alert -> title"), filename];
    alert.informativeText = NSLocalizedString(@"The torrent file cannot be opened because it contains invalid data.",
        "Open invalid alert -> message");
     
    alert.alertStyle = NSWarningAlertStyle;
    [alert addButtonWithTitle: NSLocalizedString(@"OK", "Open invalid alert -> button")];

    [alert runModal];
    if (alert.suppressionButton.state == NSOnState)
        [fDefaults setBool: NO forKey: @"WarningInvalidOpen"];
}

- (void) invalidOpenMagnetAlert: (NSString *) address
{
    if (![fDefaults boolForKey: @"WarningInvalidOpen"])
        return;

    NSAlert * alert = [[NSAlert alloc] init];
    alert.messageText = NSLocalizedString(@"Adding magnetized transfer failed.", "Magnet link failed -> title");
    alert.informativeText = [NSString stringWithFormat: NSLocalizedString(@"There was an error when adding the magnet link \"%@\"."
                                " The transfer will not occur.", "Magnet link failed -> message"), address];
    alert.alertStyle = NSWarningAlertStyle;
    [alert addButtonWithTitle: NSLocalizedString(@"OK", "Magnet link failed -> button")];

    [alert runModal];
    if (alert.suppressionButton.state == NSOnState)
        [fDefaults setBool: NO forKey: @"WarningInvalidOpen"];
}

- (void) duplicateOpenAlert: (NSString *) name
{
    if (![fDefaults boolForKey: @"WarningDuplicate"])
        return;

    NSAlert * alert = [[NSAlert alloc] init];
    alert.messageText = [NSString stringWithFormat: NSLocalizedString(@"A transfer of \"%@\" already exists.",
                            "Open duplicate alert -> title"), name];
    alert.informativeText = NSLocalizedString(@"The transfer cannot be added because it is a duplicate of an already existing transfer.",
        "Open duplicate alert -> message");
     
    alert.alertStyle = NSWarningAlertStyle;
    [alert addButtonWithTitle: NSLocalizedString(@"OK", "Open duplicate alert -> button")];
    alert.showsSuppressionButton = YES;

    [alert runModal];
    if (alert.suppressionButton.state)
        [fDefaults setBool: NO forKey: @"WarningDuplicate"];
}

- (void) duplicateOpenMagnetAlert: (NSString *) address transferName: (NSString *) name
{
    if (![fDefaults boolForKey: @"WarningDuplicate"])
        return;

    NSAlert * alert = [[NSAlert alloc] init];
    if (name)
        alert.messageText = [NSString stringWithFormat: NSLocalizedString(@"A transfer of \"%@\" already exists.",
                                "Open duplicate magnet alert -> title"), name];
    else
        alert.messageText = NSLocalizedString(@"Magnet link is a duplicate of an existing transfer.",
            "Open duplicate magnet alert -> title");
    alert.informativeText = [NSString stringWithFormat:
            NSLocalizedString(@"The magnet link  \"%@\" cannot be added because it is a duplicate of an already existing transfer.",
                            "Open duplicate magnet alert -> message"), address];
    alert.alertStyle = NSWarningAlertStyle;
    [alert addButtonWithTitle: NSLocalizedString(@"OK", "Open duplicate magnet alert -> button")];
    alert.showsSuppressionButton = YES;

    [alert runModal];
    if (alert.suppressionButton.state)
        [fDefaults setBool: NO forKey: @"WarningDuplicate"];
}

- (void) openURL: (NSString *) urlString
{
    if ([urlString rangeOfString: @"magnet:" options: (NSAnchoredSearch | NSCaseInsensitiveSearch)].location != NSNotFound)
        [self openMagnet: urlString];
    else
    {
        if ([urlString rangeOfString: @"://"].location == NSNotFound)
        {
            if ([urlString rangeOfString: @"."].location == NSNotFound)
            {
                NSInteger beforeCom;
                if ((beforeCom = [urlString rangeOfString: @"/"].location) != NSNotFound)
                    urlString = [NSString stringWithFormat: @"http://www.%@.com/%@",
                                    [urlString substringToIndex: beforeCom],
                                    [urlString substringFromIndex: beforeCom + 1]];
                else
                    urlString = [NSString stringWithFormat: @"http://www.%@.com/", urlString];
            }
            else
                urlString = [@"http://" stringByAppendingString: urlString];
        }
        
        NSURL * url = [NSURL URLWithString: urlString];
        if (url == nil)
        {
            NSLog(@"Detected non-URL string \"%@\". Ignoring.", urlString);
            return;
        }

        NSURLRequest * request = [NSURLRequest requestWithURL: url
                                    cachePolicy: NSURLRequestReloadIgnoringLocalAndRemoteCacheData timeoutInterval: 60];

        if (fPendingTorrentDownloads[request.URL])
        {
            NSLog(@"Already downloading %@", request.URL);
            return;
        }

        NSURLDownload * download = [[NSURLDownload alloc] initWithRequest: request delegate: self];

        if (!fPendingTorrentDownloads)
            fPendingTorrentDownloads = [[NSMutableDictionary alloc] init];
        NSMutableDictionary * dict = [NSMutableDictionary dictionaryWithObject: download forKey: @"Download"];
        fPendingTorrentDownloads[request.URL] = dict;
    }
}

- (void) openURLShowSheet: (id) sender
{
    if (!fUrlSheetController)
    {
        fUrlSheetController = [[URLSheetWindowController alloc] initWithController: self];

        [NSApp beginSheet: fUrlSheetController.window modalForWindow: fWindow modalDelegate: self didEndSelector: @selector(urlSheetDidEnd:returnCode:contextInfo:) contextInfo: nil];
    }
}

- (void) urlSheetDidEnd: (NSWindow *) sheet returnCode: (NSInteger) returnCode contextInfo: (void *) contextInfo
{
    if (returnCode == 1)
    {
        NSString * urlString = fUrlSheetController.urlString;
        [self performSelectorOnMainThread: @selector(openURL:) withObject: urlString waitUntilDone: NO];
    }

    fUrlSheetController = nil;
}

- (void) createFile: (id) sender
{
    [CreatorWindowController createTorrentFile: fLib];
}

- (void) resumeSelectedTorrents: (id) sender
{
    [self resumeTorrents: fTableView.selectedTorrents];
}

- (void) resumeAllTorrents: (id) sender
{
    NSMutableArray * torrents = [NSMutableArray arrayWithCapacity: fTorrents.count];

    for (Torrent * torrent in fTorrents)
        if (!torrent.finishedSeeding)
            [torrents addObject: torrent];

    [self resumeTorrents: torrents];
}

- (void) resumeTorrents: (NSArray *) torrents
{
    for (Torrent * torrent in torrents)
        [torrent startTransfer];

    [self fullUpdateUI];
}

- (void) resumeSelectedTorrentsNoWait:  (id) sender
{
    [self resumeTorrentsNoWait: fTableView.selectedTorrents];
}

- (void) resumeWaitingTorrents: (id) sender
{
    NSMutableArray * torrents = [NSMutableArray arrayWithCapacity: fTorrents.count];

    for (Torrent * torrent in fTorrents)
        if (torrent.waitingToStart)
            [torrents addObject: torrent];

    [self resumeTorrentsNoWait: torrents];
}

- (void) resumeTorrentsNoWait: (NSArray *) torrents
{
    //iterate through instead of all at once to ensure no conflicts
    for (Torrent * torrent in torrents)
        [torrent startTransferNoQueue];

    [self fullUpdateUI];
}

- (void) stopSelectedTorrents: (id) sender
{
    [self stopTorrents: fTableView.selectedTorrents];
}

- (void) stopAllTorrents: (id) sender
{
    [self stopTorrents: fTorrents];
}

- (void) stopTorrents: (NSArray *) torrents
{
    //don't want any of these starting then stopping
    for (Torrent * torrent in torrents)
         if (torrent.waitingToStart)
             [torrent stopTransfer];

    for (Torrent * torrent in torrents)
        [torrent stopTransfer];

    [self fullUpdateUI];
}

- (void) removeTorrents: (NSArray *) torrents deleteData: (BOOL) deleteData
{
    if ([fDefaults boolForKey: @"CheckRemove"])
    {
        NSUInteger active = 0, downloading = 0;
        for (Torrent * torrent in torrents)
            if (torrent.active)
            {
                ++active;
                if (!torrent.seeding)
                    ++downloading;
            }

        if ([fDefaults boolForKey: @"CheckRemoveDownloading"] ? downloading > 0 : active > 0)
        {
            NSString * title, * message;

            const NSUInteger selected = torrents.count;
            if (selected == 1)
            {
                NSString * torrentName = ((Torrent *)torrents[0]).name;

                if (deleteData)
                    title = [NSString stringWithFormat:
                                NSLocalizedString(@"Are you sure you want to remove \"%@\" from the transfer list"
                                " and trash the data file?", "Removal confirm panel -> title"), torrentName];
                else
                    title = [NSString stringWithFormat:
                                NSLocalizedString(@"Are you sure you want to remove \"%@\" from the transfer list?",
                                "Removal confirm panel -> title"), torrentName];

                message = NSLocalizedString(@"This transfer is active."
                            " Once removed, continuing the transfer will require the torrent file or magnet link.",
                            "Removal confirm panel -> message");
            }
            else
            {
                if (deleteData)
                    title = [NSString stringWithFormat:
                                NSLocalizedString(@"Are you sure you want to remove %@ transfers from the transfer list"
                                " and trash the data files?", "Removal confirm panel -> title"), [NSString formattedUInteger: selected]];
                else
                    title = [NSString stringWithFormat:
                                NSLocalizedString(@"Are you sure you want to remove %@ transfers from the transfer list?",
                                "Removal confirm panel -> title"), [NSString formattedUInteger: selected]];

                if (selected == active)
                    message = [NSString stringWithFormat: NSLocalizedString(@"There are %@ active transfers.",
                                "Removal confirm panel -> message part 1"), [NSString formattedUInteger: active]];
                else
                    message = [NSString stringWithFormat: NSLocalizedString(@"There are %@ transfers (%@ active).",
                                "Removal confirm panel -> message part 1"), [NSString formattedUInteger: selected], [NSString formattedUInteger: active]];
                message = [message stringByAppendingFormat: @" %@",
                            NSLocalizedString(@"Once removed, continuing the transfers will require the torrent files or magnet links.",
                            "Removal confirm panel -> message part 2")];
            }

            NSAlert *alert = [[NSAlert alloc] init];
            alert.alertStyle = NSAlertStyleInformational;
            alert.messageText = title;
            alert.informativeText = message;
            [alert addButtonWithTitle:NSLocalizedString(@"Remove", "Removal confirm panel -> button")];
            [alert addButtonWithTitle:NSLocalizedString(@"Cancel", "Removal confirm panel -> button")];

            [alert beginSheetModalForWindow:fWindow
                          completionHandler:^(NSModalResponse returnCode) {
                              if (returnCode == NSAlertFirstButtonReturn) {
                                  [self confirmRemoveTorrents: torrents deleteData: deleteData];
                              }
                          }];
            return;
        }
    }

    [self confirmRemoveTorrents: torrents deleteData: deleteData];
}

- (void) confirmRemoveTorrents: (NSArray *) torrents deleteData: (BOOL) deleteData
{
    //miscellaneous
    for (Torrent * torrent in torrents)
    {
        //don't want any of these starting then stopping
        if (torrent.waitingToStart)
            [torrent stopTransfer];

        //let's expand all groups that have removed items - they either don't exist anymore, are already expanded, or are collapsed (rpc)
        [fTableView removeCollapsedGroup: torrent.groupValue];

        //we can't assume the window is active - RPC removal, for example
        [fBadger removeTorrent: torrent];
    }

    //#5106 - don't try to remove torrents that have already been removed (fix for a bug, but better safe than crash anyway)
    NSIndexSet * indexesToRemove = [torrents indexesOfObjectsWithOptions: NSEnumerationConcurrent passingTest: ^BOOL(Torrent * torrent, NSUInteger idx, BOOL * stop) {
        return [fTorrents indexOfObjectIdenticalTo: torrent] != NSNotFound;
    }];
    if (torrents.count != indexesToRemove.count)
    {
        NSLog(@"trying to remove %ld transfers, but %ld have already been removed", torrents.count, torrents.count - indexesToRemove.count);
        torrents = [torrents objectsAtIndexes: indexesToRemove];

        if (indexesToRemove.count == 0)
        {
            [self fullUpdateUI];
            return;
        }
    }

    [fTorrents removeObjectsInArray: torrents];

    //set up helpers to remove from the table
    __block BOOL beganUpdate = NO;

    void (^doTableRemoval)(NSMutableArray *, id) = ^(NSMutableArray * displayedTorrents, id parent) {
        NSIndexSet * indexes = [displayedTorrents indexesOfObjectsWithOptions: NSEnumerationConcurrent passingTest: ^(id obj, NSUInteger idx, BOOL * stop) {
            return [torrents containsObject: obj];
        }];

        if (indexes.count > 0)
        {
            if (!beganUpdate)
            {
                [NSAnimationContext beginGrouping]; //this has to be before we set the completion handler (#4874)

                //we can't closeRemoveTorrent: until it's no longer in the GUI at all
                NSAnimationContext.currentContext.completionHandler = ^{
                    for (Torrent * torrent in torrents)
                        [torrent closeRemoveTorrent: deleteData];
                };

                [fTableView beginUpdates];
                beganUpdate = YES;
            }

            [fTableView removeItemsAtIndexes: indexes inParent: parent withAnimation: NSTableViewAnimationSlideLeft];

            [displayedTorrents removeObjectsAtIndexes: indexes];
        }
    };

    //if not removed from the displayed torrents here, fullUpdateUI might cause a crash
    if (fDisplayedTorrents.count > 0)
    {
        if ([fDisplayedTorrents[0] isKindOfClass: [TorrentGroup class]])
        {
            for (TorrentGroup * group in fDisplayedTorrents)
                doTableRemoval(group.torrents, group);
        }
        else
            doTableRemoval(fDisplayedTorrents, nil);

        if (beganUpdate)
        {
            [fTableView endUpdates];
            [NSAnimationContext endGrouping];
        }
    }

    if (!beganUpdate)
    {
        //do here if we're not doing it at the end of the animation
        for (Torrent * torrent in torrents)
            [torrent closeRemoveTorrent: deleteData];
    }

    [self fullUpdateUI];
}

- (void) removeNoDelete: (id) sender
{
    [self removeTorrents: fTableView.selectedTorrents deleteData: NO];
}

- (void) removeDeleteData: (id) sender
{
    [self removeTorrents: fTableView.selectedTorrents deleteData: YES];
}

- (void) clearCompleted: (id) sender
{
    NSMutableArray * torrents = [NSMutableArray array];

    for (Torrent * torrent in fTorrents)
        if (torrent.finishedSeeding)
            [torrents addObject: torrent];

    if ([fDefaults boolForKey: @"WarningRemoveCompleted"])
    {
        NSString * message, * info;
        if (torrents.count == 1)
        {
            NSString * torrentName = ((Torrent *)torrents[0]).name;
            message = [NSString stringWithFormat: NSLocalizedString(@"Are you sure you want to remove \"%@\" from the transfer list?",
                                                                  "Remove completed confirm panel -> title"), torrentName];

            info = NSLocalizedString(@"Once removed, continuing the transfer will require the torrent file or magnet link.",
                                     "Remove completed confirm panel -> message");
        }
        else
        {
            message = [NSString stringWithFormat: NSLocalizedString(@"Are you sure you want to remove %@ completed transfers from the transfer list?",
                                                                  "Remove completed confirm panel -> title"), [NSString formattedUInteger: torrents.count]];

            info = NSLocalizedString(@"Once removed, continuing the transfers will require the torrent files or magnet links.",
                                     "Remove completed confirm panel -> message");
        }

        NSAlert * alert = [[NSAlert alloc] init];
        alert.messageText = message;
        alert.informativeText = info;
        alert.alertStyle = NSWarningAlertStyle;
        [alert addButtonWithTitle: NSLocalizedString(@"Remove", "Remove completed confirm panel -> button")];
        [alert addButtonWithTitle: NSLocalizedString(@"Cancel", "Remove completed confirm panel -> button")];
        alert.showsSuppressionButton = YES;

        const NSInteger returnCode = [alert runModal];
        if (alert.suppressionButton.state)
            [fDefaults setBool: NO forKey: @"WarningRemoveCompleted"];

        if (returnCode != NSAlertFirstButtonReturn)
            return;
    }

    [self confirmRemoveTorrents: torrents deleteData: NO];
}

- (void) moveDataFilesSelected: (id) sender
{
    [self moveDataFiles: fTableView.selectedTorrents];
}

- (void) moveDataFiles: (NSArray *) torrents
{
    NSOpenPanel * panel = [NSOpenPanel openPanel];
    panel.prompt = NSLocalizedString(@"Select", "Move torrent -> prompt");
    panel.allowsMultipleSelection = NO;
    panel.canChooseFiles = NO;
    panel.canChooseDirectories = YES;
    panel.canCreateDirectories = YES;

    NSInteger count = torrents.count;
    if (count == 1)
        panel.message = [NSString stringWithFormat: NSLocalizedString(@"Select the new folder for \"%@\".",
                            "Move torrent -> select destination folder"), ((Torrent *)torrents[0]).name];
    else
        panel.message = [NSString stringWithFormat: NSLocalizedString(@"Select the new folder for %d data files.",
                            "Move torrent -> select destination folder"), count];

    [panel beginSheetModalForWindow: fWindow completionHandler: ^(NSInteger result) {
        if (result == NSFileHandlingPanelOKButton)
        {
            for (Torrent * torrent in torrents)
                [torrent moveTorrentDataFileTo: panel.URLs[0].path];
        }
    }];
}

- (void) copyTorrentFiles: (id) sender
{
    [self copyTorrentFileForTorrents: [[NSMutableArray alloc] initWithArray: fTableView.selectedTorrents]];
}

- (void) copyTorrentFileForTorrents: (NSMutableArray *) torrents
{
    if (torrents.count == 0)
    {
        return;
    }

    Torrent * torrent = torrents[0];

    if (!torrent.magnet && [NSFileManager.defaultManager fileExistsAtPath: torrent.torrentLocation])
    {
        NSSavePanel * panel = [NSSavePanel savePanel];
        panel.allowedFileTypes = @[@"org.bittorrent.torrent", @"torrent"];
        panel.extensionHidden = NO;

        panel.nameFieldStringValue = torrent.name;

        [panel beginSheetModalForWindow: fWindow completionHandler: ^(NSInteger result) {
            //copy torrent to new location with name of data file
            if (result == NSFileHandlingPanelOKButton)
                [torrent copyTorrentFileTo: panel.URL.path];

            [torrents removeObjectAtIndex: 0];
            [self performSelectorOnMainThread: @selector(copyTorrentFileForTorrents:) withObject: torrents waitUntilDone: NO];
        }];
    }
    else
    {
        if (!torrent.magnet)
        {
            NSAlert * alert = [[NSAlert alloc] init];
            [alert addButtonWithTitle: NSLocalizedString(@"OK", "Torrent file copy alert -> button")];
            alert.messageText = [NSString stringWithFormat: NSLocalizedString(@"Copy of \"%@\" Cannot Be Created",
                                    "Torrent file copy alert -> title"), torrent.name];
            alert.informativeText = [NSString stringWithFormat:
                    NSLocalizedString(@"The torrent file (%@) cannot be found.", "Torrent file copy alert -> message"),
                                        torrent.torrentLocation];
            alert.alertStyle = NSWarningAlertStyle;

            [alert runModal];
        }

        [torrents removeObjectAtIndex: 0];
        [self copyTorrentFileForTorrents: torrents];
    }
}

- (void) copyMagnetLinks: (id) sender
{
    NSArray * torrents = fTableView.selectedTorrents;

    if (torrents.count <= 0)
        return;

    NSMutableArray * links = [NSMutableArray arrayWithCapacity: torrents.count];
    for (Torrent * torrent in torrents)
        [links addObject: torrent.magnetLink];

    NSString * text = [links componentsJoinedByString: @"\n"];

    NSPasteboard * pb = NSPasteboard.generalPasteboard;
    [pb clearContents];
    [pb writeObjects: @[text]];
}

- (void) revealFile: (id) sender
{
    NSArray * selected = fTableView.selectedTorrents;
    NSMutableArray * paths = [NSMutableArray arrayWithCapacity: selected.count];
    for (Torrent * torrent in selected)
    {
        NSString * location = torrent.dataLocation;
        if (location)
            [paths addObject: [NSURL fileURLWithPath: location]];
    }

    if (paths.count > 0)
        [NSWorkspace.sharedWorkspace activateFileViewerSelectingURLs: paths];
}

- (IBAction) renameSelected: (id) sender
{
    NSArray * selected = fTableView.selectedTorrents;
    NSAssert(selected.count == 1, @"1 transfer needs to be selected to rename, but %ld are selected", selected.count);
    Torrent * torrent = selected[0];

    [FileRenameSheetController presentSheetForTorrent:torrent modalForWindow: fWindow completionHandler: ^(BOOL didRename) {
        if (didRename)
        {
            dispatch_async(dispatch_get_main_queue(), ^{
                [self fullUpdateUI];

                [NSNotificationCenter.defaultCenter postNotificationName: @"ResetInspector" object: self userInfo: @{ @"Torrent" : torrent }];
            });
        }
    }];
}

- (void) announceSelectedTorrents: (id) sender
{
    for (Torrent * torrent in fTableView.selectedTorrents)
    {
        if (torrent.canManualAnnounce)
            [torrent manualAnnounce];
    }
}

- (void) verifySelectedTorrents: (id) sender
{
    [self verifyTorrents: fTableView.selectedTorrents];
}

- (void) verifyTorrents: (NSArray *) torrents
{
    for (Torrent * torrent in torrents)
        [torrent resetCache];

    [self applyFilter];
}

- (NSArray *)selectedTorrents
{
    return fTableView.selectedTorrents;
}

- (void) showPreferenceWindow: (id) sender
{
    NSWindow * window = fPrefsController.window;
    if (!window.visible)
        [window center];

    [window makeKeyAndOrderFront: nil];
}

- (void) showAboutWindow: (id) sender
{
    [AboutWindowController.aboutController showWindow: nil];
}

- (void) showInfo: (id) sender
{
    if (fInfoController.window.visible)
        [fInfoController close];
    else
    {
        [fInfoController updateInfoStats];
        [fInfoController.window orderFront: nil];

        if (fInfoController.canQuickLook && [QLPreviewPanel sharedPreviewPanelExists] && [QLPreviewPanel sharedPreviewPanel].visible)
            [[QLPreviewPanel sharedPreviewPanel] reloadData];
    }

    [fWindow.toolbar validateVisibleItems];
}

- (void) resetInfo
{
    [fInfoController setInfoForTorrents: fTableView.selectedTorrents];

    if ([QLPreviewPanel sharedPreviewPanelExists] && [QLPreviewPanel sharedPreviewPanel].visible)
        [[QLPreviewPanel sharedPreviewPanel] reloadData];
}

- (void) setInfoTab: (id) sender
{
    if (sender == fNextInfoTabItem)
        [fInfoController setNextTab];
    else
        [fInfoController setPreviousTab];
}

- (MessageWindowController *) messageWindowController
{
    if (!fMessageController)
        fMessageController = [[MessageWindowController alloc] init];

    return fMessageController;
}

- (void) showMessageWindow: (id) sender
{
    [self.messageWindowController showWindow: nil];
}

- (void) showStatsWindow: (id) sender
{
    [StatsWindowController.statsWindow showWindow: nil];
}

- (void) updateUI
{
    CGFloat dlRate = 0.0, ulRate = 0.0;
    BOOL anyCompleted = NO;
    for (Torrent * torrent in fTorrents)
    {
        [torrent update];

        //pull the upload and download speeds - most consistent by using current stats
        dlRate += torrent.downloadRate;
        ulRate += torrent.uploadRate;

        anyCompleted |= torrent.finishedSeeding;
    }

    if (!NSApp.hidden)
    {
        if (fWindow.visible)
        {
            [self sortTorrents: NO];

            [fStatusBar updateWithDownload: dlRate upload: ulRate];

            fClearCompletedButton.hidden = !anyCompleted;
        }

        //update non-constant parts of info window
        if (fInfoController.window.visible)
            [fInfoController updateInfoStats];
    }

    //badge dock
    [fBadger updateBadgeWithDownload: dlRate upload: ulRate];
}

#warning can this be removed or refined?
- (void) fullUpdateUI
{
    [self updateUI];
    [self applyFilter];
    [fWindow.toolbar validateVisibleItems];
    [self updateTorrentHistory];
}

- (void) setBottomCountText: (BOOL) filtering
{
    NSString * totalTorrentsString;
    NSUInteger totalCount = fTorrents.count;
    if (totalCount != 1)
        totalTorrentsString = [NSString stringWithFormat: NSLocalizedString(@"%@ transfers", "Status bar transfer count"),
                                [NSString formattedUInteger: totalCount]];
    else
        totalTorrentsString = NSLocalizedString(@"1 transfer", "Status bar transfer count");

    if (filtering)
    {
        NSUInteger count = fTableView.numberOfRows; //have to factor in collapsed rows
        if (count > 0 && ![fDisplayedTorrents[0] isKindOfClass: [Torrent class]])
            count -= fDisplayedTorrents.count;

        totalTorrentsString = [NSString stringWithFormat: NSLocalizedString(@"%@ of %@", "Status bar transfer count"),
                                [NSString formattedUInteger: count], totalTorrentsString];
    }

    fTotalTorrentsField.stringValue = totalTorrentsString;
}

- (BOOL) userNotificationCenter: (NSUserNotificationCenter *) center shouldPresentNotification:(NSUserNotification *) notification
{
    return YES;
}

- (void) userNotificationCenter: (NSUserNotificationCenter *) center didActivateNotification: (NSUserNotification *) notification
{
    if (!notification.userInfo)
        return;

    if (notification.activationType == NSUserNotificationActivationTypeActionButtonClicked) //reveal
    {
        Torrent * torrent = [self torrentForHash: notification.userInfo[@"Hash"]];
        NSString * location = torrent.dataLocation;
        if (!location)
            location = notification.userInfo[@"Location"];
        if (location)
            [NSWorkspace.sharedWorkspace activateFileViewerSelectingURLs: @[[NSURL fileURLWithPath: location]]];
    }
    else if (notification.activationType == NSUserNotificationActivationTypeContentsClicked)
    {
        Torrent * torrent = [self torrentForHash: notification.userInfo[@"Hash"]];
        if (torrent)
        {
            //select in the table - first see if it's already shown
            NSInteger row = [fTableView rowForItem: torrent];
            if (row == -1)
            {
                //if it's not shown, see if it's in a collapsed row
                if ([fDefaults boolForKey: @"SortByGroup"])
                {
                    __block TorrentGroup * parent = nil;
                    [fDisplayedTorrents enumerateObjectsWithOptions: NSEnumerationConcurrent usingBlock: ^(TorrentGroup * group, NSUInteger idx, BOOL *stop) {
                        if ([group.torrents containsObject: torrent])
                        {
                            parent = group;
                            *stop = YES;
                        }
                    }];
                    if (parent)
                    {
                        [[fTableView animator] expandItem: parent];
                        row = [fTableView rowForItem: torrent];
                    }
                }

                if (row == -1)
                {
                    //not found - must be filtering
                    NSAssert([fDefaults boolForKey: @"FilterBar"], @"expected the filter to be enabled");
                    [fFilterBar reset: YES];

                    row = [fTableView rowForItem: torrent];

                    //if it's not shown, it has to be in a collapsed row...again
                    if ([fDefaults boolForKey: @"SortByGroup"])
                    {
                        __block TorrentGroup * parent = nil;
                        [fDisplayedTorrents enumerateObjectsWithOptions: NSEnumerationConcurrent usingBlock: ^(TorrentGroup * group, NSUInteger idx, BOOL *stop) {
                            if ([group.torrents containsObject: torrent])
                            {
                                parent = group;
                                *stop = YES;
                            }
                        }];
                        if (parent)
                        {
                            [[fTableView animator] expandItem: parent];
                            row = [fTableView rowForItem: torrent];
                        }
                    }
                }
            }

            NSAssert1(row != -1, @"expected a row to be found for torrent %@", torrent);

            [self showMainWindow: nil];
            [fTableView selectAndScrollToRow: row];
        }
    }
}

- (Torrent *) torrentForHash: (NSString *) hash
{
    NSParameterAssert(hash != nil);

    __block Torrent * torrent = nil;
    [fTorrents enumerateObjectsWithOptions: NSEnumerationConcurrent usingBlock: ^(id obj, NSUInteger idx, BOOL * stop) {
        if ([((Torrent *)obj).hashString isEqualToString: hash])
        {
            torrent = obj;
            *stop = YES;
        }
    }];
    return torrent;
}

- (void) torrentFinishedDownloading: (NSNotification *) notification
{
    Torrent * torrent = notification.object;

    if ([notification.userInfo[@"WasRunning"] boolValue])
    {
        if (!fSoundPlaying && [fDefaults boolForKey: @"PlayDownloadSound"])
        {
            NSSound * sound;
            if ((sound = [NSSound soundNamed: [fDefaults stringForKey: @"DownloadSound"]]))
            {
                sound.delegate = self;
                fSoundPlaying = YES;
                [sound play];
            }
        }

        NSString * location = torrent.dataLocation;

        NSString * notificationTitle = NSLocalizedString(@"Download Complete", "notification title");
        NSUserNotification * notification = [[NSUserNotification alloc] init];
        notification.title = notificationTitle;
        notification.informativeText = torrent.name;

        notification.hasActionButton = YES;
        notification.actionButtonTitle = NSLocalizedString(@"Show", "notification button");

        NSMutableDictionary * userInfo = [NSMutableDictionary dictionaryWithObject: torrent.hashString forKey: @"Hash"];
        if (location)
            userInfo[@"Location"] = location;
        notification.userInfo = userInfo;

        [NSUserNotificationCenter.defaultUserNotificationCenter deliverNotification: notification];

        if (!fWindow.mainWindow)
            [fBadger addCompletedTorrent: torrent];

        //bounce download stack
        [NSDistributedNotificationCenter.defaultCenter postNotificationName: @"com.apple.DownloadFileFinished"
            object: torrent.dataLocation];
    }

    [self fullUpdateUI];
}

- (void) torrentRestartedDownloading: (NSNotification *) notification
{
    [self fullUpdateUI];
}

- (void) torrentFinishedSeeding: (NSNotification *) notification
{
    Torrent * torrent = notification.object;

    if (!fSoundPlaying && [fDefaults boolForKey: @"PlaySeedingSound"])
    {
        NSSound * sound;
        if ((sound = [NSSound soundNamed: [fDefaults stringForKey: @"SeedingSound"]]))
        {
            sound.delegate = self;
            fSoundPlaying = YES;
            [sound play];
        }
    }

    NSString * location = torrent.dataLocation;

    NSString * notificationTitle = NSLocalizedString(@"Seeding Complete", "notification title");
    NSUserNotification * userNotification = [[NSUserNotification alloc] init];
    userNotification.title = notificationTitle;
    userNotification.informativeText = torrent.name;

    userNotification.hasActionButton = YES;
    userNotification.actionButtonTitle = NSLocalizedString(@"Show", "notification button");

    NSMutableDictionary * userInfo = [NSMutableDictionary dictionaryWithObject: torrent.hashString forKey: @"Hash"];
    if (location)
        userInfo[@"Location"] = location;
    userNotification.userInfo = userInfo;

    [NSUserNotificationCenter.defaultUserNotificationCenter deliverNotification: userNotification];

    //removing from the list calls fullUpdateUI
    if (torrent.removeWhenFinishSeeding)
        [self confirmRemoveTorrents: @[ torrent ] deleteData: NO];
    else
    {
        if (!fWindow.mainWindow)
            [fBadger addCompletedTorrent: torrent];

        [self fullUpdateUI];

        if ([fTableView.selectedTorrents containsObject: torrent])
        {
            [fInfoController updateInfoStats];
            [fInfoController updateOptions];
        }
    }
}

- (void) updateTorrentHistory
{
    NSMutableArray * history = [NSMutableArray arrayWithCapacity: fTorrents.count];

    for (Torrent * torrent in fTorrents)
        [history addObject: torrent.history];

    NSString * historyFile = [fConfigDirectory stringByAppendingPathComponent: TRANSFER_PLIST];
    [history writeToFile: historyFile atomically: YES];
}

- (void) setSort: (id) sender
{
    NSString * sortType;
    NSMenuItem *senderMenuItem = sender;
    switch (senderMenuItem.tag)
    {
        case SORT_ORDER_TAG:
            sortType = SORT_ORDER;
            [fDefaults setBool: NO forKey: @"SortReverse"];
            break;
        case SORT_DATE_TAG:
            sortType = SORT_DATE;
            break;
        case SORT_NAME_TAG:
            sortType = SORT_NAME;
            break;
        case SORT_PROGRESS_TAG:
            sortType = SORT_PROGRESS;
            break;
        case SORT_STATE_TAG:
            sortType = SORT_STATE;
            break;
        case SORT_TRACKER_TAG:
            sortType = SORT_TRACKER;
            break;
        case SORT_ACTIVITY_TAG:
            sortType = SORT_ACTIVITY;
            break;
        case SORT_SIZE_TAG:
            sortType = SORT_SIZE;
            break;
        default:
            NSAssert1(NO, @"Unknown sort tag received: %ld", senderMenuItem.tag);
            return;
    }

    [fDefaults setObject: sortType forKey: @"Sort"];

    [self sortTorrents: YES];
}

- (void) setSortByGroup: (id) sender
{
    BOOL sortByGroup = ![fDefaults boolForKey: @"SortByGroup"];
    [fDefaults setBool: sortByGroup forKey: @"SortByGroup"];

    [self applyFilter];
}

- (void) setSortReverse: (id) sender
{
    const BOOL setReverse = ((NSMenuItem *)sender).tag == SORT_DESC_TAG;
    if (setReverse != [fDefaults boolForKey: @"SortReverse"])
    {
        [fDefaults setBool: setReverse forKey: @"SortReverse"];
        [self sortTorrents: NO];
    }
}

- (void) sortTorrents: (BOOL) includeQueueOrder
{
    //actually sort
    [self sortTorrentsCallUpdates: YES includeQueueOrder: includeQueueOrder];
    fTableView.needsDisplay = YES;
}

- (void) sortTorrentsCallUpdates: (BOOL) callUpdates includeQueueOrder: (BOOL) includeQueueOrder
{
    const BOOL asc = ![fDefaults boolForKey: @"SortReverse"];

    NSArray * descriptors;
    NSSortDescriptor * nameDescriptor = [NSSortDescriptor sortDescriptorWithKey: @"name" ascending: asc selector: @selector(localizedStandardCompare:)];

    NSString * sortType = [fDefaults stringForKey: @"Sort"];
    if ([sortType isEqualToString: SORT_STATE])
    {
        NSSortDescriptor * stateDescriptor = [NSSortDescriptor sortDescriptorWithKey: @"stateSortKey" ascending: !asc],
                        * progressDescriptor = [NSSortDescriptor sortDescriptorWithKey: @"progress" ascending: !asc],
                        * ratioDescriptor = [NSSortDescriptor sortDescriptorWithKey: @"ratio" ascending: !asc];

        descriptors = @[stateDescriptor, progressDescriptor, ratioDescriptor, nameDescriptor];
    }
    else if ([sortType isEqualToString: SORT_PROGRESS])
    {
        NSSortDescriptor * progressDescriptor = [NSSortDescriptor sortDescriptorWithKey: @"progress" ascending: asc],
                        * ratioProgressDescriptor = [NSSortDescriptor sortDescriptorWithKey: @"progressStopRatio" ascending: asc],
                        * ratioDescriptor = [NSSortDescriptor sortDescriptorWithKey: @"ratio" ascending: asc];

        descriptors = @[progressDescriptor, ratioProgressDescriptor, ratioDescriptor, nameDescriptor];
    }
    else if ([sortType isEqualToString: SORT_TRACKER])
    {
        NSSortDescriptor * trackerDescriptor = [NSSortDescriptor sortDescriptorWithKey: @"trackerSortKey" ascending: asc selector: @selector(localizedCaseInsensitiveCompare:)];

        descriptors = @[trackerDescriptor, nameDescriptor];
    }
    else if ([sortType isEqualToString: SORT_ACTIVITY])
    {
        NSSortDescriptor * rateDescriptor = [NSSortDescriptor sortDescriptorWithKey: @"totalRate" ascending: !asc];
        NSSortDescriptor * activityDescriptor = [NSSortDescriptor sortDescriptorWithKey: @"dateActivityOrAdd" ascending: !asc];

        descriptors = @[rateDescriptor, activityDescriptor, nameDescriptor];
    }
    else if ([sortType isEqualToString: SORT_DATE])
    {
        NSSortDescriptor * dateDescriptor = [NSSortDescriptor sortDescriptorWithKey: @"dateAdded" ascending: asc];

        descriptors = @[dateDescriptor, nameDescriptor];
    }
    else if ([sortType isEqualToString: SORT_SIZE])
    {
        NSSortDescriptor * sizeDescriptor = [NSSortDescriptor sortDescriptorWithKey: @"size" ascending: asc];

        descriptors = @[sizeDescriptor, nameDescriptor];
    }
    else if ([sortType isEqualToString: SORT_NAME])
    {
        descriptors = @[nameDescriptor];
    }
    else
    {
        NSAssert1([sortType isEqualToString: SORT_ORDER], @"Unknown sort type received: %@", sortType);

        if (!includeQueueOrder)
            return;

        NSSortDescriptor * orderDescriptor = [NSSortDescriptor sortDescriptorWithKey: @"queuePosition" ascending: asc];

        descriptors = @[orderDescriptor];
    }

    BOOL beganTableUpdate = !callUpdates;

    //actually sort
    if ([fDefaults boolForKey: @"SortByGroup"])
    {
        for (TorrentGroup * group in fDisplayedTorrents)
            [self rearrangeTorrentTableArray: group.torrents forParent: group withSortDescriptors: descriptors beganTableUpdate: &beganTableUpdate];
    }
    else
        [self rearrangeTorrentTableArray: fDisplayedTorrents forParent: nil withSortDescriptors: descriptors beganTableUpdate: &beganTableUpdate];

    if (beganTableUpdate && callUpdates)
    {
        [fTableView endUpdates];
    }
}

#warning redo so that we search a copy once again (best explained by changing sorting from ascending to descending)
- (void) rearrangeTorrentTableArray: (NSMutableArray *) rearrangeArray forParent: parent withSortDescriptors: (NSArray *) descriptors beganTableUpdate: (BOOL *) beganTableUpdate
{
    for (NSUInteger currentIndex = 1; currentIndex < rearrangeArray.count; ++currentIndex)
    {
        //manually do the sorting in-place
        const NSUInteger insertIndex = [rearrangeArray indexOfObject: rearrangeArray[currentIndex] inSortedRange: NSMakeRange(0, currentIndex) options: (NSBinarySearchingInsertionIndex | NSBinarySearchingLastEqual) usingComparator: ^NSComparisonResult(id obj1, id obj2) {
            for (NSSortDescriptor * descriptor in descriptors)
            {
                const NSComparisonResult result = [descriptor compareObject: obj1 toObject: obj2];
                if (result != NSOrderedSame)
                    return result;
            }

            return NSOrderedSame;
        }];

        if (insertIndex != currentIndex)
        {
            if (!*beganTableUpdate)
            {
                *beganTableUpdate = YES;
                [fTableView beginUpdates];
            }

            [rearrangeArray moveObjectAtIndex: currentIndex toIndex: insertIndex];
            [fTableView moveItemAtIndex: currentIndex inParent: parent toIndex: insertIndex inParent: parent];
        }
    }

    NSAssert2([rearrangeArray isEqualToArray: [rearrangeArray sortedArrayUsingDescriptors: descriptors]], @"Torrent rearranging didn't work! %@ %@", rearrangeArray, [rearrangeArray sortedArrayUsingDescriptors: descriptors]);
}

- (void) applyFilter
{
    __block int32_t active = 0, downloading = 0, seeding = 0, paused = 0;
    NSString * filterType = [fDefaults stringForKey: @"Filter"];
    BOOL filterActive = NO, filterDownload = NO, filterSeed = NO, filterPause = NO, filterStatus = YES;
    if ([filterType isEqualToString: FILTER_ACTIVE])
        filterActive = YES;
    else if ([filterType isEqualToString: FILTER_DOWNLOAD])
        filterDownload = YES;
    else if ([filterType isEqualToString: FILTER_SEED])
        filterSeed = YES;
    else if ([filterType isEqualToString: FILTER_PAUSE])
        filterPause = YES;
    else
        filterStatus = NO;

    const NSInteger groupFilterValue = [fDefaults integerForKey: @"FilterGroup"];
    const BOOL filterGroup = groupFilterValue != GROUP_FILTER_ALL_TAG;

    NSArray * searchStrings = fFilterBar.searchStrings;
    if (searchStrings && searchStrings.count == 0)
        searchStrings = nil;
    const BOOL filterTracker = searchStrings && [[fDefaults stringForKey: @"FilterSearchType"] isEqualToString: FILTER_TYPE_TRACKER];

    //filter & get counts of each type
    NSIndexSet * indexesOfNonFilteredTorrents = [fTorrents indexesOfObjectsWithOptions: NSEnumerationConcurrent passingTest: ^BOOL(Torrent * torrent, NSUInteger idx, BOOL * stop) {
        //check status
        if (torrent.active && !torrent.checkingWaiting)
        {
            const BOOL isActive = !torrent.stalled;
            if (isActive)
                OSAtomicIncrement32(&active);

            if (torrent.seeding)
            {
                OSAtomicIncrement32(&seeding);
                if (filterStatus && !((filterActive && isActive) || filterSeed))
                    return NO;
            }
            else
            {
                OSAtomicIncrement32(&downloading);
                if (filterStatus && !((filterActive && isActive) || filterDownload))
                    return NO;
            }
        }
        else
        {
            OSAtomicIncrement32(&paused);
            if (filterStatus && !filterPause)
                return NO;
        }

        //checkGroup
        if (filterGroup)
            if (torrent.groupValue != groupFilterValue)
                return NO;

        //check text field
        if (searchStrings)
        {
            __block BOOL removeTextField = NO;
            if (filterTracker)
            {
                NSArray * trackers = torrent.allTrackersFlat;

                //to count, we need each string in at least 1 tracker
                [searchStrings enumerateObjectsWithOptions: NSEnumerationConcurrent usingBlock: ^(id searchString, NSUInteger idx, BOOL * stop) {
                    __block BOOL found = NO;
                    [trackers enumerateObjectsWithOptions: NSEnumerationConcurrent usingBlock: ^(id tracker, NSUInteger idx, BOOL * stopTracker) {
                        if ([tracker rangeOfString: searchString options: (NSCaseInsensitiveSearch | NSDiacriticInsensitiveSearch)].location != NSNotFound)
                        {
                            found = YES;
                            *stopTracker = YES;
                        }
                    }];
                    if (!found)
                    {
                        removeTextField = YES;
                        *stop = YES;
                    }
                }];
            }
            else
            {
                [searchStrings enumerateObjectsWithOptions: NSEnumerationConcurrent usingBlock: ^(id searchString, NSUInteger idx, BOOL * stop) {
                    if ([torrent.name rangeOfString: searchString options: (NSCaseInsensitiveSearch | NSDiacriticInsensitiveSearch)].location == NSNotFound)
                    {
                        removeTextField = YES;
                        *stop = YES;
                    }
                }];
            }

            if (removeTextField)
                return NO;
        }

        return YES;
    }];

    NSArray * allTorrents = [fTorrents objectsAtIndexes: indexesOfNonFilteredTorrents];

    //set button tooltips
    if (fFilterBar)
        [fFilterBar setCountAll: fTorrents.count active: active downloading: downloading seeding: seeding paused: paused];

    //if either the previous or current lists are blank, set its value to the other
    const BOOL groupRows = allTorrents.count > 0 ? [fDefaults boolForKey: @"SortByGroup"] : (fDisplayedTorrents.count > 0 && [fDisplayedTorrents[0] isKindOfClass: [TorrentGroup class]]);
    const BOOL wasGroupRows = fDisplayedTorrents.count > 0 ? [fDisplayedTorrents[0] isKindOfClass: [TorrentGroup class]] : groupRows;

    #warning could probably be merged with later code somehow
    //clear display cache for not-shown torrents
    if (fDisplayedTorrents.count > 0)
    {
        //for each torrent, removes the previous piece info if it's not in allTorrents, and keeps track of which torrents we already found in allTorrents
        void (^removePreviousFinishedPieces)(id, NSUInteger, BOOL *) = ^(Torrent * torrent, NSUInteger idx, BOOL * stop) {
            //we used to keep track of which torrents we already found in allTorrents, but it wasn't safe fo concurrent enumeration
            if (![allTorrents containsObject: torrent])
                torrent.previousFinishedPieces = nil;
        };

        if (wasGroupRows)
            [fDisplayedTorrents enumerateObjectsWithOptions: NSEnumerationConcurrent usingBlock: ^(id obj, NSUInteger idx, BOOL * stop) {
                [((TorrentGroup *)obj).torrents enumerateObjectsWithOptions: NSEnumerationConcurrent usingBlock: removePreviousFinishedPieces];
            }];
        else
            [fDisplayedTorrents enumerateObjectsWithOptions: NSEnumerationConcurrent usingBlock: removePreviousFinishedPieces];
    }

    BOOL beganUpdates = NO;

    //don't animate torrents when first launching
    static dispatch_once_t onceToken;
    dispatch_once(&onceToken, ^{
        NSAnimationContext.currentContext.duration = 0;
    });
    [NSAnimationContext beginGrouping];

    //add/remove torrents (and rearrange for groups), one by one
    if (!groupRows && !wasGroupRows)
    {
        NSMutableIndexSet * addIndexes = [NSMutableIndexSet indexSet],
                        * removePreviousIndexes = [NSMutableIndexSet indexSetWithIndexesInRange: NSMakeRange(0, fDisplayedTorrents.count)];

        //for each of the torrents to add, find if it already exists (and keep track of those we've already added & those we need to remove)
        [allTorrents enumerateObjectsWithOptions: 0 usingBlock: ^(id objAll, NSUInteger previousIndex, BOOL * stop) {
            const NSUInteger currentIndex = [fDisplayedTorrents indexOfObjectAtIndexes: removePreviousIndexes options: NSEnumerationConcurrent passingTest: ^(id objDisplay, NSUInteger idx, BOOL *stop) {
                return (BOOL)(objAll == objDisplay);
            }];
            if (currentIndex == NSNotFound)
                [addIndexes addIndex: previousIndex];
            else
                [removePreviousIndexes removeIndex: currentIndex];
        }];

        if (addIndexes.count > 0 || removePreviousIndexes.count > 0)
        {
            beganUpdates = YES;
            [fTableView beginUpdates];

            //remove torrents we didn't find
            if (removePreviousIndexes.count > 0)
            {
                [fDisplayedTorrents removeObjectsAtIndexes: removePreviousIndexes];
                [fTableView removeItemsAtIndexes: removePreviousIndexes inParent: nil withAnimation: NSTableViewAnimationSlideDown];
            }

            //add new torrents
            if (addIndexes.count > 0)
            {
                //slide new torrents in differently
                if (fAddingTransfers)
                {
                    NSIndexSet * newAddIndexes = [allTorrents indexesOfObjectsAtIndexes: addIndexes options: NSEnumerationConcurrent passingTest: ^BOOL(id obj, NSUInteger idx, BOOL * stop) {
                        return [fAddingTransfers containsObject: obj];
                    }];

                    [addIndexes removeIndexes: newAddIndexes];

                    [fDisplayedTorrents addObjectsFromArray: [allTorrents objectsAtIndexes: newAddIndexes]];
                    [fTableView insertItemsAtIndexes: [NSIndexSet indexSetWithIndexesInRange: NSMakeRange(fDisplayedTorrents.count - newAddIndexes.count, newAddIndexes.count)] inParent: nil withAnimation: NSTableViewAnimationSlideLeft];
                }

                [fDisplayedTorrents addObjectsFromArray: [allTorrents objectsAtIndexes: addIndexes]];
                [fTableView insertItemsAtIndexes: [NSIndexSet indexSetWithIndexesInRange: NSMakeRange(fDisplayedTorrents.count - addIndexes.count, addIndexes.count)] inParent: nil withAnimation: NSTableViewAnimationSlideDown];
            }
        }
    }
    else if (groupRows && wasGroupRows)
    {
        NSAssert(groupRows && wasGroupRows, @"Should have had group rows and should remain with group rows");

        #warning don't always do?
        beganUpdates = YES;
        [fTableView beginUpdates];

        NSMutableIndexSet * unusedAllTorrentsIndexes = [NSMutableIndexSet indexSetWithIndexesInRange: NSMakeRange(0, allTorrents.count)];

        NSMutableDictionary * groupsByIndex = [NSMutableDictionary dictionaryWithCapacity: fDisplayedTorrents.count];
        for (TorrentGroup * group in fDisplayedTorrents)
            groupsByIndex[@(group.groupIndex)] = group;

        const NSUInteger originalGroupCount = fDisplayedTorrents.count;
        for (NSUInteger index = 0; index < originalGroupCount; ++index)
        {
            TorrentGroup * group = fDisplayedTorrents[index];

            NSMutableIndexSet * removeIndexes = [NSMutableIndexSet indexSet];

            //needs to be a signed integer
            for (NSUInteger indexInGroup = 0; indexInGroup < group.torrents.count; ++indexInGroup)
            {
                Torrent * torrent = group.torrents[indexInGroup];
                const NSUInteger allIndex = [allTorrents indexOfObjectAtIndexes: unusedAllTorrentsIndexes options: NSEnumerationConcurrent passingTest: ^(id obj, NSUInteger idx, BOOL * stop) {
                    return (BOOL)(obj == torrent);
                }];
                if (allIndex == NSNotFound)
                    [removeIndexes addIndex: indexInGroup];
                else
                {
                    BOOL markTorrentAsUsed = YES;

                    const NSInteger groupValue = torrent.groupValue;
                    if (groupValue != group.groupIndex)
                    {
                        TorrentGroup * newGroup = groupsByIndex[@(groupValue)];
                        if (!newGroup)
                        {
                            newGroup = [[TorrentGroup alloc] initWithGroup: groupValue];
                            groupsByIndex[@(groupValue)] = newGroup;
                            [fDisplayedTorrents addObject: newGroup];

                            [fTableView insertItemsAtIndexes: [NSIndexSet indexSetWithIndex: fDisplayedTorrents.count-1] inParent: nil withAnimation: NSTableViewAnimationEffectFade];
                            [fTableView isGroupCollapsed: groupValue] ? [fTableView collapseItem: newGroup] : [fTableView expandItem: newGroup];
                        }
                        else //if we haven't processed the other group yet, we have to make sure we don't flag it for removal the next time
                        {
                            //ugggh, but shouldn't happen too often
                            if ([fDisplayedTorrents indexOfObject: newGroup inRange: NSMakeRange(index+1, originalGroupCount-(index+1))] != NSNotFound)
                                markTorrentAsUsed = NO;
                        }

                        [group.torrents removeObjectAtIndex: indexInGroup];
                        [newGroup.torrents addObject: torrent];

                        [fTableView moveItemAtIndex: indexInGroup inParent: group toIndex: newGroup.torrents.count-1 inParent: newGroup];

                        --indexInGroup;
                    }

                    if (markTorrentAsUsed)
                        [unusedAllTorrentsIndexes removeIndex: allIndex];
                }
            }

            if (removeIndexes.count > 0)
            {
                [group.torrents removeObjectsAtIndexes: removeIndexes];
                [fTableView removeItemsAtIndexes: removeIndexes inParent: group withAnimation: NSTableViewAnimationEffectFade];
            }
        }

        //add remaining new torrents
        for (Torrent * torrent in [allTorrents objectsAtIndexes: unusedAllTorrentsIndexes])
        {
            const NSInteger groupValue = torrent.groupValue;
            TorrentGroup * group = groupsByIndex[@(groupValue)];
            if (!group)
            {
                group = [[TorrentGroup alloc] initWithGroup: groupValue];
                groupsByIndex[@(groupValue)] = group;
                [fDisplayedTorrents addObject: group];

                [fTableView insertItemsAtIndexes: [NSIndexSet indexSetWithIndex: fDisplayedTorrents.count-1] inParent: nil withAnimation: NSTableViewAnimationEffectFade];
                [fTableView isGroupCollapsed: groupValue] ? [fTableView collapseItem: group] : [fTableView expandItem: group];
            }

            [group.torrents addObject: torrent];

            const BOOL newTorrent = fAddingTransfers && [fAddingTransfers containsObject: torrent];
            [fTableView insertItemsAtIndexes: [NSIndexSet indexSetWithIndex: group.torrents.count-1] inParent: group withAnimation: newTorrent ? NSTableViewAnimationSlideLeft : NSTableViewAnimationSlideDown];
        }

        //remove empty groups
        NSIndexSet * removeGroupIndexes = [fDisplayedTorrents indexesOfObjectsAtIndexes: [NSIndexSet indexSetWithIndexesInRange: NSMakeRange(0, originalGroupCount)] options: NSEnumerationConcurrent passingTest: ^BOOL(id obj, NSUInteger idx, BOOL * stop) {
            return ((TorrentGroup *)obj).torrents.count == 0;
        }];

        if (removeGroupIndexes.count > 0)
        {
            [fDisplayedTorrents removeObjectsAtIndexes: removeGroupIndexes];
            [fTableView removeItemsAtIndexes: removeGroupIndexes inParent: nil withAnimation: NSTableViewAnimationEffectFade];
        }

        //now that all groups are there, sort them - don't insert on the fly in case groups were reordered in prefs
        NSSortDescriptor * groupDescriptor = [NSSortDescriptor sortDescriptorWithKey: @"groupOrderValue" ascending: YES];
        [self rearrangeTorrentTableArray: fDisplayedTorrents forParent: nil withSortDescriptors: @[groupDescriptor] beganTableUpdate: &beganUpdates];
    }
    else
    {
        NSAssert(groupRows != wasGroupRows, @"Trying toggling group-torrent reordering when we weren't expecting to.");

        //set all groups as expanded
        [fTableView removeAllCollapsedGroups];

        //since we're not doing this the right way (boo buggy animation), we need to remember selected values
        #warning when Lion-only and using views instead of cells, this likely won't be needed
        NSArray * selectedValues = fTableView.selectedValues;

        beganUpdates = YES;
        [fTableView beginUpdates];

        [fTableView removeItemsAtIndexes: [NSIndexSet indexSetWithIndexesInRange: NSMakeRange(0, fDisplayedTorrents.count)] inParent: nil withAnimation: NSTableViewAnimationSlideDown];

        if (groupRows)
        {
            //a map for quickly finding groups
            NSMutableDictionary * groupsByIndex = [NSMutableDictionary dictionaryWithCapacity: GroupsController.groups.numberOfGroups];
            for (Torrent * torrent in allTorrents)
            {
                const NSInteger groupValue = torrent.groupValue;
                TorrentGroup * group = groupsByIndex[@(groupValue)];
                if (!group)
                {
                    group = [[TorrentGroup alloc] initWithGroup: groupValue];
                    groupsByIndex[@(groupValue)] = group;
                }

                [group.torrents addObject: torrent];
            }

            [fDisplayedTorrents setArray: groupsByIndex.allValues];

            //we need the groups to be sorted, and we can do it without moving items in the table, too!
            NSSortDescriptor * groupDescriptor = [NSSortDescriptor sortDescriptorWithKey: @"groupOrderValue" ascending: YES];
            [fDisplayedTorrents sortUsingDescriptors: @[groupDescriptor]];
        }
        else
            [fDisplayedTorrents setArray: allTorrents];

        [fTableView insertItemsAtIndexes: [NSIndexSet indexSetWithIndexesInRange: NSMakeRange(0, fDisplayedTorrents.count)] inParent: nil withAnimation: NSTableViewAnimationEffectFade];

        if (groupRows)
        {
            //actually expand group rows
            for (TorrentGroup * group in fDisplayedTorrents)
                [fTableView expandItem: group];
        }

        if (selectedValues)
            [fTableView selectValues: selectedValues];
    }

    //sort the torrents (won't sort the groups, though)
    [self sortTorrentsCallUpdates: !beganUpdates includeQueueOrder: YES];

    if (beganUpdates)
        [fTableView endUpdates];
    fTableView.needsDisplay = YES;

    [NSAnimationContext endGrouping];

    [self resetInfo]; //if group is already selected, but the torrents in it change

    [self setBottomCountText: groupRows || filterStatus || filterGroup || searchStrings];

    [self setWindowSizeToFit];

    if (fAddingTransfers)
    {
        fAddingTransfers = nil;
    }
}

- (void) switchFilter: (id) sender
{
    [fFilterBar switchFilter: sender == fNextFilterItem];
}

- (IBAction) showGlobalPopover: (id) sender
{
    if (fGlobalPopoverShown)
        return;

    NSPopover * popover = [[NSPopover alloc] init];
    popover.behavior = NSPopoverBehaviorTransient;
    GlobalOptionsPopoverViewController * viewController = [[GlobalOptionsPopoverViewController alloc] initWithHandle: fLib];
    popover.contentViewController = viewController;
    popover.delegate = self;

    NSView *senderView = sender;
    [popover showRelativeToRect: senderView.frame ofView: senderView preferredEdge: NSMaxYEdge];
}

//don't show multiple popovers when clicking the gear button repeatedly
- (void) popoverWillShow: (NSNotification *) notification
{
    fGlobalPopoverShown = YES;
}

- (void) popoverWillClose: (NSNotification *) notification
{
    fGlobalPopoverShown = NO;
}

- (void) menuNeedsUpdate: (NSMenu *) menu
{
    if (menu == fGroupsSetMenu || menu == fGroupsSetContextMenu)
    {
        for (NSInteger i = menu.numberOfItems-1; i >= 0; i--)
            [menu removeItemAtIndex: i];

        NSMenu * groupMenu = [GroupsController.groups groupMenuWithTarget: self action: @selector(setGroup:) isSmall: NO];

        const NSInteger groupMenuCount = groupMenu.numberOfItems;
        for (NSInteger i = 0; i < groupMenuCount; i++)
        {
            NSMenuItem * item = [groupMenu itemAtIndex: 0];
            [groupMenu removeItemAtIndex: 0];
            [menu addItem: item];
        }
    }
    else if (menu == fShareMenu || menu == fShareContextMenu) {
        [menu removeAllItems];

        for (NSMenuItem * item in ShareTorrentFileHelper.sharedHelper.menuItems)
        {
            [menu addItem:item];
        }
    }
    else;
}

- (void) setGroup: (id) sender
{
    for (Torrent * torrent in fTableView.selectedTorrents)
    {
        [fTableView removeCollapsedGroup: torrent.groupValue]; //remove old collapsed group

        [torrent setGroupValue: ((NSMenuItem *)sender).tag determinationType: TorrentDeterminationUserSpecified];
    }

    [self applyFilter];
    [self updateUI];
    [self updateTorrentHistory];
}

- (void) toggleSpeedLimit: (id) sender
{
    [fDefaults setBool: ![fDefaults boolForKey: @"SpeedLimit"] forKey: @"SpeedLimit"];
    [self speedLimitChanged: sender];
}

- (void) speedLimitChanged: (id) sender
{
    tr_sessionUseAltSpeed(fLib, [fDefaults boolForKey: @"SpeedLimit"]);
    [fStatusBar updateSpeedFieldsToolTips];
}

- (void) altSpeedToggledCallbackIsLimited: (NSDictionary *) dict
{
    const BOOL isLimited = [dict[@"Active"] boolValue];

    [fDefaults setBool: isLimited forKey: @"SpeedLimit"];
    [fStatusBar updateSpeedFieldsToolTips];

    if (![dict[@"ByUser"] boolValue]) {
        NSUserNotification * notification = [[NSUserNotification alloc] init];
        notification.title = isLimited ? NSLocalizedString(@"Speed Limit Auto Enabled", "notification title") : NSLocalizedString(@"Speed Limit Auto Disabled", "notification title");
        notification.informativeText = NSLocalizedString(@"Bandwidth settings changed", "notification description");
        notification.hasActionButton = NO;

        [NSUserNotificationCenter.defaultUserNotificationCenter deliverNotification:notification];
    }
}

- (void) sound: (NSSound *) sound didFinishPlaying: (BOOL) finishedPlaying
{
    fSoundPlaying = NO;
}

-(void) VDKQueue: (VDKQueue *) queue receivedNotification: (NSString*) notification forPath: (NSString*) fpath
{
    //don't assume that just because we're watching for write notification, we'll only receive write notifications

    if (![fDefaults boolForKey: @"AutoImport"] || ![fDefaults stringForKey: @"AutoImportDirectory"])
        return;

    if (fAutoImportTimer.valid)
        [fAutoImportTimer invalidate];

    //check again in 10 seconds in case torrent file wasn't complete
    fAutoImportTimer = [NSTimer scheduledTimerWithTimeInterval: 10.0 target: self
        selector: @selector(checkAutoImportDirectory) userInfo: nil repeats: NO];

    [self checkAutoImportDirectory];
}

- (void) changeAutoImport
{
    if (fAutoImportTimer.valid)
        [fAutoImportTimer invalidate];
    fAutoImportTimer = nil;

    fAutoImportedNames = nil;

    [self checkAutoImportDirectory];
}

- (void) checkAutoImportDirectory
{
    NSString * path;
    if (![fDefaults boolForKey: @"AutoImport"] || !(path = [fDefaults stringForKey: @"AutoImportDirectory"]))
        return;

    path = path.stringByExpandingTildeInPath;

    NSArray * importedNames;
    if (!(importedNames = [NSFileManager.defaultManager contentsOfDirectoryAtPath: path error: NULL]))
        return;

    //only check files that have not been checked yet
    NSMutableArray * newNames = [importedNames mutableCopy];

    if (fAutoImportedNames)
        [newNames removeObjectsInArray: fAutoImportedNames];
    else
        fAutoImportedNames = [[NSMutableArray alloc] init];
    [fAutoImportedNames setArray: importedNames];

    for (NSString * file in newNames)
    {
        if ([file hasPrefix: @"."])
            continue;

        NSString * fullFile = [path stringByAppendingPathComponent: file];

        if (!([[NSWorkspace.sharedWorkspace typeOfFile: fullFile error: NULL] isEqualToString: @"org.bittorrent.torrent"]
                || [fullFile.pathExtension caseInsensitiveCompare: @"torrent"] == NSOrderedSame))
            continue;

        tr_ctor * ctor = tr_ctorNew(fLib);
<<<<<<< HEAD
        tr_ctorSetMetainfoFromFile(ctor, fullFile.fileSystemRepresentation);
=======
        tr_ctorSetMetainfoFromFile(ctor, [fullFile UTF8String]);
>>>>>>> def7634f

        switch (tr_torrentParse(ctor, NULL))
        {
            case TR_PARSE_OK: {
                [self openFiles: @[fullFile] addType: ADD_AUTO forcePath: nil];

                NSString * notificationTitle = NSLocalizedString(@"Torrent File Auto Added", "notification title");
                NSUserNotification* notification = [[NSUserNotification alloc] init];
                notification.title = notificationTitle;
                notification.informativeText = file;

                notification.hasActionButton = NO;

                [NSUserNotificationCenter.defaultUserNotificationCenter deliverNotification: notification];
                break;
            }
            case TR_PARSE_ERR:
                [fAutoImportedNames removeObject: file];
                break;

            case TR_PARSE_DUPLICATE: //let's ignore this (but silence a warning)
                break;
        }

        tr_ctorFree(ctor);
    }
}

- (void) beginCreateFile: (NSNotification *) notification
{
    if (![fDefaults boolForKey: @"AutoImport"])
        return;

    NSString * location = ((NSURL *)notification.object).path,
            * path = [fDefaults stringForKey: @"AutoImportDirectory"];

    if (location && path && [location.stringByDeletingLastPathComponent.stringByExpandingTildeInPath
                                    isEqualToString: path.stringByExpandingTildeInPath])
        [fAutoImportedNames addObject: location.lastPathComponent];
}

- (NSInteger) outlineView: (NSOutlineView *) outlineView numberOfChildrenOfItem: (id) item
{
    if (item)
        return ((TorrentGroup *)item).torrents.count;
    else
        return fDisplayedTorrents.count;
}

- (id) outlineView: (NSOutlineView *) outlineView child: (NSInteger) index ofItem: (id) item
{
    if (item)
        return ((TorrentGroup *)item).torrents[index];
    else
        return fDisplayedTorrents[index];
}

- (BOOL) outlineView: (NSOutlineView *) outlineView isItemExpandable: (id) item
{
    return ![item isKindOfClass: [Torrent class]];
}

- (id) outlineView: (NSOutlineView *) outlineView objectValueForTableColumn: (NSTableColumn *) tableColumn byItem: (id) item
{
    if ([item isKindOfClass: [Torrent class]]) {
        if (tableColumn)
            return nil;
        return ((Torrent *)item).hashString;
    }
    else
    {
        NSString * ident = tableColumn.identifier;
        TorrentGroup * group = (TorrentGroup *)item;
        if ([ident isEqualToString: @"Group"])
        {
            NSInteger groupIndex = group.groupIndex;
            return groupIndex != -1 ? [GroupsController.groups nameForIndex: groupIndex]
                                : NSLocalizedString(@"No Group", "Group table row");
        }
        else if ([ident isEqualToString: @"Color"])
        {
            NSInteger groupIndex = group.groupIndex;
            return [GroupsController.groups imageForIndex: groupIndex];
        }
        else if ([ident isEqualToString: @"DL Image"])
            return [NSImage imageNamed: @"DownArrowGroupTemplate"];
        else if ([ident isEqualToString: @"UL Image"])
            return [NSImage imageNamed: [fDefaults boolForKey: @"DisplayGroupRowRatio"]
                                        ? @"YingYangGroupTemplate" : @"UpArrowGroupTemplate"];
        else
        {
            if ([fDefaults boolForKey: @"DisplayGroupRowRatio"])
                return [NSString stringForRatio: group.ratio];
            else
            {
                CGFloat rate = [ident isEqualToString: @"UL"] ? group.uploadRate : group.downloadRate;
                return [NSString stringForSpeed: rate];
            }
        }
    }
}

- (BOOL) outlineView: (NSOutlineView *) outlineView writeItems: (NSArray *) items toPasteboard: (NSPasteboard *) pasteboard
{
    //only allow reordering of rows if sorting by order
    if ([fDefaults boolForKey: @"SortByGroup"] || [[fDefaults stringForKey: @"Sort"] isEqualToString: SORT_ORDER])
    {
        NSMutableIndexSet * indexSet = [NSMutableIndexSet indexSet];
        for (id torrent in items)
        {
            if (![torrent isKindOfClass: [Torrent class]])
                return NO;

            [indexSet addIndex: [fTableView rowForItem: torrent]];
        }

        [pasteboard declareTypes: @[TORRENT_TABLE_VIEW_DATA_TYPE] owner: self];
        [pasteboard setData: [NSKeyedArchiver archivedDataWithRootObject: indexSet] forType: TORRENT_TABLE_VIEW_DATA_TYPE];
        return YES;
    }
    return NO;
}

- (NSDragOperation) outlineView: (NSOutlineView *) outlineView validateDrop: (id < NSDraggingInfo >) info proposedItem: (id) item
    proposedChildIndex: (NSInteger) index
{
    NSPasteboard * pasteboard = info.draggingPasteboard;
    if ([pasteboard.types containsObject: TORRENT_TABLE_VIEW_DATA_TYPE])
    {
        if ([fDefaults boolForKey: @"SortByGroup"])
        {
            if (!item)
                return NSDragOperationNone;

            if ([[fDefaults stringForKey: @"Sort"] isEqualToString: SORT_ORDER])
            {
                if ([item isKindOfClass: [Torrent class]])
                {
                    TorrentGroup * group = [fTableView parentForItem: item];
                    index = [group.torrents indexOfObject: item] + 1;
                    item = group;
                }
            }
            else
            {
                if ([item isKindOfClass: [Torrent class]])
                    item = [fTableView parentForItem: item];
                index = NSOutlineViewDropOnItemIndex;
            }
        }
        else
        {
            if (index == NSOutlineViewDropOnItemIndex)
                return NSDragOperationNone;

            if (item)
            {
                index = [fTableView rowForItem: item] + 1;
                item = nil;
            }
        }

        [fTableView setDropItem: item dropChildIndex: index];
        return NSDragOperationGeneric;
    }

    return NSDragOperationNone;
}

- (BOOL) outlineView: (NSOutlineView *) outlineView acceptDrop: (id < NSDraggingInfo >) info item: (id) item childIndex: (NSInteger) newRow
{
    NSPasteboard * pasteboard = info.draggingPasteboard;
    if ([pasteboard.types containsObject: TORRENT_TABLE_VIEW_DATA_TYPE])
    {
        NSIndexSet * indexes = [NSKeyedUnarchiver unarchiveObjectWithData: [pasteboard dataForType: TORRENT_TABLE_VIEW_DATA_TYPE]];

        //get the torrents to move
        NSMutableArray * movingTorrents = [NSMutableArray arrayWithCapacity: indexes.count];
        for (NSUInteger i = indexes.firstIndex; i != NSNotFound; i = [indexes indexGreaterThanIndex: i])
        {
            Torrent * torrent = [fTableView itemAtRow: i];
            [movingTorrents addObject: torrent];
        }

        //change groups
        if (item)
        {
            TorrentGroup * group = (TorrentGroup *)item;
            const NSInteger groupIndex = group.groupIndex;

            for (Torrent * torrent in movingTorrents)
                [torrent setGroupValue: groupIndex determinationType: TorrentDeterminationUserSpecified];
        }

        //reorder queue order
        if (newRow != NSOutlineViewDropOnItemIndex)
        {
            TorrentGroup * group = (TorrentGroup *)item;
            //find torrent to place under
            NSArray * groupTorrents = group ? group.torrents : fDisplayedTorrents;
            Torrent * topTorrent = nil;
            for (NSInteger i = newRow-1; i >= 0; i--)
            {
                Torrent * tempTorrent = groupTorrents[i];
                if (![movingTorrents containsObject: tempTorrent])
                {
                    topTorrent = tempTorrent;
                    break;
                }
            }

            //remove objects to reinsert
            [fTorrents removeObjectsInArray: movingTorrents];

            //insert objects at new location
            const NSUInteger insertIndex = topTorrent ? [fTorrents indexOfObject: topTorrent] + 1 : 0;
            NSIndexSet * insertIndexes = [NSIndexSet indexSetWithIndexesInRange: NSMakeRange(insertIndex, movingTorrents.count)];
            [fTorrents insertObjects: movingTorrents atIndexes: insertIndexes];

            //we need to make sure the queue order is updated in the Torrent object before we sort - safest to just reset all queue positions
            NSUInteger i = 0;
            for (Torrent * torrent in fTorrents)
            {
                torrent.queuePosition = i++;
                [torrent update];
            }

            //do the drag animation here so that the dragged torrents are the ones that are animated as moving, and not the torrents around them
            [fTableView beginUpdates];

            NSUInteger insertDisplayIndex = topTorrent ? [groupTorrents indexOfObject: topTorrent] + 1 : 0;

            for (Torrent * torrent in movingTorrents)
            {
                TorrentGroup * oldParent = item ? [fTableView parentForItem: torrent] : nil;
                NSMutableArray * oldTorrents = oldParent ? oldParent.torrents : fDisplayedTorrents;
                const NSUInteger oldIndex = [oldTorrents indexOfObject: torrent];

                if (item == oldParent)
                {
                    if (oldIndex < insertDisplayIndex)
                        --insertDisplayIndex;
                    [oldTorrents moveObjectAtIndex: oldIndex toIndex: insertDisplayIndex];
                }
                else
                {
                    NSAssert(item && oldParent, @"Expected to be dragging between group rows");

                    NSMutableArray * newTorrents = ((TorrentGroup *)item).torrents;
                    [newTorrents insertObject: torrent atIndex: insertDisplayIndex];
                    [oldTorrents removeObjectAtIndex: oldIndex];
                }

                [fTableView moveItemAtIndex: oldIndex inParent: oldParent toIndex: insertDisplayIndex inParent: item];

                ++insertDisplayIndex;
            }

            [fTableView endUpdates];
        }

        [self applyFilter];
    }

    return YES;
}

- (void) torrentTableViewSelectionDidChange: (NSNotification *) notification
{
    [self resetInfo];
    [fWindow.toolbar validateVisibleItems];
}

- (NSDragOperation) draggingEntered: (id <NSDraggingInfo>) info
{
    NSPasteboard * pasteboard = info.draggingPasteboard;
    if ([pasteboard.types containsObject: NSFilenamesPboardType])
    {
        //check if any torrent files can be added
        BOOL torrent = NO;
        NSArray * files = [pasteboard propertyListForType: NSFilenamesPboardType];
        for (NSString * file in files)
        {
            if ([[NSWorkspace.sharedWorkspace typeOfFile: file error: NULL] isEqualToString: @"org.bittorrent.torrent"]
                    || [file.pathExtension caseInsensitiveCompare: @"torrent"] == NSOrderedSame)
            {
                torrent = YES;
                tr_ctor * ctor = tr_ctorNew(fLib);
<<<<<<< HEAD
                tr_ctorSetMetainfoFromFile(ctor, file.fileSystemRepresentation);
=======
                tr_ctorSetMetainfoFromFile(ctor, [file UTF8String]);
>>>>>>> def7634f
                if (tr_torrentParse(ctor, NULL) == TR_PARSE_OK)
                {
                    if (!fOverlayWindow)
                        fOverlayWindow = [[DragOverlayWindow alloc] initWithLib: fLib forWindow: fWindow];
                    [fOverlayWindow setTorrents: files];

                    return NSDragOperationCopy;
                }
                tr_ctorFree(ctor);
            }
        }

        //create a torrent file if a single file
        if (!torrent && files.count == 1)
        {
            if (!fOverlayWindow)
                fOverlayWindow = [[DragOverlayWindow alloc] initWithLib: fLib forWindow: fWindow];
            [fOverlayWindow setFile: [files[0] lastPathComponent]];

            return NSDragOperationCopy;
        }
    }
    else if ([pasteboard.types containsObject: NSURLPboardType])
    {
        if (!fOverlayWindow)
            fOverlayWindow = [[DragOverlayWindow alloc] initWithLib: fLib forWindow: fWindow];
        [fOverlayWindow setURL: [NSURL URLFromPasteboard: pasteboard].relativeString];

        return NSDragOperationCopy;
    }
    else;

    return NSDragOperationNone;
}

- (void) draggingExited: (id <NSDraggingInfo>) info
{
    if (fOverlayWindow)
        [fOverlayWindow fadeOut];
}

- (BOOL) performDragOperation: (id <NSDraggingInfo>) info
{
    if (fOverlayWindow)
        [fOverlayWindow fadeOut];

    NSPasteboard * pasteboard = info.draggingPasteboard;
    if ([pasteboard.types containsObject: NSFilenamesPboardType])
    {
        BOOL torrent = NO, accept = YES;

        //create an array of files that can be opened
        NSArray * files = [pasteboard propertyListForType: NSFilenamesPboardType];
        NSMutableArray * filesToOpen = [NSMutableArray arrayWithCapacity: files.count];
        for (NSString * file in files)
        {
            if ([[NSWorkspace.sharedWorkspace typeOfFile: file error: NULL] isEqualToString: @"org.bittorrent.torrent"]
                    || [file.pathExtension caseInsensitiveCompare: @"torrent"] == NSOrderedSame)
            {
                torrent = YES;
                tr_ctor * ctor = tr_ctorNew(fLib);
<<<<<<< HEAD
                tr_ctorSetMetainfoFromFile(ctor, file.fileSystemRepresentation);
=======
                tr_ctorSetMetainfoFromFile(ctor, [file UTF8String]);
>>>>>>> def7634f
                if (tr_torrentParse(ctor, NULL) == TR_PARSE_OK)
                    [filesToOpen addObject: file];
                tr_ctorFree(ctor);
            }
        }

        if (filesToOpen.count > 0)
            [self application: NSApp openFiles: filesToOpen];
        else
        {
            if (!torrent && files.count == 1)
                [CreatorWindowController createTorrentFile: fLib forFile: [NSURL fileURLWithPath: files[0]]];
            else
                accept = NO;
        }

        return accept;
    }
    else if ([pasteboard.types containsObject: NSURLPboardType])
    {
        NSURL * url;
        if ((url = [NSURL URLFromPasteboard: pasteboard]))
        {
            [self openURL: url.absoluteString];
            return YES;
        }
    }
    else;

    return NO;
}

- (void) toggleSmallView: (id) sender
{
    BOOL makeSmall = ![fDefaults boolForKey: @"SmallView"];
    [fDefaults setBool: makeSmall forKey: @"SmallView"];

    fTableView.usesAlternatingRowBackgroundColors = !makeSmall;

    fTableView.rowHeight = makeSmall ? ROW_HEIGHT_SMALL : ROW_HEIGHT_REGULAR;

    [fTableView beginUpdates];
    [fTableView noteHeightOfRowsWithIndexesChanged: [NSIndexSet indexSetWithIndexesInRange: NSMakeRange(0, fTableView.numberOfRows)]];
    [fTableView endUpdates];

    //resize for larger min height if not set to auto size
    if (![fDefaults boolForKey: @"AutoSize"])
    {
        const NSSize contentSize = fWindow.contentView.frame.size;

        NSSize contentMinSize = fWindow.contentMinSize;
        contentMinSize.height = self.minWindowContentSizeAllowed;
        fWindow.contentMinSize = contentMinSize;

        //make sure the window already isn't too small
        if (!makeSmall && contentSize.height < contentMinSize.height)
        {
            NSRect frame = fWindow.frame;
            CGFloat heightChange = contentMinSize.height - contentSize.height;
            frame.size.height += heightChange;
            frame.origin.y -= heightChange;

            [fWindow setFrame: frame display: YES];
        }
    }
    else
        [self setWindowSizeToFit];
}

- (void) togglePiecesBar: (id) sender
{
    [fDefaults setBool: ![fDefaults boolForKey: @"PiecesBar"] forKey: @"PiecesBar"];
    [fTableView togglePiecesBar];
}

- (void) toggleAvailabilityBar: (id) sender
{
    [fDefaults setBool: ![fDefaults boolForKey: @"DisplayProgressBarAvailable"] forKey: @"DisplayProgressBarAvailable"];
    [fTableView display];
}

- (NSRect) windowFrameByAddingHeight: (CGFloat) height checkLimits: (BOOL) check
{
    NSScrollView * scrollView = fTableView.enclosingScrollView;

    //convert pixels to points
    NSRect windowFrame = fWindow.frame;
    NSSize windowSize = [scrollView convertSize: windowFrame.size fromView: nil];
    windowSize.height += height;

    if (check)
    {
        //we can't call minSize, since it might be set to the current size (auto size)
        const CGFloat minHeight = self.minWindowContentSizeAllowed
                                    + (NSHeight(fWindow.frame) - NSHeight(fWindow.contentView.frame)); //contentView to window

        if (windowSize.height <= minHeight)
            windowSize.height = minHeight;
        else
        {
            NSScreen * screen = fWindow.screen;
            if (screen)
            {
                NSSize maxSize = [scrollView convertSize: screen.visibleFrame.size fromView: nil];
                if (!fStatusBar)
                    maxSize.height -= STATUS_BAR_HEIGHT;
                if (!fFilterBar)
                    maxSize.height -= FILTER_BAR_HEIGHT;
                if (windowSize.height > maxSize.height)
                    windowSize.height = maxSize.height;
            }
        }
    }

    //convert points to pixels
    windowSize = [scrollView convertSize: windowSize toView: nil];

    windowFrame.origin.y -= (windowSize.height - windowFrame.size.height);
    windowFrame.size.height = windowSize.height;
    return windowFrame;
}

- (void) toggleStatusBar: (id) sender
{
    const BOOL show = fStatusBar == nil;
    [self showStatusBar: show animate: YES];
    [fDefaults setBool: show forKey: @"StatusBar"];
}

//doesn't save shown state
- (void) showStatusBar: (BOOL) show animate: (BOOL) animate
{
    const BOOL prevShown = fStatusBar != nil;
    if (show == prevShown)
        return;

    if (show)
    {
        fStatusBar = [[StatusBarController alloc] initWithLib: fLib];

        NSView * contentView = fWindow.contentView;
        const NSSize windowSize = [contentView convertSize: fWindow.frame.size fromView: nil];

        NSRect statusBarFrame = fStatusBar.view.frame;
        statusBarFrame.size.width = windowSize.width;
        fStatusBar.view.frame = statusBarFrame;

        [contentView addSubview: fStatusBar.view];
        [fStatusBar.view setFrameOrigin: NSMakePoint(0.0, NSMaxY(contentView.frame))];
    }

    CGFloat heightChange = fStatusBar.view.frame.size.height;
    if (!show)
        heightChange *= -1;

    //allow bar to show even if not enough room
    if (show && ![fDefaults boolForKey: @"AutoSize"])
    {
        NSRect frame = [self windowFrameByAddingHeight: heightChange checkLimits: NO];

        NSScreen * screen = fWindow.screen;
        if (screen)
        {
            CGFloat change = screen.visibleFrame.size.height - frame.size.height;
            if (change < 0.0)
            {
                frame = fWindow.frame;
                frame.size.height += change;
                frame.origin.y -= change;
                [fWindow setFrame: frame display: NO animate: NO];
            }
        }
    }

    [self updateUI];

    NSScrollView * scrollView = fTableView.enclosingScrollView;

    //set views to not autoresize
    const NSUInteger statsMask = fStatusBar.view.autoresizingMask;
    fStatusBar.view.autoresizingMask = NSViewNotSizable;
    NSUInteger filterMask;
    if (fFilterBar)
    {
        filterMask = fFilterBar.view.autoresizingMask;
        fFilterBar.view.autoresizingMask = NSViewNotSizable;
    }
    const NSUInteger scrollMask = scrollView.autoresizingMask;
    scrollView.autoresizingMask = NSViewNotSizable;

    NSRect frame = [self windowFrameByAddingHeight: heightChange checkLimits: NO];
    [fWindow setFrame: frame display: YES animate: animate];

    //re-enable autoresize
    fStatusBar.view.autoresizingMask = statsMask;
    if (fFilterBar)
        fFilterBar.view.autoresizingMask = filterMask;
    scrollView.autoresizingMask = scrollMask;

    if (!show)
    {
        [fStatusBar.view removeFromSuperviewWithoutNeedingDisplay];
        fStatusBar = nil;
    }

    if ([fDefaults boolForKey: @"AutoSize"])
        [self setWindowMinMaxToCurrent];
    else
    {
        //change min size
        NSSize minSize = fWindow.contentMinSize;
        minSize.height += heightChange;
        fWindow.contentMinSize = minSize;
    }
}

- (void) toggleFilterBar: (id) sender
{
    const BOOL show = fFilterBar == nil;

    //disable filtering when hiding (have to do before showFilterBar:animate:)
    if (!show)
        [fFilterBar reset: NO];

    [self showFilterBar: show animate: YES];
    [fDefaults setBool: show forKey: @"FilterBar"];
    [fWindow.toolbar validateVisibleItems];

    [self applyFilter]; //do even if showing to ensure tooltips are updated
}

//doesn't save shown state
- (void) showFilterBar: (BOOL) show animate: (BOOL) animate
{
    const BOOL prevShown = fFilterBar != nil;
    if (show == prevShown)
        return;

    if (show)
    {
        fFilterBar = [[FilterBarController alloc] init];

        NSView * contentView = fWindow.contentView;
        const NSSize windowSize = [contentView convertSize: fWindow.frame.size fromView: nil];

        NSRect filterBarFrame = fFilterBar.view.frame;
        filterBarFrame.size.width = windowSize.width;
        fFilterBar.view.frame = filterBarFrame;

        if (fStatusBar)
            [contentView addSubview: fFilterBar.view positioned: NSWindowBelow relativeTo: fStatusBar.view];
        else
            [contentView addSubview: fFilterBar.view];
        const CGFloat originY = fStatusBar ? NSMinY(fStatusBar.view.frame) : NSMaxY(contentView.frame);
        [fFilterBar.view setFrameOrigin: NSMakePoint(0.0, originY)];
    }
    else
        [fWindow makeFirstResponder: fTableView];

    CGFloat heightChange = NSHeight(fFilterBar.view.frame);
    if (!show)
        heightChange *= -1;

    //allow bar to show even if not enough room
    if (show && ![fDefaults boolForKey: @"AutoSize"])
    {
        NSRect frame = [self windowFrameByAddingHeight: heightChange checkLimits: NO];

        NSScreen * screen = fWindow.screen;
        if (screen)
        {
            CGFloat change = screen.visibleFrame.size.height - frame.size.height;
            if (change < 0.0)
            {
                frame = fWindow.frame;
                frame.size.height += change;
                frame.origin.y -= change;
                [fWindow setFrame: frame display: NO animate: NO];
            }
        }
    }

    NSScrollView * scrollView = fTableView.enclosingScrollView;

    //set views to not autoresize
    const NSUInteger filterMask = fFilterBar.view.autoresizingMask;
    const NSUInteger scrollMask = scrollView.autoresizingMask;
    fFilterBar.view.autoresizingMask = NSViewNotSizable;
    scrollView.autoresizingMask = NSViewNotSizable;

    const NSRect frame = [self windowFrameByAddingHeight: heightChange checkLimits: NO];
    [fWindow setFrame: frame display: YES animate: animate];

    //re-enable autoresize
    fFilterBar.view.autoresizingMask = filterMask;
    scrollView.autoresizingMask = scrollMask;

    if (!show)
    {
        [fFilterBar.view removeFromSuperviewWithoutNeedingDisplay];
        fFilterBar = nil;
    }

    if ([fDefaults boolForKey: @"AutoSize"])
        [self setWindowMinMaxToCurrent];
    else
    {
        //change min size
        NSSize minSize = fWindow.contentMinSize;
        minSize.height += heightChange;
        fWindow.contentMinSize = minSize;
    }
}

- (void) focusFilterField
{
    if (!fFilterBar)
        [self toggleFilterBar: self];
    [fFilterBar focusSearchField];
}

- (BOOL) acceptsPreviewPanelControl: (QLPreviewPanel *) panel
{
    return !fQuitting;
}

- (void) beginPreviewPanelControl: (QLPreviewPanel *) panel
{
    fPreviewPanel = panel;
    fPreviewPanel.delegate = self;
    fPreviewPanel.dataSource = self;
}

- (void) endPreviewPanelControl: (QLPreviewPanel *) panel
{
    fPreviewPanel = nil;
}

- (NSArray *) quickLookableTorrents
{
    NSArray * selectedTorrents = fTableView.selectedTorrents;
    NSMutableArray * qlArray = [NSMutableArray arrayWithCapacity: selectedTorrents.count];

    for (Torrent * torrent in selectedTorrents)
        if ((torrent.folder || torrent.complete) && torrent.dataLocation)
            [qlArray addObject: torrent];

    return qlArray;
}

- (NSInteger) numberOfPreviewItemsInPreviewPanel: (QLPreviewPanel *) panel
{
    if (fInfoController.canQuickLook)
        return fInfoController.quickLookURLs.count;
    else
        return [self quickLookableTorrents].count;
}

- (id <QLPreviewItem>) previewPanel: (QLPreviewPanel *) panel previewItemAtIndex: (NSInteger) index
{
    if (fInfoController.canQuickLook)
        return fInfoController.quickLookURLs[index];
    else
        return [self quickLookableTorrents][index];
}

- (BOOL) previewPanel: (QLPreviewPanel *) panel handleEvent: (NSEvent *) event
{
    /*if ([event type] == NSKeyDown)
    {
        [super keyDown: event];
        return YES;
    }*/

    return NO;
}

- (NSRect) previewPanel: (QLPreviewPanel *) panel sourceFrameOnScreenForPreviewItem: (id <QLPreviewItem>) item
{
    if (fInfoController.canQuickLook)
        return [fInfoController quickLookSourceFrameForPreviewItem: item];
    else
    {
        if (!fWindow.visible)
            return NSZeroRect;

        const NSInteger row = [fTableView rowForItem: item];
        if (row == -1)
            return NSZeroRect;

        NSRect frame = [fTableView iconRectForRow: row];

        if (!NSIntersectsRect(fTableView.visibleRect, frame))
            return NSZeroRect;

        frame.origin = [fTableView convertPoint: frame.origin toView: nil];
        frame = [fWindow convertRectToScreen: frame];
        frame.origin.y -= frame.size.height;
        return frame;
    }
}

- (void) showToolbarShare: (id) sender
{
    NSParameterAssert([sender isKindOfClass:[NSButton class]]);
    NSButton *senderButton = sender;
    
    NSSharingServicePicker * picker = [[NSSharingServicePicker alloc] initWithItems: ShareTorrentFileHelper.sharedHelper.shareTorrentURLs];
    picker.delegate = self;

    [picker showRelativeToRect:senderButton.bounds ofView:senderButton preferredEdge:NSMinYEdge];
}

- (id<NSSharingServiceDelegate>)sharingServicePicker:(NSSharingServicePicker *)sharingServicePicker delegateForSharingService:(NSSharingService *)sharingService
{
    return self;
}

- (NSWindow *)sharingService:(NSSharingService *)sharingService sourceWindowForShareItems:(NSArray *)items sharingContentScope:(NSSharingContentScope *)sharingContentScope
{
    return fWindow;
}

- (ButtonToolbarItem *) standardToolbarButtonWithIdentifier: (NSString *) ident
{
    return [self toolbarButtonWithIdentifier: ident forToolbarButtonClass: [ButtonToolbarItem class]];
}

- (id) toolbarButtonWithIdentifier: (NSString *) ident forToolbarButtonClass:(Class)class
{
    ButtonToolbarItem * item = [[class alloc] initWithItemIdentifier: ident];

    NSButton * button = [[NSButton alloc] init];
    button.bezelStyle = NSTexturedRoundedBezelStyle;
    button.stringValue = @"";

    item.view = button;

    const NSSize buttonSize = NSMakeSize(36.0, 25.0);
    item.minSize = buttonSize;
    item.maxSize = buttonSize;

    return item;
}

- (NSToolbarItem *) toolbar: (NSToolbar *) toolbar itemForItemIdentifier: (NSString *) ident willBeInsertedIntoToolbar: (BOOL) flag
{
    if ([ident isEqualToString: TOOLBAR_CREATE])
    {
        ButtonToolbarItem * item = [self standardToolbarButtonWithIdentifier: ident];

        item.label = NSLocalizedString(@"Create", "Create toolbar item -> label");
        item.paletteLabel = NSLocalizedString(@"Create Torrent File", "Create toolbar item -> palette label");
        item.toolTip = NSLocalizedString(@"Create torrent file", "Create toolbar item -> tooltip");
        item.image = [NSImage imageNamed: @"ToolbarCreateTemplate"];
        item.target = self;
        item.action = @selector(createFile:);
        item.autovalidates = NO;

        return item;
    }
    else if ([ident isEqualToString: TOOLBAR_OPEN_FILE])
    {
        ButtonToolbarItem * item = [self standardToolbarButtonWithIdentifier: ident];

        item.label = NSLocalizedString(@"Open", "Open toolbar item -> label");
        item.paletteLabel = NSLocalizedString(@"Open Torrent Files", "Open toolbar item -> palette label");
        item.toolTip = NSLocalizedString(@"Open torrent files", "Open toolbar item -> tooltip");
        item.image = [NSImage imageNamed: @"ToolbarOpenTemplate"];
        item.target = self;
        item.action = @selector(openShowSheet:);
        item.autovalidates = NO;

        return item;
    }
    else if ([ident isEqualToString: TOOLBAR_OPEN_WEB])
    {
        ButtonToolbarItem * item = [self standardToolbarButtonWithIdentifier: ident];

        item.label = NSLocalizedString(@"Open Address", "Open address toolbar item -> label");
        item.paletteLabel = NSLocalizedString(@"Open Torrent Address", "Open address toolbar item -> palette label");
        item.toolTip = NSLocalizedString(@"Open torrent web address", "Open address toolbar item -> tooltip");
        item.image = [NSImage imageNamed: @"ToolbarOpenWebTemplate"];
        item.target = self;
        item.action = @selector(openURLShowSheet:);
        item.autovalidates = NO;

        return item;
    }
    else if ([ident isEqualToString: TOOLBAR_REMOVE])
    {
        ButtonToolbarItem * item = [self standardToolbarButtonWithIdentifier: ident];

        item.label = NSLocalizedString(@"Remove", "Remove toolbar item -> label");
        item.paletteLabel = NSLocalizedString(@"Remove Selected", "Remove toolbar item -> palette label");
        item.toolTip = NSLocalizedString(@"Remove selected transfers", "Remove toolbar item -> tooltip");
        item.image = [NSImage imageNamed: @"ToolbarRemoveTemplate"];
        item.target = self;
        item.action = @selector(removeNoDelete:);
        item.visibilityPriority = NSToolbarItemVisibilityPriorityHigh;

        return item;
    }
    else if ([ident isEqualToString: TOOLBAR_INFO])
    {
        ButtonToolbarItem * item = [self standardToolbarButtonWithIdentifier: ident];
        ((NSButtonCell *)((NSButton *)item.view).cell).showsStateBy = NSContentsCellMask; //blue when enabled

        item.label = NSLocalizedString(@"Inspector", "Inspector toolbar item -> label");
        item.paletteLabel = NSLocalizedString(@"Toggle Inspector", "Inspector toolbar item -> palette label");
        item.toolTip = NSLocalizedString(@"Toggle the torrent inspector", "Inspector toolbar item -> tooltip");
        item.image = [NSImage imageNamed: @"ToolbarInfoTemplate"];
        item.target = self;
        item.action = @selector(showInfo:);

        return item;
    }
    else if ([ident isEqualToString: TOOLBAR_PAUSE_RESUME_ALL])
    {
        GroupToolbarItem * groupItem = [[GroupToolbarItem alloc] initWithItemIdentifier: ident];

        NSSegmentedControl * segmentedControl = [[NSSegmentedControl alloc] initWithFrame: NSZeroRect];
        segmentedControl.cell = [[ToolbarSegmentedCell alloc] init];
        groupItem.view = segmentedControl;
        NSSegmentedCell * segmentedCell = (NSSegmentedCell *)segmentedControl.cell;

        if (NSApp.onYosemiteOrBetter) {
            segmentedControl.segmentStyle = NSSegmentStyleSeparated;
        }

        segmentedControl.segmentCount = 2;
        segmentedCell.trackingMode = NSSegmentSwitchTrackingMomentary;

        const NSSize groupSize = NSMakeSize(72.0, 25.0);
        groupItem.minSize = groupSize;
        groupItem.maxSize = groupSize;

        groupItem.label = NSLocalizedString(@"Apply All", "All toolbar item -> label");
        groupItem.paletteLabel = NSLocalizedString(@"Pause / Resume All", "All toolbar item -> palette label");
        groupItem.target = self;
        groupItem.action = @selector(allToolbarClicked:);

        [groupItem setIdentifiers: @[TOOLBAR_PAUSE_ALL, TOOLBAR_RESUME_ALL]];

        [segmentedCell setTag: TOOLBAR_PAUSE_TAG forSegment: TOOLBAR_PAUSE_TAG];
        [segmentedControl setImage: [NSImage imageNamed: @"ToolbarPauseAllTemplate"] forSegment: TOOLBAR_PAUSE_TAG];
        [segmentedCell setToolTip: NSLocalizedString(@"Pause all transfers",
                                    "All toolbar item -> tooltip") forSegment: TOOLBAR_PAUSE_TAG];

        [segmentedCell setTag: TOOLBAR_RESUME_TAG forSegment: TOOLBAR_RESUME_TAG];
        [segmentedControl setImage: [NSImage imageNamed: @"ToolbarResumeAllTemplate"] forSegment: TOOLBAR_RESUME_TAG];
        [segmentedCell setToolTip: NSLocalizedString(@"Resume all transfers",
                                    "All toolbar item -> tooltip") forSegment: TOOLBAR_RESUME_TAG];

        [groupItem createMenu: @[NSLocalizedString(@"Pause All", "All toolbar item -> label"),
                                        NSLocalizedString(@"Resume All", "All toolbar item -> label")]];


        groupItem.visibilityPriority = NSToolbarItemVisibilityPriorityHigh;

        return groupItem;
    }
    else if ([ident isEqualToString: TOOLBAR_PAUSE_RESUME_SELECTED])
    {
        GroupToolbarItem * groupItem = [[GroupToolbarItem alloc] initWithItemIdentifier: ident];

        NSSegmentedControl * segmentedControl = [[NSSegmentedControl alloc] initWithFrame: NSZeroRect];
        segmentedControl.cell = [[ToolbarSegmentedCell alloc] init];
        groupItem.view = segmentedControl;
        NSSegmentedCell * segmentedCell = (NSSegmentedCell *)segmentedControl.cell;

        if (NSApp.onYosemiteOrBetter) {
            segmentedControl.segmentStyle = NSSegmentStyleSeparated;
        }

        segmentedControl.segmentCount = 2;
        segmentedCell.trackingMode = NSSegmentSwitchTrackingMomentary;

        const NSSize groupSize = NSMakeSize(72.0, 25.0);
        groupItem.minSize = groupSize;
        groupItem.maxSize = groupSize;

        groupItem.label = NSLocalizedString(@"Apply Selected", "Selected toolbar item -> label");
        groupItem.paletteLabel = NSLocalizedString(@"Pause / Resume Selected", "Selected toolbar item -> palette label");
        groupItem.target = self;
        groupItem.action = @selector(selectedToolbarClicked:);

        [groupItem setIdentifiers: @[TOOLBAR_PAUSE_SELECTED, TOOLBAR_RESUME_SELECTED]];

        [segmentedCell setTag: TOOLBAR_PAUSE_TAG forSegment: TOOLBAR_PAUSE_TAG];
        [segmentedControl setImage: [NSImage imageNamed: @"ToolbarPauseSelectedTemplate"] forSegment: TOOLBAR_PAUSE_TAG];
        [segmentedCell setToolTip: NSLocalizedString(@"Pause selected transfers",
                                    "Selected toolbar item -> tooltip") forSegment: TOOLBAR_PAUSE_TAG];

        [segmentedCell setTag: TOOLBAR_RESUME_TAG forSegment: TOOLBAR_RESUME_TAG];
        [segmentedControl setImage: [NSImage imageNamed: @"ToolbarResumeSelectedTemplate"] forSegment: TOOLBAR_RESUME_TAG];
        [segmentedCell setToolTip: NSLocalizedString(@"Resume selected transfers",
                                    "Selected toolbar item -> tooltip") forSegment: TOOLBAR_RESUME_TAG];

        [groupItem createMenu: @[NSLocalizedString(@"Pause Selected", "Selected toolbar item -> label"),
                                        NSLocalizedString(@"Resume Selected", "Selected toolbar item -> label")]];


        groupItem.visibilityPriority = NSToolbarItemVisibilityPriorityHigh;

        return groupItem;
    }
    else if ([ident isEqualToString: TOOLBAR_FILTER])
    {
        ButtonToolbarItem * item = [self standardToolbarButtonWithIdentifier: ident];
        ((NSButtonCell *)((NSButton *)item.view).cell).showsStateBy = NSContentsCellMask; //blue when enabled

        item.label = NSLocalizedString(@"Filter", "Filter toolbar item -> label");
        item.paletteLabel = NSLocalizedString(@"Toggle Filter", "Filter toolbar item -> palette label");
        item.toolTip = NSLocalizedString(@"Toggle the filter bar", "Filter toolbar item -> tooltip");
        item.image = [NSImage imageNamed: @"ToolbarFilterTemplate"];
        item.target = self;
        item.action = @selector(toggleFilterBar:);

        return item;
    }
    else if ([ident isEqualToString: TOOLBAR_QUICKLOOK])
    {
        ButtonToolbarItem * item = [self standardToolbarButtonWithIdentifier: ident];
        ((NSButtonCell *)((NSButton *)item.view).cell).showsStateBy = NSContentsCellMask; //blue when enabled

        item.label = NSLocalizedString(@"Quick Look", "QuickLook toolbar item -> label");
        item.paletteLabel = NSLocalizedString(@"Quick Look", "QuickLook toolbar item -> palette label");
        item.toolTip = NSLocalizedString(@"Quick Look", "QuickLook toolbar item -> tooltip");
        item.image = [NSImage imageNamed: NSImageNameQuickLookTemplate];
        item.target = self;
        item.action = @selector(toggleQuickLook:);
        item.visibilityPriority = NSToolbarItemVisibilityPriorityLow;

        return item;
    }
    else if ([ident isEqualToString: TOOLBAR_SHARE])
    {
        ShareToolbarItem * item = [self toolbarButtonWithIdentifier: ident forToolbarButtonClass: [ShareToolbarItem class]];

        item.label = NSLocalizedString(@"Share", "Share toolbar item -> label");
        item.paletteLabel = NSLocalizedString(@"Share", "Share toolbar item -> palette label");
        item.toolTip = NSLocalizedString(@"Share torrent file", "Share toolbar item -> tooltip");
        item.image = [NSImage imageNamed: NSImageNameShareTemplate];
        item.visibilityPriority = NSToolbarItemVisibilityPriorityLow;

        NSButton *itemButton = (NSButton *)item.view;
        itemButton.target = self;
        itemButton.action = @selector(showToolbarShare:);
        [itemButton sendActionOn:NSLeftMouseDownMask];

        return item;
    }
    else
        return nil;
}

- (void) allToolbarClicked: (id) sender
{
    NSInteger tagValue = [sender isKindOfClass: [NSSegmentedControl class]]
                    ? [(NSSegmentedCell *)[sender cell] tagForSegment: [sender selectedSegment]] : ((NSControl *)sender).tag;
    switch (tagValue)
    {
        case TOOLBAR_PAUSE_TAG:
            [self stopAllTorrents: sender];
            break;
        case TOOLBAR_RESUME_TAG:
            [self resumeAllTorrents: sender];
            break;
    }
}

- (void) selectedToolbarClicked: (id) sender
{
    NSInteger tagValue = [sender isKindOfClass: [NSSegmentedControl class]]
                    ? [(NSSegmentedCell *)[sender cell] tagForSegment: [sender selectedSegment]] : ((NSControl *)sender).tag;
    switch (tagValue)
    {
        case TOOLBAR_PAUSE_TAG:
            [self stopSelectedTorrents: sender];
            break;
        case TOOLBAR_RESUME_TAG:
            [self resumeSelectedTorrents: sender];
            break;
    }
}

- (NSArray *) toolbarAllowedItemIdentifiers: (NSToolbar *) toolbar
{
    return @[ TOOLBAR_CREATE, TOOLBAR_OPEN_FILE, TOOLBAR_OPEN_WEB, TOOLBAR_REMOVE,
              TOOLBAR_PAUSE_RESUME_SELECTED, TOOLBAR_PAUSE_RESUME_ALL,
              TOOLBAR_SHARE, TOOLBAR_QUICKLOOK, TOOLBAR_FILTER, TOOLBAR_INFO,
              NSToolbarSeparatorItemIdentifier,
              NSToolbarSpaceItemIdentifier,
              NSToolbarFlexibleSpaceItemIdentifier,
              NSToolbarCustomizeToolbarItemIdentifier ];
}

- (NSArray *) toolbarDefaultItemIdentifiers: (NSToolbar *) toolbar
{
    return @[ TOOLBAR_CREATE, TOOLBAR_OPEN_FILE, TOOLBAR_REMOVE, NSToolbarSpaceItemIdentifier,
              TOOLBAR_PAUSE_RESUME_ALL, NSToolbarFlexibleSpaceItemIdentifier,
              TOOLBAR_SHARE, TOOLBAR_QUICKLOOK, TOOLBAR_FILTER, TOOLBAR_INFO ];
}

- (BOOL) validateToolbarItem: (NSToolbarItem *) toolbarItem
{
    NSString * ident = toolbarItem.itemIdentifier;

    //enable remove item
    if ([ident isEqualToString: TOOLBAR_REMOVE])
        return fTableView.numberOfSelectedRows > 0;

    //enable pause all item
    if ([ident isEqualToString: TOOLBAR_PAUSE_ALL])
    {
        for (Torrent * torrent in fTorrents)
            if (torrent.active || torrent.waitingToStart)
                return YES;
        return NO;
    }

    //enable resume all item
    if ([ident isEqualToString: TOOLBAR_RESUME_ALL])
    {
        for (Torrent * torrent in fTorrents)
            if (!torrent.active && !torrent.waitingToStart && !torrent.finishedSeeding)
                return YES;
        return NO;
    }

    //enable pause item
    if ([ident isEqualToString: TOOLBAR_PAUSE_SELECTED])
    {
        for (Torrent * torrent in fTableView.selectedTorrents)
            if (torrent.active || torrent.waitingToStart)
                return YES;
        return NO;
    }

    //enable resume item
    if ([ident isEqualToString: TOOLBAR_RESUME_SELECTED])
    {
        for (Torrent * torrent in fTableView.selectedTorrents)
            if (!torrent.active && !torrent.waitingToStart)
                return YES;
        return NO;
    }

    //set info item
    if ([ident isEqualToString: TOOLBAR_INFO])
    {
        ((NSButton *)toolbarItem.view).state = fInfoController.window.visible;
        return YES;
    }

    //set filter item
    if ([ident isEqualToString: TOOLBAR_FILTER])
    {
        ((NSButton *)toolbarItem.view).state = fFilterBar != nil;
        return YES;
    }

    //set quick look item
    if ([ident isEqualToString: TOOLBAR_QUICKLOOK])
    {
        ((NSButton *)toolbarItem.view).state = [QLPreviewPanel sharedPreviewPanelExists] && [QLPreviewPanel sharedPreviewPanel].visible;
        return YES;
    }

    //enable share item
    if ([ident isEqualToString: TOOLBAR_SHARE])
        return fTableView.numberOfSelectedRows > 0;

    return YES;
}

- (BOOL) validateMenuItem: (NSMenuItem *) menuItem
{
    SEL action = menuItem.action;

    if (action == @selector(toggleSpeedLimit:))
    {
        menuItem.state = [fDefaults boolForKey: @"SpeedLimit"] ? NSOnState : NSOffState;
        return YES;
    }

    //only enable some items if it is in a context menu or the window is useable
    BOOL canUseTable = fWindow.keyWindow || menuItem.menu.supermenu != NSApp.mainMenu;

    //enable open items
    if (action == @selector(openShowSheet:) || action == @selector(openURLShowSheet:))
        return fWindow.attachedSheet == nil;

    //enable sort options
    if (action == @selector(setSort:))
    {
        NSString * sortType;
        switch (menuItem.tag)
        {
            case SORT_ORDER_TAG:
                sortType = SORT_ORDER;
                break;
            case SORT_DATE_TAG:
                sortType = SORT_DATE;
                break;
            case SORT_NAME_TAG:
                sortType = SORT_NAME;
                break;
            case SORT_PROGRESS_TAG:
                sortType = SORT_PROGRESS;
                break;
            case SORT_STATE_TAG:
                sortType = SORT_STATE;
                break;
            case SORT_TRACKER_TAG:
                sortType = SORT_TRACKER;
                break;
            case SORT_ACTIVITY_TAG:
                sortType = SORT_ACTIVITY;
                break;
            case SORT_SIZE_TAG:
                sortType = SORT_SIZE;
                break;
            default:
                NSAssert1(NO, @"Unknown sort tag received: %ld", [menuItem tag]);
                sortType = SORT_ORDER;
        }

        menuItem.state = [sortType isEqualToString: [fDefaults stringForKey: @"Sort"]] ? NSOnState : NSOffState;
        return fWindow.visible;
    }

    if (action == @selector(setGroup:))
    {
        BOOL checked = NO;

        NSInteger index = menuItem.tag;
        for (Torrent * torrent in fTableView.selectedTorrents)
            if (index == torrent.groupValue)
            {
                checked = YES;
                break;
            }

        menuItem.state = checked ? NSOnState : NSOffState;
        return canUseTable && fTableView.numberOfSelectedRows > 0;
    }

    if (action == @selector(toggleSmallView:))
    {
        menuItem.state = [fDefaults boolForKey: @"SmallView"] ? NSOnState : NSOffState;
        return fWindow.visible;
    }

    if (action == @selector(togglePiecesBar:))
    {
        menuItem.state = [fDefaults boolForKey: @"PiecesBar"] ? NSOnState : NSOffState;
        return fWindow.visible;
    }

    if (action == @selector(toggleAvailabilityBar:))
    {
        menuItem.state = [fDefaults boolForKey: @"DisplayProgressBarAvailable"] ? NSOnState : NSOffState;
        return fWindow.visible;
    }

    //enable show info
    if (action == @selector(showInfo:))
    {
        NSString * title = fInfoController.window.visible ? NSLocalizedString(@"Hide Inspector", "View menu -> Inspector")
                            : NSLocalizedString(@"Show Inspector", "View menu -> Inspector");
        menuItem.title = title;

        return YES;
    }

    //enable prev/next inspector tab
    if (action == @selector(setInfoTab:))
        return fInfoController.window.visible;

    //enable toggle status bar
    if (action == @selector(toggleStatusBar:))
    {
        NSString * title = !fStatusBar ? NSLocalizedString(@"Show Status Bar", "View menu -> Status Bar")
                            : NSLocalizedString(@"Hide Status Bar", "View menu -> Status Bar");
        menuItem.title = title;

        return fWindow.visible;
    }

    //enable toggle filter bar
    if (action == @selector(toggleFilterBar:))
    {
        NSString * title = !fFilterBar ? NSLocalizedString(@"Show Filter Bar", "View menu -> Filter Bar")
                            : NSLocalizedString(@"Hide Filter Bar", "View menu -> Filter Bar");
        menuItem.title = title;

        return fWindow.visible;
    }

    //enable prev/next filter button
    if (action == @selector(switchFilter:))
        return fWindow.visible && fFilterBar;

    //enable reveal in finder
    if (action == @selector(revealFile:))
        return canUseTable && fTableView.numberOfSelectedRows > 0;

    //enable renaming file/folder
    if (action == @selector(renameSelected:))
        return canUseTable && fTableView.numberOfSelectedRows == 1;

    //enable remove items
    if (action == @selector(removeNoDelete:) || action == @selector(removeDeleteData:))
    {
        BOOL warning = NO;

        for (Torrent * torrent in fTableView.selectedTorrents)
        {
            if (torrent.active)
            {
                if ([fDefaults boolForKey: @"CheckRemoveDownloading"] ? !torrent.seeding : YES)
                {
                    warning = YES;
                    break;
                }
            }
        }

        //append or remove ellipsis when needed
        NSString * title = menuItem.title, * ellipsis = NSString.ellipsis;
        if (warning && [fDefaults boolForKey: @"CheckRemove"])
        {
            if (![title hasSuffix: ellipsis])
                menuItem.title = [title stringByAppendingEllipsis];
        }
        else
        {
            if ([title hasSuffix: ellipsis])
                menuItem.title = [title substringToIndex: [title rangeOfString: ellipsis].location];
        }

        return canUseTable && fTableView.numberOfSelectedRows > 0;
    }

    //remove all completed transfers item
    if (action == @selector(clearCompleted:))
    {
        //append or remove ellipsis when needed
        NSString * title = menuItem.title, * ellipsis = NSString.ellipsis;
        if ([fDefaults boolForKey: @"WarningRemoveCompleted"])
        {
            if (![title hasSuffix: ellipsis])
                menuItem.title = [title stringByAppendingEllipsis];
        }
        else
        {
            if ([title hasSuffix: ellipsis])
                menuItem.title = [title substringToIndex: [title rangeOfString: ellipsis].location];
        }

        for (Torrent * torrent in fTorrents)
            if (torrent.finishedSeeding)
                return YES;
        return NO;
    }

    //enable pause all item
    if (action == @selector(stopAllTorrents:))
    {
        for (Torrent * torrent in fTorrents)
            if (torrent.active || torrent.waitingToStart)
                return YES;
        return NO;
    }

    //enable resume all item
    if (action == @selector(resumeAllTorrents:))
    {
        for (Torrent * torrent in fTorrents)
            if (!torrent.active && !torrent.waitingToStart && !torrent.finishedSeeding)
                return YES;
        return NO;
    }

    //enable resume all waiting item
    if (action == @selector(resumeWaitingTorrents:))
    {
        if (![fDefaults boolForKey: @"Queue"] && ![fDefaults boolForKey: @"QueueSeed"])
            return NO;

        for (Torrent * torrent in fTorrents)
            if (torrent.waitingToStart)
                return YES;
        return NO;
    }

    //enable resume selected waiting item
    if (action == @selector(resumeSelectedTorrentsNoWait:))
    {
        if (!canUseTable)
            return NO;

        for (Torrent * torrent in fTableView.selectedTorrents)
            if (!torrent.active)
                return YES;
        return NO;
    }

    //enable pause item
    if (action == @selector(stopSelectedTorrents:))
    {
        if (!canUseTable)
            return NO;

        for (Torrent * torrent in fTableView.selectedTorrents)
            if (torrent.active || torrent.waitingToStart)
                return YES;
        return NO;
    }

    //enable resume item
    if (action == @selector(resumeSelectedTorrents:))
    {
        if (!canUseTable)
            return NO;

        for (Torrent * torrent in fTableView.selectedTorrents)
            if (!torrent.active && !torrent.waitingToStart)
                return YES;
        return NO;
    }

    //enable manual announce item
    if (action == @selector(announceSelectedTorrents:))
    {
        if (!canUseTable)
            return NO;

        for (Torrent * torrent in fTableView.selectedTorrents)
            if (torrent.canManualAnnounce)
                return YES;
        return NO;
    }

    //enable reset cache item
    if (action == @selector(verifySelectedTorrents:))
    {
        if (!canUseTable)
            return NO;

        for (Torrent * torrent in fTableView.selectedTorrents)
            if (!torrent.magnet)
                return YES;
        return NO;
    }

    //enable move torrent file item
    if (action == @selector(moveDataFilesSelected:))
        return canUseTable && fTableView.numberOfSelectedRows > 0;

    //enable copy torrent file item
    if (action == @selector(copyTorrentFiles:))
    {
        if (!canUseTable)
            return NO;

        for (Torrent * torrent in fTableView.selectedTorrents)
            if (!torrent.magnet)
                return YES;
        return NO;
    }

    //enable copy torrent file item
    if (action == @selector(copyMagnetLinks:))
        return canUseTable && fTableView.numberOfSelectedRows > 0;

    //enable reverse sort item
    if (action == @selector(setSortReverse:))
    {
        const BOOL isReverse = menuItem.tag == SORT_DESC_TAG;
        menuItem.state = (isReverse == [fDefaults boolForKey: @"SortReverse"]) ? NSOnState : NSOffState;
        return ![[fDefaults stringForKey: @"Sort"] isEqualToString: SORT_ORDER];
    }

    //enable group sort item
    if (action == @selector(setSortByGroup:))
    {
        menuItem.state = [fDefaults boolForKey: @"SortByGroup"] ? NSOnState : NSOffState;
        return YES;
    }

    if (action == @selector(toggleQuickLook:))
    {
        const BOOL visible =[QLPreviewPanel sharedPreviewPanelExists] && [QLPreviewPanel sharedPreviewPanel].visible;
        //text consistent with Finder
        NSString * title = !visible ? NSLocalizedString(@"Quick Look", "View menu -> Quick Look")
                                    : NSLocalizedString(@"Close Quick Look", "View menu -> Quick Look");
        menuItem.title = title;

        return YES;
    }

    return YES;
}

- (void) sleepCallback: (natural_t) messageType argument: (void *) messageArgument
{
    switch (messageType)
    {
        case kIOMessageSystemWillSleep:
        {
            //stop all transfers (since some are active) before going to sleep and remember to resume when we wake up
            BOOL anyActive = NO;
            for (Torrent * torrent in fTorrents)
            {
                if (torrent.active)
                    anyActive = YES;
                [torrent sleep]; //have to call on all, regardless if they are active
            }

            //if there are any running transfers, wait 15 seconds for them to stop
            if (anyActive)
            {
                sleep(15);
            }

            IOAllowPowerChange(fRootPort, (long) messageArgument);
            break;
        }

        case kIOMessageCanSystemSleep:
            if ([fDefaults boolForKey: @"SleepPrevent"])
            {
                //prevent idle sleep unless no torrents are active
                for (Torrent * torrent in fTorrents)
                    if (torrent.active && !torrent.stalled && !torrent.error)
                    {
                        IOCancelPowerChange(fRootPort, (long) messageArgument);
                        return;
                    }
            }

            IOAllowPowerChange(fRootPort, (long) messageArgument);
            break;

        case kIOMessageSystemHasPoweredOn:
            //resume sleeping transfers after we wake up
            for (Torrent * torrent in fTorrents)
                [torrent wakeUp];
            break;
    }
}

- (NSMenu *) applicationDockMenu: (NSApplication *) sender
{
    if (fQuitting)
        return nil;

    NSUInteger seeding = 0, downloading = 0;
    for (Torrent * torrent in fTorrents)
    {
        if (torrent.seeding)
            seeding++;
        else if (torrent.active)
            downloading++;
        else;
    }

    NSMenu * menu = [[NSMenu alloc] init];

    if (seeding > 0)
    {
        NSString * title = [NSString stringWithFormat: NSLocalizedString(@"%d Seeding", "Dock item - Seeding"), seeding];
        [menu addItemWithTitle: title action: nil keyEquivalent: @""];
    }

    if (downloading > 0)
    {
        NSString * title = [NSString stringWithFormat: NSLocalizedString(@"%d Downloading", "Dock item - Downloading"), downloading];
        [menu addItemWithTitle: title action: nil keyEquivalent: @""];
    }

    if (seeding > 0 || downloading > 0)
        [menu addItem: [NSMenuItem separatorItem]];

    [menu addItemWithTitle: NSLocalizedString(@"Pause All", "Dock item") action: @selector(stopAllTorrents:) keyEquivalent: @""];
    [menu addItemWithTitle: NSLocalizedString(@"Resume All", "Dock item") action: @selector(resumeAllTorrents:) keyEquivalent: @""];
    [menu addItem: [NSMenuItem separatorItem]];
    [menu addItemWithTitle: NSLocalizedString(@"Speed Limit", "Dock item") action: @selector(toggleSpeedLimit:) keyEquivalent: @""];

    return menu;
}

- (NSRect) windowWillUseStandardFrame: (NSWindow *) window defaultFrame: (NSRect) defaultFrame
{
    //if auto size is enabled, the current frame shouldn't need to change
    NSRect frame = [fDefaults boolForKey: @"AutoSize"] ? window.frame : self.sizedWindowFrame;

    frame.size.width = [fDefaults boolForKey: @"SmallView"] ? fWindow.minSize.width : WINDOW_REGULAR_WIDTH;
    return frame;
}

- (void) setWindowSizeToFit
{
    if ([fDefaults boolForKey: @"AutoSize"])
    {
        NSScrollView * scrollView = fTableView.enclosingScrollView;

        scrollView.hasVerticalScroller = NO;
        [fWindow setFrame: self.sizedWindowFrame display: YES animate: YES];
        scrollView.hasVerticalScroller = YES;

        [self setWindowMinMaxToCurrent];
    }
}

- (NSRect) sizedWindowFrame
{
    NSUInteger groups = (fDisplayedTorrents.count > 0 && ![fDisplayedTorrents[0] isKindOfClass: [Torrent class]])
                        ? fDisplayedTorrents.count : 0;

    CGFloat heightChange = (GROUP_SEPARATOR_HEIGHT + fTableView.intercellSpacing.height) * groups
                        + (fTableView.rowHeight + fTableView.intercellSpacing.height) * (fTableView.numberOfRows - groups)
                        - NSHeight(fTableView.enclosingScrollView.frame);

    return [self windowFrameByAddingHeight: heightChange checkLimits: YES];
}

- (void) updateForAutoSize
{
    if ([fDefaults boolForKey: @"AutoSize"])
        [self setWindowSizeToFit];
    else
    {
        NSSize contentMinSize = fWindow.contentMinSize;
        contentMinSize.height = self.minWindowContentSizeAllowed;

        fWindow.contentMinSize = contentMinSize;

        NSSize contentMaxSize = fWindow.contentMaxSize;
        contentMaxSize.height = FLT_MAX;
        fWindow.contentMaxSize = contentMaxSize;
    }
}

- (void) setWindowMinMaxToCurrent
{
    const CGFloat height = NSHeight(fWindow.contentView.frame);

    NSSize minSize = fWindow.contentMinSize,
            maxSize = fWindow.contentMaxSize;
    minSize.height = height;
    maxSize.height = height;

    fWindow.contentMinSize = minSize;
    fWindow.contentMaxSize = maxSize;
}

- (CGFloat) minWindowContentSizeAllowed
{
    CGFloat contentMinHeight = NSHeight(fWindow.contentView.frame) - NSHeight(fTableView.enclosingScrollView.frame)
                                + fTableView.rowHeight + fTableView.intercellSpacing.height;
    return contentMinHeight;
}

- (void) updateForExpandCollape
{
    [self setWindowSizeToFit];
    [self setBottomCountText: YES];
}

- (void) showMainWindow: (id) sender
{
    [fWindow makeKeyAndOrderFront: nil];
}

- (void) windowDidBecomeMain: (NSNotification *) notification
{
    [fBadger clearCompleted];
    [self updateUI];
}

- (void) applicationWillUnhide: (NSNotification *) notification
{
    [self updateUI];
}

- (void) toggleQuickLook: (id) sender
{
    if ([QLPreviewPanel sharedPreviewPanel].visible)
        [[QLPreviewPanel sharedPreviewPanel] orderOut: nil];
    else
        [[QLPreviewPanel sharedPreviewPanel] makeKeyAndOrderFront: nil];
}

- (void) linkHomepage: (id) sender
{
    [NSWorkspace.sharedWorkspace openURL: [NSURL URLWithString: WEBSITE_URL]];
}

- (void) linkForums: (id) sender
{
    [NSWorkspace.sharedWorkspace openURL: [NSURL URLWithString: FORUM_URL]];
}

- (void) linkGitHub: (id) sender
{
    [NSWorkspace.sharedWorkspace openURL: [NSURL URLWithString: GITHUB_URL]];
}

- (void) linkDonate: (id) sender
{
    [NSWorkspace.sharedWorkspace openURL: [NSURL URLWithString: DONATE_URL]];
}

- (void) updaterWillRelaunchApplication: (SUUpdater *) updater
{
    fQuitRequested = YES;
}

- (void) rpcCallback: (tr_rpc_callback_type) type forTorrentStruct: (struct tr_torrent *) torrentStruct
{
    @autoreleasepool
    {
        //get the torrent
        __block Torrent * torrent = nil;
        if (torrentStruct != NULL && (type != TR_RPC_TORRENT_ADDED && type != TR_RPC_SESSION_CHANGED && type != TR_RPC_SESSION_CLOSE))
        {
            [fTorrents enumerateObjectsWithOptions: NSEnumerationConcurrent usingBlock: ^(Torrent * checkTorrent, NSUInteger idx, BOOL *stop) {
                if (torrentStruct == checkTorrent.torrentStruct)
                {
                    torrent = checkTorrent;
                    *stop = YES;
                }
            }];

            if (!torrent)
            {
                NSLog(@"No torrent found matching the given torrent struct from the RPC callback!");
                return;
            }
        }

        dispatch_async(dispatch_get_main_queue(), ^{
            switch (type)
            {
                case TR_RPC_TORRENT_ADDED:
                    [self rpcAddTorrentStruct: torrentStruct];
                    break;

                case TR_RPC_TORRENT_STARTED:
                case TR_RPC_TORRENT_STOPPED:
                    [self rpcStartedStoppedTorrent: torrent];
                    break;

                case TR_RPC_TORRENT_REMOVING:
                    [self rpcRemoveTorrent: torrent deleteData: NO];
                    break;

                case TR_RPC_TORRENT_TRASHING:
                    [self rpcRemoveTorrent: torrent deleteData: YES];
                    break;

                case TR_RPC_TORRENT_CHANGED:
                    [self rpcChangedTorrent: torrent];
                    break;

                case TR_RPC_TORRENT_MOVED:
                    [self rpcMovedTorrent: torrent];
                    break;

                case TR_RPC_SESSION_QUEUE_POSITIONS_CHANGED:
                    [self rpcUpdateQueue];
                    break;

                case TR_RPC_SESSION_CHANGED:
                    [fPrefsController rpcUpdatePrefs];
                    break;

                case TR_RPC_SESSION_CLOSE:
                    fQuitRequested = YES;
                    [NSApp terminate: self];
                    break;

                default:
                    NSAssert1(NO, @"Unknown RPC command received: %d", type);
            }
        });
    }
}

- (void) rpcAddTorrentStruct: (struct tr_torrent *) torrentStruct
{
    NSString * location = nil;
    if (tr_torrentGetDownloadDir(torrentStruct) != NULL)
        location = @(tr_torrentGetDownloadDir(torrentStruct));

    Torrent * torrent = [[Torrent alloc] initWithTorrentStruct: torrentStruct location: location lib: fLib];

    //change the location if the group calls for it (this has to wait until after the torrent is created)
    if ([GroupsController.groups usesCustomDownloadLocationForIndex: torrent.groupValue])
    {
        location = [GroupsController.groups customDownloadLocationForIndex: torrent.groupValue];
        [torrent changeDownloadFolderBeforeUsing: location determinationType: TorrentDeterminationAutomatic];
    }

    [torrent update];
    [fTorrents addObject: torrent];

    if (!fAddingTransfers)
        fAddingTransfers = [[NSMutableSet alloc] init];
    [fAddingTransfers addObject: torrent];

    [self fullUpdateUI];
}

- (void) rpcRemoveTorrent: (Torrent *) torrent deleteData: (BOOL) deleteData
{
    [self confirmRemoveTorrents: @[ torrent ] deleteData: deleteData];
}

- (void) rpcStartedStoppedTorrent: (Torrent *) torrent
{
    [torrent update];

    [self updateUI];
    [self applyFilter];
    [self updateTorrentHistory];
}

- (void) rpcChangedTorrent: (Torrent *) torrent
{
    [torrent update];

    if ([fTableView.selectedTorrents containsObject: torrent])
    {
        [fInfoController updateInfoStats]; //this will reload the file table
        [fInfoController updateOptions];
    }
}

- (void) rpcMovedTorrent: (Torrent *) torrent
{
    [torrent update];
    [torrent updateTimeMachineExclude];

    if ([fTableView.selectedTorrents containsObject: torrent])
        [fInfoController updateInfoStats];
}

- (void) rpcUpdateQueue
{
    for (Torrent * torrent in fTorrents)
        [torrent update];

    NSSortDescriptor * descriptor = [NSSortDescriptor sortDescriptorWithKey: @"queuePosition" ascending: YES];
    NSArray * descriptors = @[descriptor];
    [fTorrents sortUsingDescriptors: descriptors];

    [self sortTorrents: YES];
}

@end<|MERGE_RESOLUTION|>--- conflicted
+++ resolved
@@ -339,22 +339,12 @@
         if ([fDefaults objectForKey: @"BlocklistURL"])
             tr_variantDictAddStr(&settings, TR_KEY_blocklist_url, [fDefaults stringForKey: @"BlocklistURL"].UTF8String);
         tr_variantDictAddBool(&settings, TR_KEY_dht_enabled, [fDefaults boolForKey: @"DHTGlobal"]);
-<<<<<<< HEAD
-        tr_variantDictAddStr(&settings, TR_KEY_download_dir, [fDefaults stringForKey: @"DownloadFolder"].stringByExpandingTildeInPath.fileSystemRepresentation);
-=======
-        tr_variantDictAddStr(&settings, TR_KEY_download_dir, [[[fDefaults stringForKey: @"DownloadFolder"]
-                                                                    stringByExpandingTildeInPath] UTF8String]);
->>>>>>> def7634f
+        tr_variantDictAddStr(&settings, TR_KEY_download_dir, [fDefaults stringForKey: @"DownloadFolder"].stringByExpandingTildeInPath.UTF8String);
         tr_variantDictAddBool(&settings, TR_KEY_download_queue_enabled, [fDefaults boolForKey: @"Queue"]);
         tr_variantDictAddInt(&settings, TR_KEY_download_queue_size, [fDefaults integerForKey: @"QueueDownloadNumber"]);
         tr_variantDictAddInt(&settings, TR_KEY_idle_seeding_limit, [fDefaults integerForKey: @"IdleLimitMinutes"]);
         tr_variantDictAddBool(&settings, TR_KEY_idle_seeding_limit_enabled, [fDefaults boolForKey: @"IdleLimitCheck"]);
-<<<<<<< HEAD
-        tr_variantDictAddStr(&settings, TR_KEY_incomplete_dir, [fDefaults stringForKey: @"IncompleteDownloadFolder"].stringByExpandingTildeInPath.fileSystemRepresentation);
-=======
-        tr_variantDictAddStr(&settings, TR_KEY_incomplete_dir, [[[fDefaults stringForKey: @"IncompleteDownloadFolder"]
-                                                                    stringByExpandingTildeInPath] UTF8String]);
->>>>>>> def7634f
+        tr_variantDictAddStr(&settings, TR_KEY_incomplete_dir, [fDefaults stringForKey: @"IncompleteDownloadFolder"].stringByExpandingTildeInPath.UTF8String);
         tr_variantDictAddBool(&settings, TR_KEY_incomplete_dir_enabled, [fDefaults boolForKey: @"UseIncompleteDownloadFolder"]);
         tr_variantDictAddBool(&settings, TR_KEY_lpd_enabled, [fDefaults boolForKey: @"LocalPeerDiscoveryGlobal"]);
         tr_variantDictAddInt(&settings, TR_KEY_message_level, TR_LOG_DEBUG);
@@ -387,11 +377,7 @@
         tr_variantDictAddInt(&settings, TR_KEY_seed_queue_size, [fDefaults integerForKey: @"QueueSeedNumber"]);
         tr_variantDictAddBool(&settings, TR_KEY_start_added_torrents, [fDefaults boolForKey: @"AutoStartDownload"]);
         tr_variantDictAddBool(&settings, TR_KEY_script_torrent_done_enabled, [fDefaults boolForKey: @"DoneScriptEnabled"]);
-<<<<<<< HEAD
-        tr_variantDictAddStr(&settings, TR_KEY_script_torrent_done_filename, [fDefaults stringForKey: @"DoneScriptPath"].fileSystemRepresentation);
-=======
-        tr_variantDictAddStr(&settings, TR_KEY_script_torrent_done_filename, [[fDefaults stringForKey: @"DoneScriptPath"] UTF8String]);
->>>>>>> def7634f
+        tr_variantDictAddStr(&settings, TR_KEY_script_torrent_done_filename, [fDefaults stringForKey: @"DoneScriptPath"].UTF8String);
         tr_variantDictAddBool(&settings, TR_KEY_utp_enabled, [fDefaults boolForKey: @"UTPGlobal"]);
 
         // TODO: Add to GUI
@@ -433,11 +419,7 @@
         fLib = tr_sessionInit(configDir, YES, &settings);
         tr_variantFree(&settings);
 
-<<<<<<< HEAD
-        fConfigDirectory = [NSFileManager.defaultManager stringWithFileSystemRepresentation: configDir length: strlen(configDir)];
-=======
         fConfigDirectory = [[NSString alloc] initWithUTF8String: configDir];
->>>>>>> def7634f
 
         NSApp.delegate = self;
 
@@ -935,11 +917,7 @@
     {
         //ensure torrent doesn't already exist
         tr_ctor * ctor = tr_ctorNew(fLib);
-<<<<<<< HEAD
-        tr_ctorSetMetainfoFromFile(ctor, torrentPath.fileSystemRepresentation);
-=======
-        tr_ctorSetMetainfoFromFile(ctor, [torrentPath UTF8String]);
->>>>>>> def7634f
+        tr_ctorSetMetainfoFromFile(ctor, torrentPath.UTF8String);
 
         tr_info info;
         const tr_parse_result result = tr_torrentParse(ctor, &info);
@@ -2858,11 +2836,7 @@
             continue;
 
         tr_ctor * ctor = tr_ctorNew(fLib);
-<<<<<<< HEAD
-        tr_ctorSetMetainfoFromFile(ctor, fullFile.fileSystemRepresentation);
-=======
-        tr_ctorSetMetainfoFromFile(ctor, [fullFile UTF8String]);
->>>>>>> def7634f
+        tr_ctorSetMetainfoFromFile(ctor, fullFile.UTF8String);
 
         switch (tr_torrentParse(ctor, NULL))
         {
@@ -3151,11 +3125,7 @@
             {
                 torrent = YES;
                 tr_ctor * ctor = tr_ctorNew(fLib);
-<<<<<<< HEAD
-                tr_ctorSetMetainfoFromFile(ctor, file.fileSystemRepresentation);
-=======
-                tr_ctorSetMetainfoFromFile(ctor, [file UTF8String]);
->>>>>>> def7634f
+                tr_ctorSetMetainfoFromFile(ctor, file.UTF8String);
                 if (tr_torrentParse(ctor, NULL) == TR_PARSE_OK)
                 {
                     if (!fOverlayWindow)
@@ -3217,11 +3187,7 @@
             {
                 torrent = YES;
                 tr_ctor * ctor = tr_ctorNew(fLib);
-<<<<<<< HEAD
-                tr_ctorSetMetainfoFromFile(ctor, file.fileSystemRepresentation);
-=======
-                tr_ctorSetMetainfoFromFile(ctor, [file UTF8String]);
->>>>>>> def7634f
+                tr_ctorSetMetainfoFromFile(ctor, file.UTF8String);
                 if (tr_torrentParse(ctor, NULL) == TR_PARSE_OK)
                     [filesToOpen addObject: file];
                 tr_ctorFree(ctor);
