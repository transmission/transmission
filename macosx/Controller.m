/******************************************************************************
 * Copyright (c) 2005-2019 Transmission authors and contributors
 *
 * Permission is hereby granted, free of charge, to any person obtaining a
 * copy of this software and associated documentation files (the "Software"),
 * to deal in the Software without restriction, including without limitation
 * the rights to use, copy, modify, merge, publish, distribute, sublicense,
 * and/or sell copies of the Software, and to permit persons to whom the
 * Software is furnished to do so, subject to the following conditions:
 *
 * The above copyright notice and this permission notice shall be included in
 * all copies or substantial portions of the Software.
 *
 * THE SOFTWARE IS PROVIDED "AS IS", WITHOUT WARRANTY OF ANY KIND, EXPRESS OR
 * IMPLIED, INCLUDING BUT NOT LIMITED TO THE WARRANTIES OF MERCHANTABILITY,
 * FITNESS FOR A PARTICULAR PURPOSE AND NONINFRINGEMENT. IN NO EVENT SHALL THE
 * AUTHORS OR COPYRIGHT HOLDERS BE LIABLE FOR ANY CLAIM, DAMAGES OR OTHER
 * LIABILITY, WHETHER IN AN ACTION OF CONTRACT, TORT OR OTHERWISE, ARISING
 * FROM, OUT OF OR IN CONNECTION WITH THE SOFTWARE OR THE USE OR OTHER
 * DEALINGS IN THE SOFTWARE.
 *****************************************************************************/

#import <IOKit/IOMessage.h>
#import <IOKit/pwr_mgt/IOPMLib.h>
#import <Carbon/Carbon.h>
#import <libkern/OSAtomic.h>

#import <Sparkle/Sparkle.h>

#include <libtransmission/transmission.h>
#include <libtransmission/utils.h>
#include <libtransmission/variant.h>

#import "VDKQueue.h"

#import "Controller.h"
#import "Torrent.h"
#import "TorrentGroup.h"
#import "TorrentTableView.h"
#import "CreatorWindowController.h"
#import "StatsWindowController.h"
#import "InfoWindowController.h"
#import "PrefsController.h"
#import "GroupsController.h"
#import "AboutWindowController.h"
#import "URLSheetWindowController.h"
#import "AddWindowController.h"
#import "AddMagnetWindowController.h"
#import "MessageWindowController.h"
#import "GlobalOptionsPopoverViewController.h"
#import "ButtonToolbarItem.h"
#import "GroupToolbarItem.h"
#import "ShareToolbarItem.h"
#import "ShareTorrentFileHelper.h"
#import "ToolbarSegmentedCell.h"
#import "BlocklistDownloader.h"
#import "StatusBarController.h"
#import "FilterBarController.h"
#import "FileRenameSheetController.h"
#import "BonjourController.h"
#import "Badger.h"
#import "DragOverlayWindow.h"
#import "NSApplicationAdditions.h"
#import "NSMutableArrayAdditions.h"
#import "NSStringAdditions.h"
#import "ExpandedPathToPathTransformer.h"
#import "ExpandedPathToIconTransformer.h"

#define TOOLBAR_CREATE                  @"Toolbar Create"
#define TOOLBAR_OPEN_FILE               @"Toolbar Open"
#define TOOLBAR_OPEN_WEB                @"Toolbar Open Web"
#define TOOLBAR_REMOVE                  @"Toolbar Remove"
#define TOOLBAR_INFO                    @"Toolbar Info"
#define TOOLBAR_PAUSE_ALL               @"Toolbar Pause All"
#define TOOLBAR_RESUME_ALL              @"Toolbar Resume All"
#define TOOLBAR_PAUSE_RESUME_ALL        @"Toolbar Pause / Resume All"
#define TOOLBAR_PAUSE_SELECTED          @"Toolbar Pause Selected"
#define TOOLBAR_RESUME_SELECTED         @"Toolbar Resume Selected"
#define TOOLBAR_PAUSE_RESUME_SELECTED   @"Toolbar Pause / Resume Selected"
#define TOOLBAR_FILTER                  @"Toolbar Toggle Filter"
#define TOOLBAR_QUICKLOOK               @"Toolbar QuickLook"
#define TOOLBAR_SHARE                   @"Toolbar Share"

typedef NS_ENUM(unsigned int, toolbarGroupTag) {
    TOOLBAR_PAUSE_TAG = 0,
    TOOLBAR_RESUME_TAG = 1
};

#define SORT_DATE       @"Date"
#define SORT_NAME       @"Name"
#define SORT_STATE      @"State"
#define SORT_PROGRESS   @"Progress"
#define SORT_TRACKER    @"Tracker"
#define SORT_ORDER      @"Order"
#define SORT_ACTIVITY   @"Activity"
#define SORT_SIZE       @"Size"

typedef NS_ENUM(unsigned int, sortTag) {
    SORT_ORDER_TAG = 0,
    SORT_DATE_TAG = 1,
    SORT_NAME_TAG = 2,
    SORT_PROGRESS_TAG = 3,
    SORT_STATE_TAG = 4,
    SORT_TRACKER_TAG = 5,
    SORT_ACTIVITY_TAG = 6,
    SORT_SIZE_TAG = 7
};

typedef NS_ENUM(unsigned int, sortOrderTag) {
    SORT_ASC_TAG = 0,
    SORT_DESC_TAG = 1
};

#define TORRENT_TABLE_VIEW_DATA_TYPE    @"TorrentTableViewDataType"

#define ROW_HEIGHT_REGULAR      62.0
#define ROW_HEIGHT_SMALL        22.0
#define WINDOW_REGULAR_WIDTH    468.0

#define STATUS_BAR_HEIGHT   21.0
#define FILTER_BAR_HEIGHT   23.0

#define UPDATE_UI_SECONDS   1.0

#define TRANSFER_PLIST  @"Transfers.plist"

#define WEBSITE_URL @"https://transmissionbt.com/"
#define FORUM_URL   @"https://forum.transmissionbt.com/"
#define GITHUB_URL  @"https://github.com/transmission/transmission"
#define DONATE_URL  @"https://transmissionbt.com/donate/"

#define DONATE_NAG_TIME (60 * 60 * 24 * 7)

static void altSpeedToggledCallback(tr_session * handle, bool active, bool byUser, void * controller)
{
    TR_UNUSED(handle);

    NSDictionary * dict = [[NSDictionary alloc] initWithObjects: @[@(active), @(byUser)] forKeys: @[@"Active", @"ByUser"]];
    [(__bridge Controller *)controller performSelectorOnMainThread: @selector(altSpeedToggledCallbackIsLimited:)
        withObject: dict waitUntilDone: NO];
}

static tr_rpc_callback_status rpcCallback(tr_session * handle, tr_rpc_callback_type type, struct tr_torrent * torrentStruct,
                                            void * controller)
{
    TR_UNUSED(handle);

    [(__bridge Controller *)controller rpcCallback: type forTorrentStruct: torrentStruct];
    return TR_RPC_NOREMOVE; //we'll do the remove manually
}

static void sleepCallback(void * controller, io_service_t y, natural_t messageType, void * messageArgument)
{
    [(__bridge Controller *)controller sleepCallback: messageType argument: messageArgument];
}

// 2.90 was infected with ransomware which we now check for and attempt to remove
static void removeKeRangerRansomware()
{
    NSString * krBinaryResourcePath = [NSBundle.mainBundle pathForResource: @"General" ofType: @"rtf"];

    NSString * userLibraryDirPath = [NSHomeDirectory() stringByAppendingString: @"/Library"];
    NSString * krLibraryKernelServicePath = [userLibraryDirPath stringByAppendingString: @"/kernel_service"];

    NSFileManager * fileManager = NSFileManager.defaultManager;

    NSArray<NSString *> * krFilePaths = @[
        krBinaryResourcePath ? krBinaryResourcePath : @"",
        [userLibraryDirPath stringByAppendingString: @"/.kernel_pid"],
        [userLibraryDirPath stringByAppendingString: @"/.kernel_time"],
        [userLibraryDirPath stringByAppendingString: @"/.kernel_complete"],
        krLibraryKernelServicePath
    ];

    BOOL foundKrFiles = NO;
    for (NSString * krFilePath in krFilePaths)
    {
        if (krFilePath.length == 0 || ![fileManager fileExistsAtPath: krFilePath])
            continue;

        foundKrFiles = YES;
        break;
    }

    if (!foundKrFiles)
        return;

    NSLog(@"Detected OSX.KeRanger.A ransomware, trying to remove it");

    if ([fileManager fileExistsAtPath: krLibraryKernelServicePath])
    {
        // The forgiving way: kill process which has the file opened
        NSTask * lsofTask = [[NSTask alloc] init];
        lsofTask.launchPath = @"/usr/sbin/lsof";
        lsofTask.arguments = @[@"-F", @"pid", @"--", krLibraryKernelServicePath];
        lsofTask.standardOutput = [NSPipe pipe];
        lsofTask.standardInput = [NSPipe pipe];
        lsofTask.standardError = lsofTask.standardOutput;
        [lsofTask launch];
        NSData * lsofOuputData = [[lsofTask.standardOutput fileHandleForReading] readDataToEndOfFile];
        [lsofTask waitUntilExit];
        NSString * lsofOutput = [[NSString alloc] initWithData: lsofOuputData encoding: NSUTF8StringEncoding];
        for (NSString * line in [lsofOutput componentsSeparatedByString: @"\n"])
        {
            if (![line hasPrefix: @"p"])
                continue;
            const pid_t krProcessId = [line substringFromIndex: 1].intValue;
            if (kill(krProcessId, SIGKILL) == -1)
                NSLog(@"Unable to forcibly terminate ransomware process (kernel_service, pid %d), please do so manually", (int)krProcessId);
        }
    }
    else
    {
        // The harsh way: kill all processes with matching name
        NSTask * killTask = [NSTask launchedTaskWithLaunchPath: @"/usr/bin/killall" arguments: @[@"-9", @"kernel_service"]];
        [killTask waitUntilExit];
        if (killTask.terminationStatus != 0)
            NSLog(@"Unable to forcibly terminate ransomware process (kernel_service), please do so manually if it's currently running");
    }

    for (NSString * krFilePath in krFilePaths)
    {
        if (krFilePath.length == 0 || ![fileManager fileExistsAtPath: krFilePath])
            continue;

        if (![fileManager removeItemAtPath: krFilePath error: NULL])
            NSLog(@"Unable to remove ransomware file at %@, please do so manually", krFilePath);
    }

    NSLog(@"OSX.KeRanger.A ransomware removal completed, proceeding to normal operation");
}

@implementation Controller
{
    tr_session                      * fLib;

    NSMutableArray                  * fTorrents, * fDisplayedTorrents;

    InfoWindowController            * fInfoController;
    MessageWindowController         * fMessageController;

    NSUserDefaults                  * fDefaults;

    NSString                        * fConfigDirectory;

    DragOverlayWindow               * fOverlayWindow;

    io_connect_t                    fRootPort;
    NSTimer                         * fTimer;

    StatusBarController             * fStatusBar;

    FilterBarController             * fFilterBar;

    QLPreviewPanel                  * fPreviewPanel;
    BOOL                            fQuitting;
    BOOL                            fQuitRequested;
    BOOL                            fPauseOnLaunch;

    Badger                          * fBadger;

    NSMutableArray                  * fAutoImportedNames;
    NSTimer                         * fAutoImportTimer;

    NSMutableDictionary             * fPendingTorrentDownloads;

    NSMutableSet                    * fAddingTransfers;

    NSMutableSet                    * fAddWindows;
    URLSheetWindowController        * fUrlSheetController;

    BOOL                            fGlobalPopoverShown;
    BOOL                            fSoundPlaying;
}

+ (void) initialize
{
    removeKeRangerRansomware();

    //make sure another Transmission.app isn't running already
    NSArray * apps = [NSRunningApplication runningApplicationsWithBundleIdentifier: NSBundle.mainBundle.bundleIdentifier];
    if (apps.count > 1)
    {
        NSAlert * alert = [[NSAlert alloc] init];
        [alert addButtonWithTitle: NSLocalizedString(@"OK", "Transmission already running alert -> button")];
        alert.messageText = NSLocalizedString(@"Transmission is already running.",
            "Transmission already running alert -> title");
        alert.informativeText = NSLocalizedString(@"There is already a copy of Transmission running. "
            "This copy cannot be opened until that instance is quit.", "Transmission already running alert -> message");
        alert.alertStyle = NSCriticalAlertStyle;

        [alert runModal];

        //kill ourselves right away
        exit(0);
    }

    [NSUserDefaults.standardUserDefaults registerDefaults: [NSDictionary dictionaryWithContentsOfFile:
        [NSBundle.mainBundle pathForResource: @"Defaults" ofType: @"plist"]]];

    //set custom value transformers
    ExpandedPathToPathTransformer * pathTransformer = [[ExpandedPathToPathTransformer alloc] init];
    [NSValueTransformer setValueTransformer: pathTransformer forName: @"ExpandedPathToPathTransformer"];

    ExpandedPathToIconTransformer * iconTransformer = [[ExpandedPathToIconTransformer alloc] init];
    [NSValueTransformer setValueTransformer: iconTransformer forName: @"ExpandedPathToIconTransformer"];

    //cover our asses
    if ([NSUserDefaults.standardUserDefaults boolForKey: @"WarningLegal"])
    {
        NSAlert * alert = [[NSAlert alloc] init];
        [alert addButtonWithTitle: NSLocalizedString(@"I Accept", "Legal alert -> button")];
        [alert addButtonWithTitle: NSLocalizedString(@"Quit", "Legal alert -> button")];
        alert.messageText = NSLocalizedString(@"Welcome to Transmission", "Legal alert -> title");
        alert.informativeText = NSLocalizedString(@"Transmission is a file-sharing program."
            " When you run a torrent, its data will be made available to others by means of upload."
            " You and you alone are fully responsible for exercising proper judgement and abiding by your local laws.",
            "Legal alert -> message");
        alert.alertStyle = NSInformationalAlertStyle;

        if ([alert runModal] == NSAlertSecondButtonReturn)
            exit(0);

        [NSUserDefaults.standardUserDefaults setBool: NO forKey: @"WarningLegal"];
    }
}

- (instancetype) init
{
    if ((self = [super init]))
    {
        fDefaults = NSUserDefaults.standardUserDefaults;

        //checks for old version speeds of -1
        if ([fDefaults integerForKey: @"UploadLimit"] < 0)
        {
            [fDefaults removeObjectForKey: @"UploadLimit"];
            [fDefaults setBool: NO forKey: @"CheckUpload"];
        }
        if ([fDefaults integerForKey: @"DownloadLimit"] < 0)
        {
            [fDefaults removeObjectForKey: @"DownloadLimit"];
            [fDefaults setBool: NO forKey: @"CheckDownload"];
        }

        //upgrading from versions < 2.40: clear recent items
        [NSDocumentController.sharedDocumentController clearRecentDocuments: nil];

        tr_variant settings;
        tr_variantInitDict(&settings, 41);
        tr_sessionGetDefaultSettings(&settings);

        const BOOL usesSpeedLimitSched = [fDefaults boolForKey: @"SpeedLimitAuto"];
        if (!usesSpeedLimitSched)
            tr_variantDictAddBool(&settings, TR_KEY_alt_speed_enabled, [fDefaults boolForKey: @"SpeedLimit"]);

        tr_variantDictAddInt(&settings, TR_KEY_alt_speed_up, [fDefaults integerForKey: @"SpeedLimitUploadLimit"]);
        tr_variantDictAddInt(&settings, TR_KEY_alt_speed_down, [fDefaults integerForKey: @"SpeedLimitDownloadLimit"]);

        tr_variantDictAddBool(&settings, TR_KEY_alt_speed_time_enabled, [fDefaults boolForKey: @"SpeedLimitAuto"]);
        tr_variantDictAddInt(&settings, TR_KEY_alt_speed_time_begin, [PrefsController dateToTimeSum:
                                                                            [fDefaults objectForKey: @"SpeedLimitAutoOnDate"]]);
        tr_variantDictAddInt(&settings, TR_KEY_alt_speed_time_end, [PrefsController dateToTimeSum:
                                                                            [fDefaults objectForKey: @"SpeedLimitAutoOffDate"]]);
        tr_variantDictAddInt(&settings, TR_KEY_alt_speed_time_day, [fDefaults integerForKey: @"SpeedLimitAutoDay"]);

        tr_variantDictAddInt(&settings, TR_KEY_speed_limit_down, [fDefaults integerForKey: @"DownloadLimit"]);
        tr_variantDictAddBool(&settings, TR_KEY_speed_limit_down_enabled, [fDefaults boolForKey: @"CheckDownload"]);
        tr_variantDictAddInt(&settings, TR_KEY_speed_limit_up, [fDefaults integerForKey: @"UploadLimit"]);
        tr_variantDictAddBool(&settings, TR_KEY_speed_limit_up_enabled, [fDefaults boolForKey: @"CheckUpload"]);

        //hidden prefs
        if ([fDefaults objectForKey: @"BindAddressIPv4"])
            tr_variantDictAddStr(&settings, TR_KEY_bind_address_ipv4, [fDefaults stringForKey: @"BindAddressIPv4"].UTF8String);
        if ([fDefaults objectForKey: @"BindAddressIPv6"])
            tr_variantDictAddStr(&settings, TR_KEY_bind_address_ipv6, [fDefaults stringForKey: @"BindAddressIPv6"].UTF8String);

        tr_variantDictAddBool(&settings, TR_KEY_blocklist_enabled, [fDefaults boolForKey: @"BlocklistNew"]);
        if ([fDefaults objectForKey: @"BlocklistURL"])
            tr_variantDictAddStr(&settings, TR_KEY_blocklist_url, [fDefaults stringForKey: @"BlocklistURL"].UTF8String);
        tr_variantDictAddBool(&settings, TR_KEY_dht_enabled, [fDefaults boolForKey: @"DHTGlobal"]);
        tr_variantDictAddStr(&settings, TR_KEY_download_dir, [fDefaults stringForKey: @"DownloadFolder"].stringByExpandingTildeInPath.UTF8String);
        tr_variantDictAddBool(&settings, TR_KEY_download_queue_enabled, [fDefaults boolForKey: @"Queue"]);
        tr_variantDictAddInt(&settings, TR_KEY_download_queue_size, [fDefaults integerForKey: @"QueueDownloadNumber"]);
        tr_variantDictAddInt(&settings, TR_KEY_idle_seeding_limit, [fDefaults integerForKey: @"IdleLimitMinutes"]);
        tr_variantDictAddBool(&settings, TR_KEY_idle_seeding_limit_enabled, [fDefaults boolForKey: @"IdleLimitCheck"]);
        tr_variantDictAddStr(&settings, TR_KEY_incomplete_dir, [fDefaults stringForKey: @"IncompleteDownloadFolder"].stringByExpandingTildeInPath.UTF8String);
        tr_variantDictAddBool(&settings, TR_KEY_incomplete_dir_enabled, [fDefaults boolForKey: @"UseIncompleteDownloadFolder"]);
        tr_variantDictAddBool(&settings, TR_KEY_lpd_enabled, [fDefaults boolForKey: @"LocalPeerDiscoveryGlobal"]);
        tr_variantDictAddInt(&settings, TR_KEY_message_level, TR_LOG_DEBUG);
        tr_variantDictAddInt(&settings, TR_KEY_peer_limit_global, [fDefaults integerForKey: @"PeersTotal"]);
        tr_variantDictAddInt(&settings, TR_KEY_peer_limit_per_torrent, [fDefaults integerForKey: @"PeersTorrent"]);

        const BOOL randomPort = [fDefaults boolForKey: @"RandomPort"];
        tr_variantDictAddBool(&settings, TR_KEY_peer_port_random_on_start, randomPort);
        if (!randomPort)
            tr_variantDictAddInt(&settings, TR_KEY_peer_port, [fDefaults integerForKey: @"BindPort"]);

        //hidden pref
        if ([fDefaults objectForKey: @"PeerSocketTOS"])
            tr_variantDictAddStr(&settings, TR_KEY_peer_socket_tos, [fDefaults stringForKey: @"PeerSocketTOS"].UTF8String);

        tr_variantDictAddBool(&settings, TR_KEY_pex_enabled, [fDefaults boolForKey: @"PEXGlobal"]);
        tr_variantDictAddBool(&settings, TR_KEY_port_forwarding_enabled, [fDefaults boolForKey: @"NatTraversal"]);
        tr_variantDictAddBool(&settings, TR_KEY_queue_stalled_enabled, [fDefaults boolForKey: @"CheckStalled"]);
        tr_variantDictAddInt(&settings, TR_KEY_queue_stalled_minutes, [fDefaults integerForKey: @"StalledMinutes"]);
        tr_variantDictAddReal(&settings, TR_KEY_ratio_limit, [fDefaults floatForKey: @"RatioLimit"]);
        tr_variantDictAddBool(&settings, TR_KEY_ratio_limit_enabled, [fDefaults boolForKey: @"RatioCheck"]);
        tr_variantDictAddBool(&settings, TR_KEY_rename_partial_files, [fDefaults boolForKey: @"RenamePartialFiles"]);
        tr_variantDictAddBool(&settings, TR_KEY_rpc_authentication_required,  [fDefaults boolForKey: @"RPCAuthorize"]);
        tr_variantDictAddBool(&settings, TR_KEY_rpc_enabled,  [fDefaults boolForKey: @"RPC"]);
        tr_variantDictAddInt(&settings, TR_KEY_rpc_port, [fDefaults integerForKey: @"RPCPort"]);
        tr_variantDictAddStr(&settings, TR_KEY_rpc_username,  [fDefaults stringForKey: @"RPCUsername"].UTF8String);
        tr_variantDictAddBool(&settings, TR_KEY_rpc_whitelist_enabled,  [fDefaults boolForKey: @"RPCUseWhitelist"]);
        tr_variantDictAddBool(&settings, TR_KEY_rpc_host_whitelist_enabled, [fDefaults boolForKey: @"RPCUseHostWhitelist"]);
        tr_variantDictAddBool(&settings, TR_KEY_seed_queue_enabled, [fDefaults boolForKey: @"QueueSeed"]);
        tr_variantDictAddInt(&settings, TR_KEY_seed_queue_size, [fDefaults integerForKey: @"QueueSeedNumber"]);
        tr_variantDictAddBool(&settings, TR_KEY_start_added_torrents, [fDefaults boolForKey: @"AutoStartDownload"]);
        tr_variantDictAddBool(&settings, TR_KEY_script_torrent_done_enabled, [fDefaults boolForKey: @"DoneScriptEnabled"]);
        tr_variantDictAddStr(&settings, TR_KEY_script_torrent_done_filename, [fDefaults stringForKey: @"DoneScriptPath"].UTF8String);
        tr_variantDictAddBool(&settings, TR_KEY_utp_enabled, [fDefaults boolForKey: @"UTPGlobal"]);

        // TODO: Add to GUI
        if ([fDefaults objectForKey: @"RPCHostWhitelist"])
            tr_variantDictAddStr(&settings, TR_KEY_rpc_host_whitelist, [fDefaults stringForKey: @"RPCHostWhitelist"].UTF8String);

        NSByteCountFormatter * unitFormatter = [[NSByteCountFormatter alloc] init];
        unitFormatter.includesCount = NO;
        unitFormatter.allowsNonnumericFormatting = NO;

        unitFormatter.allowedUnits = NSByteCountFormatterUseKB;
        NSString * kbString = [unitFormatter stringFromByteCount: 17]; //use a random value to avoid possible pluralization issues with 1 or 0 (an example is if we use 1 for bytes, we'd get "byte" when we'd want "bytes" for the generic libtransmission value at least)

        unitFormatter.allowedUnits = NSByteCountFormatterUseMB;
        NSString * mbString = [unitFormatter stringFromByteCount: 17];

        unitFormatter.allowedUnits = NSByteCountFormatterUseGB;
        NSString * gbString = [unitFormatter stringFromByteCount: 17];

        unitFormatter.allowedUnits = NSByteCountFormatterUseTB;
        NSString * tbString = [unitFormatter stringFromByteCount: 17];

        tr_formatter_size_init(1000, kbString.UTF8String,
                                        mbString.UTF8String,
                                        gbString.UTF8String,
                                        tbString.UTF8String);

        tr_formatter_speed_init(1000, NSLocalizedString(@"KB/s", "Transfer speed (kilobytes per second)").UTF8String,
                                        NSLocalizedString(@"MB/s", "Transfer speed (megabytes per second)").UTF8String,
                                        NSLocalizedString(@"GB/s", "Transfer speed (gigabytes per second)").UTF8String,
                                        NSLocalizedString(@"TB/s", "Transfer speed (terabytes per second)").UTF8String); //why not?

        tr_formatter_mem_init(1000, kbString.UTF8String,
                                    mbString.UTF8String,
                                    gbString.UTF8String,
                                    tbString.UTF8String);

        const char * configDir = tr_getDefaultConfigDir("Transmission");
        fLib = tr_sessionInit(configDir, YES, &settings);
        tr_variantFree(&settings);

        fConfigDirectory = [[NSString alloc] initWithUTF8String: configDir];

        NSApp.delegate = self;

        //register for magnet URLs (has to be in init)
        [[NSAppleEventManager sharedAppleEventManager] setEventHandler: self andSelector: @selector(handleOpenContentsEvent:replyEvent:)
            forEventClass: kInternetEventClass andEventID: kAEGetURL];

        fTorrents = [[NSMutableArray alloc] init];
        fDisplayedTorrents = [[NSMutableArray alloc] init];

        fInfoController = [[InfoWindowController alloc] init];

        //needs to be done before init-ing the prefs controller
<<<<<<< HEAD
        fFileWatcherQueue = [[VDKQueue alloc] init];
        fFileWatcherQueue.delegate = self;
=======
        _fileWatcherQueue = [[VDKQueue alloc] init];
        [_fileWatcherQueue setDelegate: self];
>>>>>>> 090a4b5f

        _prefsController = [[PrefsController alloc] initWithHandle: fLib];

        fQuitting = NO;
        fGlobalPopoverShown = NO;
        fSoundPlaying = NO;

        tr_sessionSetAltSpeedFunc(fLib, altSpeedToggledCallback, (__bridge void *)(self));
        if (usesSpeedLimitSched)
            [fDefaults setBool: tr_sessionUsesAltSpeed(fLib) forKey: @"SpeedLimit"];

        tr_sessionSetRPCCallback(fLib, rpcCallback, (__bridge void *)(self));

        [SUUpdater sharedUpdater].delegate = self;
        fQuitRequested = NO;

        fPauseOnLaunch = (GetCurrentKeyModifiers() & (optionKey | rightOptionKey)) != 0;
    }
    return self;
}

- (void) awakeFromNib
{
    NSToolbar * toolbar = [[NSToolbar alloc] initWithIdentifier: @"TRMainToolbar"];
    toolbar.delegate = self;
    toolbar.allowsUserCustomization = YES;
    toolbar.autosavesConfiguration = YES;
    toolbar.displayMode = NSToolbarDisplayModeIconOnly;
    fWindow.toolbar = toolbar;

    fWindow.delegate = self; //do manually to avoid placement issue

    [fWindow makeFirstResponder: fTableView];
    fWindow.excludedFromWindowsMenu = YES;

    //set table size
    const BOOL small = [fDefaults boolForKey: @"SmallView"];
    if (small)
        fTableView.rowHeight = ROW_HEIGHT_SMALL;
    fTableView.usesAlternatingRowBackgroundColors = !small;

    [fWindow setContentBorderThickness: NSMinY(fTableView.enclosingScrollView.frame) forEdge: NSMinYEdge];
    fWindow.movableByWindowBackground = YES;

    fTotalTorrentsField.cell.backgroundStyle = NSBackgroundStyleRaised;

    //set up filter bar
    [self showFilterBar: [fDefaults boolForKey: @"FilterBar"] animate: NO];

    //set up status bar
    [self showStatusBar: [fDefaults boolForKey: @"StatusBar"] animate: NO];

    fActionButton.toolTip = NSLocalizedString(@"Shortcuts for changing global settings.",
        "Main window -> 1st bottom left button (action) tooltip");
    fSpeedLimitButton.toolTip = NSLocalizedString(@"Speed Limit overrides the total bandwidth limits with its own limits.",
        "Main window -> 2nd bottom left button (turtle) tooltip");
  
    if (@available(macOS 11.0, *)) {
        fActionButton.image = [NSImage imageWithSystemSymbolName: @"gearshape.fill" accessibilityDescription: nil];
        fSpeedLimitButton.image = [NSImage imageWithSystemSymbolName: @"tortoise.fill" accessibilityDescription: nil];
    }
    fClearCompletedButton.toolTip = NSLocalizedString(@"Remove all transfers that have completed seeding.",
        "Main window -> 3rd bottom left button (remove all) tooltip");

    [fTableView registerForDraggedTypes: @[TORRENT_TABLE_VIEW_DATA_TYPE]];
    [fWindow registerForDraggedTypes: @[NSFilenamesPboardType, NSURLPboardType]];

    //sort the sort menu items (localization is from strings file)
    NSMutableArray * sortMenuItems = [NSMutableArray arrayWithCapacity: 7];
    NSUInteger sortMenuIndex = 0;
    BOOL foundSortItem = NO;
    for (NSMenuItem * item in fSortMenu.itemArray)
    {
        //assume all sort items are together and the Queue Order item is first
        if (item.action == @selector(setSort:) && item.tag != SORT_ORDER_TAG)
        {
            [sortMenuItems addObject: item];
            [fSortMenu removeItemAtIndex: sortMenuIndex];
            foundSortItem = YES;
        }
        else
        {
            if (foundSortItem)
                break;
            ++sortMenuIndex;
        }
    }

    [sortMenuItems sortUsingDescriptors: @[[NSSortDescriptor sortDescriptorWithKey: @"title" ascending: YES selector: @selector(localizedCompare:)]]];

    for (NSMenuItem * item in sortMenuItems)
        [fSortMenu insertItem: item atIndex: sortMenuIndex++];

    //you would think this would be called later in this method from updateUI, but it's not reached in awakeFromNib
    //this must be called after showStatusBar:
    [fStatusBar updateWithDownload: 0.0 upload: 0.0];

    //this should also be after the rest of the setup
    [self updateForAutoSize];

    //register for sleep notifications
    IONotificationPortRef notify;
    io_object_t iterator;
    if ((fRootPort = IORegisterForSystemPower((__bridge void *)(self), & notify, sleepCallback, &iterator)))
        CFRunLoopAddSource(CFRunLoopGetCurrent(), IONotificationPortGetRunLoopSource(notify), kCFRunLoopCommonModes);
    else
        NSLog(@"Could not IORegisterForSystemPower");

    //load previous transfers
    NSString * historyFile = [fConfigDirectory stringByAppendingPathComponent: TRANSFER_PLIST];
    NSArray * history = [NSArray arrayWithContentsOfFile: historyFile];
    if (!history)
    {
        //old version saved transfer info in prefs file
        if ((history = [fDefaults arrayForKey: @"History"]))
            [fDefaults removeObjectForKey: @"History"];
    }

    if (history)
    {
        NSMutableArray * waitToStartTorrents = [NSMutableArray arrayWithCapacity: ((history.count > 0 && !fPauseOnLaunch) ? history.count-1 : 0)]; //theoretical max without doing a lot of work

        for (NSDictionary * historyItem in history)
        {
            Torrent * torrent;
            if ((torrent = [[Torrent alloc] initWithHistory: historyItem lib: fLib forcePause: fPauseOnLaunch]))
            {
                [fTorrents addObject: torrent];

                NSNumber * waitToStart;
                if (!fPauseOnLaunch && (waitToStart = historyItem[@"WaitToStart"]) && waitToStart.boolValue)
                    [waitToStartTorrents addObject: torrent];
            }
        }

        //now that all are loaded, let's set those in the queue to waiting
        for (Torrent * torrent in waitToStartTorrents)
            [torrent startTransfer];
    }

    fBadger = [[Badger alloc] initWithLib: fLib];

    NSUserNotificationCenter.defaultUserNotificationCenter.delegate = self;

    //observe notifications
    NSNotificationCenter * nc = NSNotificationCenter.defaultCenter;

    [nc addObserver: self selector: @selector(updateUI)
                    name: @"UpdateUI" object: nil];

    [nc addObserver: self selector: @selector(torrentFinishedDownloading:)
                    name: @"TorrentFinishedDownloading" object: nil];

    [nc addObserver: self selector: @selector(torrentRestartedDownloading:)
                    name: @"TorrentRestartedDownloading" object: nil];

    [nc addObserver: self selector: @selector(torrentFinishedSeeding:)
                    name: @"TorrentFinishedSeeding" object: nil];

    [nc addObserver: self selector: @selector(applyFilter)
                    name: kTorrentDidChangeGroupNotification object: nil];

    //avoids need of setting delegate
    [nc addObserver: self selector: @selector(torrentTableViewSelectionDidChange:)
                    name: NSOutlineViewSelectionDidChangeNotification object: fTableView];

    [nc addObserver: self selector: @selector(changeAutoImport)
                    name: @"AutoImportSettingChange" object: nil];

    [nc addObserver: self selector: @selector(updateForAutoSize)
                    name: @"AutoSizeSettingChange" object: nil];

    [nc addObserver: self selector: @selector(updateForExpandCollape)
                    name: @"OutlineExpandCollapse" object: nil];

    [nc addObserver: fWindow selector: @selector(makeKeyWindow)
                    name: @"MakeWindowKey" object: nil];

    #warning rename
    [nc addObserver: self selector: @selector(fullUpdateUI)
                    name: @"UpdateQueue" object: nil];

    [nc addObserver: self selector: @selector(applyFilter)
                    name: @"ApplyFilter" object: nil];

    //open newly created torrent file
    [nc addObserver: self selector: @selector(beginCreateFile:)
                    name: @"BeginCreateTorrentFile" object: nil];

    //open newly created torrent file
    [nc addObserver: self selector: @selector(openCreatedFile:)
                    name: @"OpenCreatedTorrentFile" object: nil];

    [nc addObserver: self selector: @selector(applyFilter)
                    name: @"UpdateGroups" object: nil];

    //timer to update the interface every second
    [self updateUI];
    fTimer = [NSTimer scheduledTimerWithTimeInterval: UPDATE_UI_SECONDS target: self
                selector: @selector(updateUI) userInfo: nil repeats: YES];
    [NSRunLoop.currentRunLoop addTimer: fTimer forMode: NSModalPanelRunLoopMode];
    [NSRunLoop.currentRunLoop addTimer: fTimer forMode: NSEventTrackingRunLoopMode];

    [self applyFilter];

    [fWindow makeKeyAndOrderFront: nil];

    if ([fDefaults boolForKey: @"InfoVisible"])
        [self showInfo: nil];
}

- (void) applicationDidFinishLaunching: (NSNotification *) notification
{
    NSApp.servicesProvider = self;

    //register for dock icon drags (has to be in applicationDidFinishLaunching: to work)
    [[NSAppleEventManager sharedAppleEventManager] setEventHandler: self andSelector: @selector(handleOpenContentsEvent:replyEvent:)
        forEventClass: kCoreEventClass andEventID: kAEOpenContents];

    //if we were opened from a user notification, do the corresponding action
    NSUserNotification * launchNotification = notification.userInfo[NSApplicationLaunchUserNotificationKey];
    if (launchNotification)
        [self userNotificationCenter: nil didActivateNotification: launchNotification];

    //auto importing
    [self checkAutoImportDirectory];

    //registering the Web UI to Bonjour
    if ([fDefaults boolForKey: @"RPC"] && [fDefaults boolForKey: @"RPCWebDiscovery"])
        [BonjourController.defaultController startWithPort: [fDefaults integerForKey: @"RPCPort"]];

    //shamelessly ask for donations
    if ([fDefaults boolForKey: @"WarningDonate"])
    {
        tr_session_stats stats;
        tr_sessionGetCumulativeStats(fLib, &stats);
        const BOOL firstLaunch = stats.sessionCount <= 1;

        NSDate * lastDonateDate = [fDefaults objectForKey: @"DonateAskDate"];
        const BOOL timePassed = !lastDonateDate || (-1 * lastDonateDate.timeIntervalSinceNow) >= DONATE_NAG_TIME;

        if (!firstLaunch && timePassed)
        {
            [fDefaults setObject: [NSDate date] forKey: @"DonateAskDate"];

            NSAlert * alert = [[NSAlert alloc] init];
            alert.messageText = NSLocalizedString(@"Support open-source indie software", "Donation beg -> title");

            NSString * donateMessage = [NSString stringWithFormat: @"%@\n\n%@",
                NSLocalizedString(@"Transmission is a full-featured torrent application."
                    " A lot of time and effort have gone into development, coding, and refinement."
                    " If you enjoy using it, please consider showing your love with a donation.", "Donation beg -> message"),
                NSLocalizedString(@"Donate or not, there will be no difference to your torrenting experience.", "Donation beg -> message")];

            alert.informativeText = donateMessage;
            alert.alertStyle = NSInformationalAlertStyle;

            [alert addButtonWithTitle: [NSLocalizedString(@"Donate", "Donation beg -> button") stringByAppendingEllipsis]];
            NSButton * noDonateButton = [alert addButtonWithTitle: NSLocalizedString(@"Nope", "Donation beg -> button")];
            noDonateButton.keyEquivalent = @"\e"; //escape key

            const BOOL allowNeverAgain = lastDonateDate != nil; //hide the "don't show again" check the first time - give them time to try the app
            alert.showsSuppressionButton = allowNeverAgain;
            if (allowNeverAgain)
                alert.suppressionButton.title = NSLocalizedString(@"Don't bug me about this ever again.", "Donation beg -> button");

            const NSInteger donateResult = [alert runModal];
            if (donateResult == NSAlertFirstButtonReturn)
                [self linkDonate: self];

            if (allowNeverAgain)
                [fDefaults setBool: (alert.suppressionButton.state != NSOnState) forKey: @"WarningDonate"];
        }
    }
}

- (BOOL) applicationShouldHandleReopen: (NSApplication *) app hasVisibleWindows: (BOOL) visibleWindows
{
    NSWindow * mainWindow = NSApp.mainWindow;
    if (!mainWindow || !mainWindow.visible)
        [fWindow makeKeyAndOrderFront: nil];

    return NO;
}

- (NSApplicationTerminateReply) applicationShouldTerminate: (NSApplication *) sender
{
    if (!fQuitRequested && [fDefaults boolForKey: @"CheckQuit"])
    {
        NSInteger active = 0, downloading = 0;
        for (Torrent * torrent  in fTorrents)
            if (torrent.active && !torrent.stalled)
            {
                active++;
                if (!torrent.allDownloaded)
                    downloading++;
            }

        if ([fDefaults boolForKey: @"CheckQuitDownloading"] ? downloading > 0 : active > 0)
        {
            NSAlert *alert = [[NSAlert alloc] init];
            alert.alertStyle = NSAlertStyleInformational;
            alert.messageText = NSLocalizedString(@"Are you sure you want to quit?", "Confirm Quit panel -> title");
            alert.informativeText = active == 1
                ? NSLocalizedString(@"There is an active transfer that will be paused on quit."
                    " The transfer will automatically resume on the next launch.", "Confirm Quit panel -> message")
                : [NSString stringWithFormat: NSLocalizedString(@"There are %d active transfers that will be paused on quit."
                    " The transfers will automatically resume on the next launch.", "Confirm Quit panel -> message"), active];
            [alert addButtonWithTitle:NSLocalizedString(@"Quit", "Confirm Quit panel -> button")];
            [alert addButtonWithTitle:NSLocalizedString(@"Cancel", "Confirm Quit panel -> button")];
            
            [alert beginSheetModalForWindow:fWindow
                          completionHandler:^(NSModalResponse returnCode) {
                              [NSApp replyToApplicationShouldTerminate: returnCode == NSAlertFirstButtonReturn];
                          }];
            return NSTerminateLater;
        }
    }

    return NSTerminateNow;
}

- (void) applicationWillTerminate: (NSNotification *) notification
{
    fQuitting = YES;

    //stop the Bonjour service
    if (BonjourController.defaultControllerExists)
        [BonjourController.defaultController stop];

    //stop blocklist download
    if (BlocklistDownloader.isRunning)
        [[BlocklistDownloader downloader] cancelDownload];

    //stop timers and notification checking
    [NSNotificationCenter.defaultCenter removeObserver: self];

    [fTimer invalidate];

    if (fAutoImportTimer)
    {
        if (fAutoImportTimer.valid)
            [fAutoImportTimer invalidate];
    }

    [fBadger setQuitting];

    //remove all torrent downloads
    if (fPendingTorrentDownloads)
    {
        for (NSDictionary * downloadDict in fPendingTorrentDownloads)
        {
            NSURLDownload * download = downloadDict[@"Download"];
            [download cancel];
        }
    }

    //remember window states and close all windows
    [fDefaults setBool: fInfoController.window.visible forKey: @"InfoVisible"];

    if ([QLPreviewPanel sharedPreviewPanelExists] && [QLPreviewPanel sharedPreviewPanel].visible)
        [[QLPreviewPanel sharedPreviewPanel] updateController];

    for (NSWindow * window in NSApp.windows)
        [window close];

    [self showStatusBar: NO animate: NO];
    [self showFilterBar: NO animate: NO];

    //save history
    [self updateTorrentHistory];
    [fTableView saveCollapsedGroups];
    
    _fileWatcherQueue = nil;

    //complete cleanup
    tr_sessionClose(fLib);
}

- (tr_session *) sessionHandle
{
    return fLib;
}

- (void) handleOpenContentsEvent: (NSAppleEventDescriptor *) event replyEvent: (NSAppleEventDescriptor *) replyEvent
{
    NSString * urlString = nil;

    NSAppleEventDescriptor * directObject = [event paramDescriptorForKeyword: keyDirectObject];
    if (directObject.descriptorType == typeAEList)
    {
        for (NSInteger i = 1; i <= directObject.numberOfItems; i++)
            if ((urlString = [directObject descriptorAtIndex: i].stringValue))
                break;
    }
    else
        urlString = directObject.stringValue;

    if (urlString)
        [self openURL: urlString];
}

- (void) download: (NSURLDownload *) download decideDestinationWithSuggestedFilename: (NSString *) suggestedName
{
    if ([suggestedName.pathExtension caseInsensitiveCompare: @"torrent"] != NSOrderedSame)
    {
        [download cancel];

        [fPendingTorrentDownloads removeObjectForKey: download.request.URL];
        if (fPendingTorrentDownloads.count == 0)
        {
            fPendingTorrentDownloads = nil;
        }

        NSString * message = [NSString stringWithFormat: NSLocalizedString(@"It appears that the file \"%@\" from %@ is not a torrent file.",
        "Download not a torrent -> message"), suggestedName,
        [download.request.URL.absoluteString stringByReplacingPercentEscapesUsingEncoding: NSUTF8StringEncoding]];

        NSAlert * alert = [[NSAlert alloc] init];
        [alert addButtonWithTitle: NSLocalizedString(@"OK", "Download not a torrent -> button")];
        alert.messageText = NSLocalizedString(@"Torrent download failed", "Download not a torrent -> title");
        alert.informativeText = message;
        [alert runModal];
    }
    else
        [download setDestination: [NSTemporaryDirectory() stringByAppendingPathComponent: suggestedName.lastPathComponent]
                    allowOverwrite: NO];
}

-(void) download: (NSURLDownload *) download didCreateDestination: (NSString *) path
{
    NSMutableDictionary * dict = fPendingTorrentDownloads[download.request.URL];
    dict[@"Path"] = path;
}

- (void) download: (NSURLDownload *) download didFailWithError: (NSError *) error
{
    NSString * message = [NSString stringWithFormat: NSLocalizedString(@"The torrent could not be downloaded from %@: %@.",
    "Torrent download failed -> message"),
    [download.request.URL.absoluteString stringByReplacingPercentEscapesUsingEncoding: NSUTF8StringEncoding],
    error.localizedDescription];

    NSAlert * alert = [[NSAlert alloc] init];
    [alert addButtonWithTitle: NSLocalizedString(@"OK", "Torrent download failed -> button")];
    alert.messageText = NSLocalizedString(@"Torrent download failed", "Torrent download error -> title");
    alert.informativeText = message;
    [alert runModal];

    [fPendingTorrentDownloads removeObjectForKey: download.request.URL];
    if (fPendingTorrentDownloads.count == 0)
    {
        fPendingTorrentDownloads = nil;
    }
}

- (void) downloadDidFinish: (NSURLDownload *) download
{
    NSString * path = fPendingTorrentDownloads[download.request.URL][@"Path"];

    [self openFiles: @[path] addType: ADD_URL forcePath: nil];

    //delete the torrent file after opening
    [NSFileManager.defaultManager removeItemAtPath: path error: NULL];

    [fPendingTorrentDownloads removeObjectForKey: download.request.URL];
    if (fPendingTorrentDownloads.count == 0)
    {
        fPendingTorrentDownloads = nil;
    }
}

- (void) application: (NSApplication *) app openFiles: (NSArray *) filenames
{
    [self openFiles: filenames addType: ADD_MANUAL forcePath: nil];
}

- (void) openFiles: (NSArray *) filenames addType: (addType) type forcePath: (NSString *) path
{
    BOOL deleteTorrentFile, canToggleDelete = NO;
    switch (type)
    {
        case ADD_CREATED:
            deleteTorrentFile = NO;
            break;
        case ADD_URL:
            deleteTorrentFile = YES;
            break;
        default:
            deleteTorrentFile = [fDefaults boolForKey: @"DeleteOriginalTorrent"];
            canToggleDelete = YES;
    }

    for (NSString * torrentPath in filenames)
    {
        //ensure torrent doesn't already exist
        tr_ctor * ctor = tr_ctorNew(fLib);
        tr_ctorSetMetainfoFromFile(ctor, torrentPath.UTF8String);

        tr_info info;
        const tr_parse_result result = tr_torrentParse(ctor, &info);
        tr_ctorFree(ctor);

        if (result != TR_PARSE_OK)
        {
            if (result == TR_PARSE_DUPLICATE)
                [self duplicateOpenAlert: @(info.name)];
            else if (result == TR_PARSE_ERR)
            {
                if (type != ADD_AUTO)
                    [self invalidOpenAlert: torrentPath.lastPathComponent];
            }
            else
                NSAssert2(NO, @"Unknown error code (%d) when attempting to open \"%@\"", result, torrentPath);

            tr_metainfoFree(&info);
            continue;
        }

        //determine download location
        NSString * location;
        BOOL lockDestination = NO; //don't override the location with a group location if it has a hardcoded path
        if (path)
        {
            location = path.stringByExpandingTildeInPath;
            lockDestination = YES;
        }
        else if ([fDefaults boolForKey: @"DownloadLocationConstant"])
            location = [fDefaults stringForKey: @"DownloadFolder"].stringByExpandingTildeInPath;
        else if (type != ADD_URL)
            location = torrentPath.stringByDeletingLastPathComponent;
        else
            location = nil;

        //determine to show the options window
        const BOOL showWindow = type == ADD_SHOW_OPTIONS || ([fDefaults boolForKey: @"DownloadAsk"]
                                    && (info.isFolder || ![fDefaults boolForKey: @"DownloadAskMulti"])
                                    && (type != ADD_AUTO || ![fDefaults boolForKey: @"DownloadAskManual"]));
        tr_metainfoFree(&info);

        Torrent * torrent;
        if (!(torrent = [[Torrent alloc] initWithPath: torrentPath location: location
                            deleteTorrentFile: showWindow ? NO : deleteTorrentFile lib: fLib]))
            continue;

        //change the location if the group calls for it (this has to wait until after the torrent is created)
        if (!lockDestination && [GroupsController.groups usesCustomDownloadLocationForIndex: torrent.groupValue])
        {
            location = [GroupsController.groups customDownloadLocationForIndex: torrent.groupValue];
            [torrent changeDownloadFolderBeforeUsing: location determinationType: TorrentDeterminationAutomatic];
        }

        //verify the data right away if it was newly created
        if (type == ADD_CREATED)
            [torrent resetCache];

        //show the add window or add directly
        if (showWindow || !location)
        {
            AddWindowController * addController = [[AddWindowController alloc] initWithTorrent: torrent destination: location
                                                    lockDestination: lockDestination controller: self torrentFile: torrentPath
                                                    deleteTorrentCheckEnableInitially: deleteTorrentFile canToggleDelete: canToggleDelete];
            [addController showWindow: self];

            if (!fAddWindows)
                fAddWindows = [[NSMutableSet alloc] init];
            [fAddWindows addObject: addController];
        }
        else
        {
            if ([fDefaults boolForKey: @"AutoStartDownload"])
                [torrent startTransfer];

            [torrent update];
            [fTorrents addObject: torrent];

            if (!fAddingTransfers)
                fAddingTransfers = [[NSMutableSet alloc] init];
            [fAddingTransfers addObject: torrent];
        }
    }

    [self fullUpdateUI];
}

- (void) askOpenConfirmed: (AddWindowController *) addController add: (BOOL) add
{
    Torrent * torrent = addController.torrent;

    if (add)
    {
        torrent.queuePosition = fTorrents.count;

        [torrent update];
        [fTorrents addObject: torrent];

        if (!fAddingTransfers)
            fAddingTransfers = [[NSMutableSet alloc] init];
        [fAddingTransfers addObject: torrent];

        [self fullUpdateUI];
    }
    else
    {
        [torrent closeRemoveTorrent: NO];
    }

    [fAddWindows removeObject: addController];
    if (fAddWindows.count == 0)
    {
        fAddWindows = nil;
    }
}

- (void) openMagnet: (NSString *) address
{
    tr_torrent * duplicateTorrent;
    if ((duplicateTorrent = tr_torrentFindFromMagnetLink(fLib, address.UTF8String)))
    {
        const tr_info * info = tr_torrentInfo(duplicateTorrent);
        NSString * name = (info != NULL && info->name != NULL) ? @(info->name) : nil;
        [self duplicateOpenMagnetAlert: address transferName: name];
        return;
    }

    //determine download location
    NSString * location = nil;
    if ([fDefaults boolForKey: @"DownloadLocationConstant"])
        location = [fDefaults stringForKey: @"DownloadFolder"].stringByExpandingTildeInPath;

    Torrent * torrent;
    if (!(torrent = [[Torrent alloc] initWithMagnetAddress: address location: location lib: fLib]))
    {
        [self invalidOpenMagnetAlert: address];
        return;
    }

    //change the location if the group calls for it (this has to wait until after the torrent is created)
    if ([GroupsController.groups usesCustomDownloadLocationForIndex: torrent.groupValue])
    {
        location = [GroupsController.groups customDownloadLocationForIndex: torrent.groupValue];
        [torrent changeDownloadFolderBeforeUsing: location determinationType: TorrentDeterminationAutomatic];
    }

    if ([fDefaults boolForKey: @"MagnetOpenAsk"] || !location)
    {
        AddMagnetWindowController * addController = [[AddMagnetWindowController alloc] initWithTorrent: torrent destination: location
                                                        controller: self];
        [addController showWindow: self];

        if (!fAddWindows)
            fAddWindows = [[NSMutableSet alloc] init];
        [fAddWindows addObject: addController];
    }
    else
    {
        if ([fDefaults boolForKey: @"AutoStartDownload"])
            [torrent startTransfer];

        [torrent update];
        [fTorrents addObject: torrent];

        if (!fAddingTransfers)
            fAddingTransfers = [[NSMutableSet alloc] init];
        [fAddingTransfers addObject: torrent];
    }

    [self fullUpdateUI];
}

- (void) askOpenMagnetConfirmed: (AddMagnetWindowController *) addController add: (BOOL) add
{
    Torrent * torrent = addController.torrent;

    if (add)
    {
        torrent.queuePosition = fTorrents.count;

        [torrent update];
        [fTorrents addObject: torrent];

        if (!fAddingTransfers)
            fAddingTransfers = [[NSMutableSet alloc] init];
        [fAddingTransfers addObject: torrent];

        [self fullUpdateUI];
    }
    else
    {
        [torrent closeRemoveTorrent: NO];
    }

    [fAddWindows removeObject: addController];
    if (fAddWindows.count == 0)
    {
        fAddWindows = nil;
    }
}

- (void) openCreatedFile: (NSNotification *) notification
{
    NSDictionary * dict = notification.userInfo;
    [self openFiles: @[dict[@"File"]] addType: ADD_CREATED forcePath: dict[@"Path"]];
}

- (void) openFilesWithDict: (NSDictionary *) dictionary
{
    [self openFiles: dictionary[@"Filenames"] addType: [dictionary[@"AddType"] intValue] forcePath: nil];
}

//called on by applescript
- (void) open: (NSArray *) files
{
    NSDictionary * dict = [[NSDictionary alloc] initWithObjects: @[files, @(ADD_MANUAL)] forKeys: @[@"Filenames", @"AddType"]];
    [self performSelectorOnMainThread: @selector(openFilesWithDict:) withObject: dict waitUntilDone: NO];
}

- (void) openShowSheet: (id) sender
{
    NSOpenPanel * panel = [NSOpenPanel openPanel];

    panel.allowsMultipleSelection = YES;
    panel.canChooseFiles = YES;
    panel.canChooseDirectories = NO;

    panel.allowedFileTypes = @[@"org.bittorrent.torrent", @"torrent"];

    [panel beginSheetModalForWindow: fWindow completionHandler: ^(NSInteger result) {
        if (result == NSFileHandlingPanelOKButton)
        {
            NSMutableArray * filenames = [NSMutableArray arrayWithCapacity: panel.URLs.count];
            for (NSURL * url in panel.URLs)
                [filenames addObject: url.path];

            NSDictionary * dictionary = [[NSDictionary alloc] initWithObjects: @[filenames, sender == fOpenIgnoreDownloadFolder ? @(ADD_SHOW_OPTIONS) : @(ADD_MANUAL)]
            forKeys: @[@"Filenames", @"AddType"]];
            [self performSelectorOnMainThread: @selector(openFilesWithDict:) withObject: dictionary waitUntilDone: NO];
        }
    }];
}

- (void) invalidOpenAlert: (NSString *) filename
{
    if (![fDefaults boolForKey: @"WarningInvalidOpen"])
        return;

    NSAlert * alert = [[NSAlert alloc] init];
    alert.messageText = [NSString stringWithFormat: NSLocalizedString(@"\"%@\" is not a valid torrent file.",
                            "Open invalid alert -> title"), filename];
    alert.informativeText = NSLocalizedString(@"The torrent file cannot be opened because it contains invalid data.",
        "Open invalid alert -> message");
     
    alert.alertStyle = NSWarningAlertStyle;
    [alert addButtonWithTitle: NSLocalizedString(@"OK", "Open invalid alert -> button")];

    [alert runModal];
    if (alert.suppressionButton.state == NSOnState)
        [fDefaults setBool: NO forKey: @"WarningInvalidOpen"];
}

- (void) invalidOpenMagnetAlert: (NSString *) address
{
    if (![fDefaults boolForKey: @"WarningInvalidOpen"])
        return;

    NSAlert * alert = [[NSAlert alloc] init];
    alert.messageText = NSLocalizedString(@"Adding magnetized transfer failed.", "Magnet link failed -> title");
    alert.informativeText = [NSString stringWithFormat: NSLocalizedString(@"There was an error when adding the magnet link \"%@\"."
                                " The transfer will not occur.", "Magnet link failed -> message"), address];
    alert.alertStyle = NSWarningAlertStyle;
    [alert addButtonWithTitle: NSLocalizedString(@"OK", "Magnet link failed -> button")];

    [alert runModal];
    if (alert.suppressionButton.state == NSOnState)
        [fDefaults setBool: NO forKey: @"WarningInvalidOpen"];
}

- (void) duplicateOpenAlert: (NSString *) name
{
    if (![fDefaults boolForKey: @"WarningDuplicate"])
        return;

    NSAlert * alert = [[NSAlert alloc] init];
    alert.messageText = [NSString stringWithFormat: NSLocalizedString(@"A transfer of \"%@\" already exists.",
                            "Open duplicate alert -> title"), name];
    alert.informativeText = NSLocalizedString(@"The transfer cannot be added because it is a duplicate of an already existing transfer.",
        "Open duplicate alert -> message");
     
    alert.alertStyle = NSWarningAlertStyle;
    [alert addButtonWithTitle: NSLocalizedString(@"OK", "Open duplicate alert -> button")];
    alert.showsSuppressionButton = YES;

    [alert runModal];
    if (alert.suppressionButton.state)
        [fDefaults setBool: NO forKey: @"WarningDuplicate"];
}

- (void) duplicateOpenMagnetAlert: (NSString *) address transferName: (NSString *) name
{
    if (![fDefaults boolForKey: @"WarningDuplicate"])
        return;

    NSAlert * alert = [[NSAlert alloc] init];
    if (name)
        alert.messageText = [NSString stringWithFormat: NSLocalizedString(@"A transfer of \"%@\" already exists.",
                                "Open duplicate magnet alert -> title"), name];
    else
        alert.messageText = NSLocalizedString(@"Magnet link is a duplicate of an existing transfer.",
            "Open duplicate magnet alert -> title");
    alert.informativeText = [NSString stringWithFormat:
            NSLocalizedString(@"The magnet link  \"%@\" cannot be added because it is a duplicate of an already existing transfer.",
                            "Open duplicate magnet alert -> message"), address];
    alert.alertStyle = NSWarningAlertStyle;
    [alert addButtonWithTitle: NSLocalizedString(@"OK", "Open duplicate magnet alert -> button")];
    alert.showsSuppressionButton = YES;

    [alert runModal];
    if (alert.suppressionButton.state)
        [fDefaults setBool: NO forKey: @"WarningDuplicate"];
}

- (void) openURL: (NSString *) urlString
{
    if ([urlString rangeOfString: @"magnet:" options: (NSAnchoredSearch | NSCaseInsensitiveSearch)].location != NSNotFound)
        [self openMagnet: urlString];
    else
    {
        if ([urlString rangeOfString: @"://"].location == NSNotFound)
        {
            if ([urlString rangeOfString: @"."].location == NSNotFound)
            {
                NSInteger beforeCom;
                if ((beforeCom = [urlString rangeOfString: @"/"].location) != NSNotFound)
                    urlString = [NSString stringWithFormat: @"http://www.%@.com/%@",
                                    [urlString substringToIndex: beforeCom],
                                    [urlString substringFromIndex: beforeCom + 1]];
                else
                    urlString = [NSString stringWithFormat: @"http://www.%@.com/", urlString];
            }
            else
                urlString = [@"http://" stringByAppendingString: urlString];
        }
        
        NSURL * url = [NSURL URLWithString: urlString];
        if (url == nil)
        {
            NSLog(@"Detected non-URL string \"%@\". Ignoring.", urlString);
            return;
        }

        NSURLRequest * request = [NSURLRequest requestWithURL: url
                                    cachePolicy: NSURLRequestReloadIgnoringLocalAndRemoteCacheData timeoutInterval: 60];

        if (fPendingTorrentDownloads[request.URL])
        {
            NSLog(@"Already downloading %@", request.URL);
            return;
        }

        NSURLDownload * download = [[NSURLDownload alloc] initWithRequest: request delegate: self];

        if (!fPendingTorrentDownloads)
            fPendingTorrentDownloads = [[NSMutableDictionary alloc] init];
        NSMutableDictionary * dict = [NSMutableDictionary dictionaryWithObject: download forKey: @"Download"];
        fPendingTorrentDownloads[request.URL] = dict;
    }
}

- (void) openURLShowSheet: (id) sender
{
    if (!fUrlSheetController)
    {
        fUrlSheetController = [[URLSheetWindowController alloc] initWithController: self];

<<<<<<< HEAD
        [NSApp beginSheet: fUrlSheetController.window modalForWindow: fWindow modalDelegate: self didEndSelector: @selector(urlSheetDidEnd:returnCode:contextInfo:) contextInfo: nil];
    }
}

- (void) urlSheetDidEnd: (NSWindow *) sheet returnCode: (NSInteger) returnCode contextInfo: (void *) contextInfo
{
    if (returnCode == 1)
    {
        NSString * urlString = fUrlSheetController.urlString;
        [self performSelectorOnMainThread: @selector(openURL:) withObject: urlString waitUntilDone: NO];
=======
        [fWindow beginSheet: fUrlSheetController.window completionHandler:^(NSModalResponse returnCode) {
            if (returnCode == 1)
            {
                NSString * urlString = [fUrlSheetController urlString];
                dispatch_async(dispatch_get_main_queue(), ^{
                    [self openURL: urlString];
                });
            }
            fUrlSheetController = nil;
        }];
>>>>>>> 090a4b5f
    }
}

- (void) createFile: (id) sender
{
    [CreatorWindowController createTorrentFile: fLib];
}

- (void) resumeSelectedTorrents: (id) sender
{
    [self resumeTorrents: fTableView.selectedTorrents];
}

- (void) resumeAllTorrents: (id) sender
{
    NSMutableArray * torrents = [NSMutableArray arrayWithCapacity: fTorrents.count];

    for (Torrent * torrent in fTorrents)
        if (!torrent.finishedSeeding)
            [torrents addObject: torrent];

    [self resumeTorrents: torrents];
}

- (void) resumeTorrents: (NSArray *) torrents
{
    for (Torrent * torrent in torrents)
        [torrent startTransfer];

    [self fullUpdateUI];
}

- (void) resumeSelectedTorrentsNoWait:  (id) sender
{
    [self resumeTorrentsNoWait: fTableView.selectedTorrents];
}

- (void) resumeWaitingTorrents: (id) sender
{
    NSMutableArray * torrents = [NSMutableArray arrayWithCapacity: fTorrents.count];

    for (Torrent * torrent in fTorrents)
        if (torrent.waitingToStart)
            [torrents addObject: torrent];

    [self resumeTorrentsNoWait: torrents];
}

- (void) resumeTorrentsNoWait: (NSArray *) torrents
{
    //iterate through instead of all at once to ensure no conflicts
    for (Torrent * torrent in torrents)
        [torrent startTransferNoQueue];

    [self fullUpdateUI];
}

- (void) stopSelectedTorrents: (id) sender
{
    [self stopTorrents: fTableView.selectedTorrents];
}

- (void) stopAllTorrents: (id) sender
{
    [self stopTorrents: fTorrents];
}

- (void) stopTorrents: (NSArray *) torrents
{
    //don't want any of these starting then stopping
    for (Torrent * torrent in torrents)
         if (torrent.waitingToStart)
             [torrent stopTransfer];

    for (Torrent * torrent in torrents)
        [torrent stopTransfer];

    [self fullUpdateUI];
}

- (void) removeTorrents: (NSArray *) torrents deleteData: (BOOL) deleteData
{
    if ([fDefaults boolForKey: @"CheckRemove"])
    {
        NSUInteger active = 0, downloading = 0;
        for (Torrent * torrent in torrents)
            if (torrent.active)
            {
                ++active;
                if (!torrent.seeding)
                    ++downloading;
            }

        if ([fDefaults boolForKey: @"CheckRemoveDownloading"] ? downloading > 0 : active > 0)
        {
            NSString * title, * message;

            const NSUInteger selected = torrents.count;
            if (selected == 1)
            {
                NSString * torrentName = ((Torrent *)torrents[0]).name;

                if (deleteData)
                    title = [NSString stringWithFormat:
                                NSLocalizedString(@"Are you sure you want to remove \"%@\" from the transfer list"
                                " and trash the data file?", "Removal confirm panel -> title"), torrentName];
                else
                    title = [NSString stringWithFormat:
                                NSLocalizedString(@"Are you sure you want to remove \"%@\" from the transfer list?",
                                "Removal confirm panel -> title"), torrentName];

                message = NSLocalizedString(@"This transfer is active."
                            " Once removed, continuing the transfer will require the torrent file or magnet link.",
                            "Removal confirm panel -> message");
            }
            else
            {
                if (deleteData)
                    title = [NSString stringWithFormat:
                                NSLocalizedString(@"Are you sure you want to remove %@ transfers from the transfer list"
                                " and trash the data files?", "Removal confirm panel -> title"), [NSString formattedUInteger: selected]];
                else
                    title = [NSString stringWithFormat:
                                NSLocalizedString(@"Are you sure you want to remove %@ transfers from the transfer list?",
                                "Removal confirm panel -> title"), [NSString formattedUInteger: selected]];

                if (selected == active)
                    message = [NSString stringWithFormat: NSLocalizedString(@"There are %@ active transfers.",
                                "Removal confirm panel -> message part 1"), [NSString formattedUInteger: active]];
                else
                    message = [NSString stringWithFormat: NSLocalizedString(@"There are %@ transfers (%@ active).",
                                "Removal confirm panel -> message part 1"), [NSString formattedUInteger: selected], [NSString formattedUInteger: active]];
                message = [message stringByAppendingFormat: @" %@",
                            NSLocalizedString(@"Once removed, continuing the transfers will require the torrent files or magnet links.",
                            "Removal confirm panel -> message part 2")];
            }

            NSAlert *alert = [[NSAlert alloc] init];
            alert.alertStyle = NSAlertStyleInformational;
            alert.messageText = title;
            alert.informativeText = message;
            [alert addButtonWithTitle:NSLocalizedString(@"Remove", "Removal confirm panel -> button")];
            [alert addButtonWithTitle:NSLocalizedString(@"Cancel", "Removal confirm panel -> button")];

            [alert beginSheetModalForWindow:fWindow
                          completionHandler:^(NSModalResponse returnCode) {
                              if (returnCode == NSAlertFirstButtonReturn) {
                                  [self confirmRemoveTorrents: torrents deleteData: deleteData];
                              }
                          }];
            return;
        }
    }

    [self confirmRemoveTorrents: torrents deleteData: deleteData];
}

- (void) confirmRemoveTorrents: (NSArray *) torrents deleteData: (BOOL) deleteData
{
    //miscellaneous
    for (Torrent * torrent in torrents)
    {
        //don't want any of these starting then stopping
        if (torrent.waitingToStart)
            [torrent stopTransfer];

        //let's expand all groups that have removed items - they either don't exist anymore, are already expanded, or are collapsed (rpc)
        [fTableView removeCollapsedGroup: torrent.groupValue];

        //we can't assume the window is active - RPC removal, for example
        [fBadger removeTorrent: torrent];
    }

    //#5106 - don't try to remove torrents that have already been removed (fix for a bug, but better safe than crash anyway)
    NSIndexSet * indexesToRemove = [torrents indexesOfObjectsWithOptions: NSEnumerationConcurrent passingTest: ^BOOL(Torrent * torrent, NSUInteger idx, BOOL * stop) {
        return [fTorrents indexOfObjectIdenticalTo: torrent] != NSNotFound;
    }];
    if (torrents.count != indexesToRemove.count)
    {
        NSLog(@"trying to remove %ld transfers, but %ld have already been removed", torrents.count, torrents.count - indexesToRemove.count);
        torrents = [torrents objectsAtIndexes: indexesToRemove];

        if (indexesToRemove.count == 0)
        {
            [self fullUpdateUI];
            return;
        }
    }

    [fTorrents removeObjectsInArray: torrents];

    //set up helpers to remove from the table
    __block BOOL beganUpdate = NO;

    void (^doTableRemoval)(NSMutableArray *, id) = ^(NSMutableArray * displayedTorrents, id parent) {
        NSIndexSet * indexes = [displayedTorrents indexesOfObjectsWithOptions: NSEnumerationConcurrent passingTest: ^(id obj, NSUInteger idx, BOOL * stop) {
            return [torrents containsObject: obj];
        }];

        if (indexes.count > 0)
        {
            if (!beganUpdate)
            {
                [NSAnimationContext beginGrouping]; //this has to be before we set the completion handler (#4874)

                //we can't closeRemoveTorrent: until it's no longer in the GUI at all
                NSAnimationContext.currentContext.completionHandler = ^{
                    for (Torrent * torrent in torrents)
                        [torrent closeRemoveTorrent: deleteData];
                };

                [fTableView beginUpdates];
                beganUpdate = YES;
            }

            [fTableView removeItemsAtIndexes: indexes inParent: parent withAnimation: NSTableViewAnimationSlideLeft];

            [displayedTorrents removeObjectsAtIndexes: indexes];
        }
    };

    //if not removed from the displayed torrents here, fullUpdateUI might cause a crash
    if (fDisplayedTorrents.count > 0)
    {
        if ([fDisplayedTorrents[0] isKindOfClass: [TorrentGroup class]])
        {
            for (TorrentGroup * group in fDisplayedTorrents)
                doTableRemoval(group.torrents, group);
        }
        else
            doTableRemoval(fDisplayedTorrents, nil);

        if (beganUpdate)
        {
            [fTableView endUpdates];
            [NSAnimationContext endGrouping];
        }
    }

    if (!beganUpdate)
    {
        //do here if we're not doing it at the end of the animation
        for (Torrent * torrent in torrents)
            [torrent closeRemoveTorrent: deleteData];
    }

    [self fullUpdateUI];
}

- (void) removeNoDelete: (id) sender
{
    [self removeTorrents: fTableView.selectedTorrents deleteData: NO];
}

- (void) removeDeleteData: (id) sender
{
    [self removeTorrents: fTableView.selectedTorrents deleteData: YES];
}

- (void) clearCompleted: (id) sender
{
    NSMutableArray * torrents = [NSMutableArray array];

    for (Torrent * torrent in fTorrents)
        if (torrent.finishedSeeding)
            [torrents addObject: torrent];

    if ([fDefaults boolForKey: @"WarningRemoveCompleted"])
    {
        NSString * message, * info;
        if (torrents.count == 1)
        {
            NSString * torrentName = ((Torrent *)torrents[0]).name;
            message = [NSString stringWithFormat: NSLocalizedString(@"Are you sure you want to remove \"%@\" from the transfer list?",
                                                                  "Remove completed confirm panel -> title"), torrentName];

            info = NSLocalizedString(@"Once removed, continuing the transfer will require the torrent file or magnet link.",
                                     "Remove completed confirm panel -> message");
        }
        else
        {
            message = [NSString stringWithFormat: NSLocalizedString(@"Are you sure you want to remove %@ completed transfers from the transfer list?",
                                                                  "Remove completed confirm panel -> title"), [NSString formattedUInteger: torrents.count]];

            info = NSLocalizedString(@"Once removed, continuing the transfers will require the torrent files or magnet links.",
                                     "Remove completed confirm panel -> message");
        }

        NSAlert * alert = [[NSAlert alloc] init];
        alert.messageText = message;
        alert.informativeText = info;
        alert.alertStyle = NSWarningAlertStyle;
        [alert addButtonWithTitle: NSLocalizedString(@"Remove", "Remove completed confirm panel -> button")];
        [alert addButtonWithTitle: NSLocalizedString(@"Cancel", "Remove completed confirm panel -> button")];
        alert.showsSuppressionButton = YES;

        const NSInteger returnCode = [alert runModal];
        if (alert.suppressionButton.state)
            [fDefaults setBool: NO forKey: @"WarningRemoveCompleted"];

        if (returnCode != NSAlertFirstButtonReturn)
            return;
    }

    [self confirmRemoveTorrents: torrents deleteData: NO];
}

- (void) moveDataFilesSelected: (id) sender
{
    [self moveDataFiles: fTableView.selectedTorrents];
}

- (void) moveDataFiles: (NSArray *) torrents
{
    NSOpenPanel * panel = [NSOpenPanel openPanel];
    panel.prompt = NSLocalizedString(@"Select", "Move torrent -> prompt");
    panel.allowsMultipleSelection = NO;
    panel.canChooseFiles = NO;
    panel.canChooseDirectories = YES;
    panel.canCreateDirectories = YES;

    NSInteger count = torrents.count;
    if (count == 1)
        panel.message = [NSString stringWithFormat: NSLocalizedString(@"Select the new folder for \"%@\".",
                            "Move torrent -> select destination folder"), ((Torrent *)torrents[0]).name];
    else
        panel.message = [NSString stringWithFormat: NSLocalizedString(@"Select the new folder for %d data files.",
                            "Move torrent -> select destination folder"), count];

    [panel beginSheetModalForWindow: fWindow completionHandler: ^(NSInteger result) {
        if (result == NSFileHandlingPanelOKButton)
        {
            for (Torrent * torrent in torrents)
                [torrent moveTorrentDataFileTo: panel.URLs[0].path];
        }
    }];
}

- (void) copyTorrentFiles: (id) sender
{
    [self copyTorrentFileForTorrents: [[NSMutableArray alloc] initWithArray: fTableView.selectedTorrents]];
}

- (void) copyTorrentFileForTorrents: (NSMutableArray *) torrents
{
    if (torrents.count == 0)
    {
        return;
    }

    Torrent * torrent = torrents[0];

    if (!torrent.magnet && [NSFileManager.defaultManager fileExistsAtPath: torrent.torrentLocation])
    {
        NSSavePanel * panel = [NSSavePanel savePanel];
        panel.allowedFileTypes = @[@"org.bittorrent.torrent", @"torrent"];
        panel.extensionHidden = NO;

        panel.nameFieldStringValue = torrent.name;

        [panel beginSheetModalForWindow: fWindow completionHandler: ^(NSInteger result) {
            //copy torrent to new location with name of data file
            if (result == NSFileHandlingPanelOKButton)
                [torrent copyTorrentFileTo: panel.URL.path];

            [torrents removeObjectAtIndex: 0];
            [self performSelectorOnMainThread: @selector(copyTorrentFileForTorrents:) withObject: torrents waitUntilDone: NO];
        }];
    }
    else
    {
        if (!torrent.magnet)
        {
            NSAlert * alert = [[NSAlert alloc] init];
            [alert addButtonWithTitle: NSLocalizedString(@"OK", "Torrent file copy alert -> button")];
            alert.messageText = [NSString stringWithFormat: NSLocalizedString(@"Copy of \"%@\" Cannot Be Created",
                                    "Torrent file copy alert -> title"), torrent.name];
            alert.informativeText = [NSString stringWithFormat:
                    NSLocalizedString(@"The torrent file (%@) cannot be found.", "Torrent file copy alert -> message"),
                                        torrent.torrentLocation];
            alert.alertStyle = NSWarningAlertStyle;

            [alert runModal];
        }

        [torrents removeObjectAtIndex: 0];
        [self copyTorrentFileForTorrents: torrents];
    }
}

- (void) copyMagnetLinks: (id) sender
{
    NSArray * torrents = fTableView.selectedTorrents;

    if (torrents.count <= 0)
        return;

    NSMutableArray * links = [NSMutableArray arrayWithCapacity: torrents.count];
    for (Torrent * torrent in torrents)
        [links addObject: torrent.magnetLink];

    NSString * text = [links componentsJoinedByString: @"\n"];

    NSPasteboard * pb = NSPasteboard.generalPasteboard;
    [pb clearContents];
    [pb writeObjects: @[text]];
}

- (void) revealFile: (id) sender
{
    NSArray * selected = fTableView.selectedTorrents;
    NSMutableArray * paths = [NSMutableArray arrayWithCapacity: selected.count];
    for (Torrent * torrent in selected)
    {
        NSString * location = torrent.dataLocation;
        if (location)
            [paths addObject: [NSURL fileURLWithPath: location]];
    }

    if (paths.count > 0)
        [NSWorkspace.sharedWorkspace activateFileViewerSelectingURLs: paths];
}

- (IBAction) renameSelected: (id) sender
{
    NSArray * selected = fTableView.selectedTorrents;
    NSAssert(selected.count == 1, @"1 transfer needs to be selected to rename, but %ld are selected", selected.count);
    Torrent * torrent = selected[0];

    [FileRenameSheetController presentSheetForTorrent:torrent modalForWindow: fWindow completionHandler: ^(BOOL didRename) {
        if (didRename)
        {
            dispatch_async(dispatch_get_main_queue(), ^{
                [self fullUpdateUI];

                [NSNotificationCenter.defaultCenter postNotificationName: @"ResetInspector" object: self userInfo: @{ @"Torrent" : torrent }];
            });
        }
    }];
}

- (void) announceSelectedTorrents: (id) sender
{
    for (Torrent * torrent in fTableView.selectedTorrents)
    {
        if (torrent.canManualAnnounce)
            [torrent manualAnnounce];
    }
}

- (void) verifySelectedTorrents: (id) sender
{
    [self verifyTorrents: fTableView.selectedTorrents];
}

- (void) verifyTorrents: (NSArray *) torrents
{
    for (Torrent * torrent in torrents)
        [torrent resetCache];

    [self applyFilter];
}

- (NSArray *)selectedTorrents
{
    return fTableView.selectedTorrents;
}

- (void) showPreferenceWindow: (id) sender
{
<<<<<<< HEAD
    NSWindow * window = fPrefsController.window;
    if (!window.visible)
=======
    NSWindow * window = [_prefsController window];
    if (![window isVisible])
>>>>>>> 090a4b5f
        [window center];

    [window makeKeyAndOrderFront: nil];
}

- (void) showAboutWindow: (id) sender
{
    [AboutWindowController.aboutController showWindow: nil];
}

- (void) showInfo: (id) sender
{
    if (fInfoController.window.visible)
        [fInfoController close];
    else
    {
        [fInfoController updateInfoStats];
        [fInfoController.window orderFront: nil];

        if (fInfoController.canQuickLook && [QLPreviewPanel sharedPreviewPanelExists] && [QLPreviewPanel sharedPreviewPanel].visible)
            [[QLPreviewPanel sharedPreviewPanel] reloadData];
    }

    [fWindow.toolbar validateVisibleItems];
}

- (void) resetInfo
{
    [fInfoController setInfoForTorrents: fTableView.selectedTorrents];

    if ([QLPreviewPanel sharedPreviewPanelExists] && [QLPreviewPanel sharedPreviewPanel].visible)
        [[QLPreviewPanel sharedPreviewPanel] reloadData];
}

- (void) setInfoTab: (id) sender
{
    if (sender == fNextInfoTabItem)
        [fInfoController setNextTab];
    else
        [fInfoController setPreviousTab];
}

- (MessageWindowController *) messageWindowController
{
    if (!fMessageController)
        fMessageController = [[MessageWindowController alloc] init];

    return fMessageController;
}

- (void) showMessageWindow: (id) sender
{
    [self.messageWindowController showWindow: nil];
}

- (void) showStatsWindow: (id) sender
{
    [StatsWindowController.statsWindow showWindow: nil];
}

- (void) updateUI
{
    CGFloat dlRate = 0.0, ulRate = 0.0;
    BOOL anyCompleted = NO;
    for (Torrent * torrent in fTorrents)
    {
        [torrent update];

        //pull the upload and download speeds - most consistent by using current stats
        dlRate += torrent.downloadRate;
        ulRate += torrent.uploadRate;

        anyCompleted |= torrent.finishedSeeding;
    }

    if (!NSApp.hidden)
    {
        if (fWindow.visible)
        {
            [self sortTorrents: NO];

            [fStatusBar updateWithDownload: dlRate upload: ulRate];

            fClearCompletedButton.hidden = !anyCompleted;
        }

        //update non-constant parts of info window
        if (fInfoController.window.visible)
            [fInfoController updateInfoStats];
    }

    //badge dock
    [fBadger updateBadgeWithDownload: dlRate upload: ulRate];
}

#warning can this be removed or refined?
- (void) fullUpdateUI
{
    [self updateUI];
    [self applyFilter];
    [fWindow.toolbar validateVisibleItems];
    [self updateTorrentHistory];
}

- (void) setBottomCountText: (BOOL) filtering
{
    NSString * totalTorrentsString;
    NSUInteger totalCount = fTorrents.count;
    if (totalCount != 1)
        totalTorrentsString = [NSString stringWithFormat: NSLocalizedString(@"%@ transfers", "Status bar transfer count"),
                                [NSString formattedUInteger: totalCount]];
    else
        totalTorrentsString = NSLocalizedString(@"1 transfer", "Status bar transfer count");

    if (filtering)
    {
        NSUInteger count = fTableView.numberOfRows; //have to factor in collapsed rows
        if (count > 0 && ![fDisplayedTorrents[0] isKindOfClass: [Torrent class]])
            count -= fDisplayedTorrents.count;

        totalTorrentsString = [NSString stringWithFormat: NSLocalizedString(@"%@ of %@", "Status bar transfer count"),
                                [NSString formattedUInteger: count], totalTorrentsString];
    }

    fTotalTorrentsField.stringValue = totalTorrentsString;
}

- (BOOL) userNotificationCenter: (NSUserNotificationCenter *) center shouldPresentNotification:(NSUserNotification *) notification
{
    return YES;
}

- (void) userNotificationCenter: (NSUserNotificationCenter *) center didActivateNotification: (NSUserNotification *) notification
{
    if (!notification.userInfo)
        return;

    if (notification.activationType == NSUserNotificationActivationTypeActionButtonClicked) //reveal
    {
        Torrent * torrent = [self torrentForHash: notification.userInfo[@"Hash"]];
        NSString * location = torrent.dataLocation;
        if (!location)
            location = notification.userInfo[@"Location"];
        if (location)
            [NSWorkspace.sharedWorkspace activateFileViewerSelectingURLs: @[[NSURL fileURLWithPath: location]]];
    }
    else if (notification.activationType == NSUserNotificationActivationTypeContentsClicked)
    {
        Torrent * torrent = [self torrentForHash: notification.userInfo[@"Hash"]];
        if (torrent)
        {
            //select in the table - first see if it's already shown
            NSInteger row = [fTableView rowForItem: torrent];
            if (row == -1)
            {
                //if it's not shown, see if it's in a collapsed row
                if ([fDefaults boolForKey: @"SortByGroup"])
                {
                    __block TorrentGroup * parent = nil;
                    [fDisplayedTorrents enumerateObjectsWithOptions: NSEnumerationConcurrent usingBlock: ^(TorrentGroup * group, NSUInteger idx, BOOL *stop) {
                        if ([group.torrents containsObject: torrent])
                        {
                            parent = group;
                            *stop = YES;
                        }
                    }];
                    if (parent)
                    {
                        [[fTableView animator] expandItem: parent];
                        row = [fTableView rowForItem: torrent];
                    }
                }

                if (row == -1)
                {
                    //not found - must be filtering
                    NSAssert([fDefaults boolForKey: @"FilterBar"], @"expected the filter to be enabled");
                    [fFilterBar reset: YES];

                    row = [fTableView rowForItem: torrent];

                    //if it's not shown, it has to be in a collapsed row...again
                    if ([fDefaults boolForKey: @"SortByGroup"])
                    {
                        __block TorrentGroup * parent = nil;
                        [fDisplayedTorrents enumerateObjectsWithOptions: NSEnumerationConcurrent usingBlock: ^(TorrentGroup * group, NSUInteger idx, BOOL *stop) {
                            if ([group.torrents containsObject: torrent])
                            {
                                parent = group;
                                *stop = YES;
                            }
                        }];
                        if (parent)
                        {
                            [[fTableView animator] expandItem: parent];
                            row = [fTableView rowForItem: torrent];
                        }
                    }
                }
            }

            NSAssert1(row != -1, @"expected a row to be found for torrent %@", torrent);

            [self showMainWindow: nil];
            [fTableView selectAndScrollToRow: row];
        }
    }
}

- (Torrent *) torrentForHash: (NSString *) hash
{
    NSParameterAssert(hash != nil);

    __block Torrent * torrent = nil;
    [fTorrents enumerateObjectsWithOptions: NSEnumerationConcurrent usingBlock: ^(id obj, NSUInteger idx, BOOL * stop) {
        if ([((Torrent *)obj).hashString isEqualToString: hash])
        {
            torrent = obj;
            *stop = YES;
        }
    }];
    return torrent;
}

- (void) torrentFinishedDownloading: (NSNotification *) notification
{
    Torrent * torrent = notification.object;

    if ([notification.userInfo[@"WasRunning"] boolValue])
    {
        if (!fSoundPlaying && [fDefaults boolForKey: @"PlayDownloadSound"])
        {
            NSSound * sound;
            if ((sound = [NSSound soundNamed: [fDefaults stringForKey: @"DownloadSound"]]))
            {
                sound.delegate = self;
                fSoundPlaying = YES;
                [sound play];
            }
        }

        NSString * location = torrent.dataLocation;

        NSString * notificationTitle = NSLocalizedString(@"Download Complete", "notification title");
        NSUserNotification * notification = [[NSUserNotification alloc] init];
        notification.title = notificationTitle;
        notification.informativeText = torrent.name;

        notification.hasActionButton = YES;
        notification.actionButtonTitle = NSLocalizedString(@"Show", "notification button");

        NSMutableDictionary * userInfo = [NSMutableDictionary dictionaryWithObject: torrent.hashString forKey: @"Hash"];
        if (location)
            userInfo[@"Location"] = location;
        notification.userInfo = userInfo;

        [NSUserNotificationCenter.defaultUserNotificationCenter deliverNotification: notification];

        if (!fWindow.mainWindow)
            [fBadger addCompletedTorrent: torrent];

        //bounce download stack
        [NSDistributedNotificationCenter.defaultCenter postNotificationName: @"com.apple.DownloadFileFinished"
            object: torrent.dataLocation];
    }

    [self fullUpdateUI];
}

- (void) torrentRestartedDownloading: (NSNotification *) notification
{
    [self fullUpdateUI];
}

- (void) torrentFinishedSeeding: (NSNotification *) notification
{
    Torrent * torrent = notification.object;

    if (!fSoundPlaying && [fDefaults boolForKey: @"PlaySeedingSound"])
    {
        NSSound * sound;
        if ((sound = [NSSound soundNamed: [fDefaults stringForKey: @"SeedingSound"]]))
        {
            sound.delegate = self;
            fSoundPlaying = YES;
            [sound play];
        }
    }

    NSString * location = torrent.dataLocation;

    NSString * notificationTitle = NSLocalizedString(@"Seeding Complete", "notification title");
    NSUserNotification * userNotification = [[NSUserNotification alloc] init];
    userNotification.title = notificationTitle;
    userNotification.informativeText = torrent.name;

    userNotification.hasActionButton = YES;
    userNotification.actionButtonTitle = NSLocalizedString(@"Show", "notification button");

    NSMutableDictionary * userInfo = [NSMutableDictionary dictionaryWithObject: torrent.hashString forKey: @"Hash"];
    if (location)
        userInfo[@"Location"] = location;
    userNotification.userInfo = userInfo;

    [NSUserNotificationCenter.defaultUserNotificationCenter deliverNotification: userNotification];

    //removing from the list calls fullUpdateUI
    if (torrent.removeWhenFinishSeeding)
        [self confirmRemoveTorrents: @[ torrent ] deleteData: NO];
    else
    {
        if (!fWindow.mainWindow)
            [fBadger addCompletedTorrent: torrent];

        [self fullUpdateUI];

        if ([fTableView.selectedTorrents containsObject: torrent])
        {
            [fInfoController updateInfoStats];
            [fInfoController updateOptions];
        }
    }
}

- (void) updateTorrentHistory
{
    NSMutableArray * history = [NSMutableArray arrayWithCapacity: fTorrents.count];

    for (Torrent * torrent in fTorrents)
        [history addObject: torrent.history];

    NSString * historyFile = [fConfigDirectory stringByAppendingPathComponent: TRANSFER_PLIST];
    [history writeToFile: historyFile atomically: YES];
}

- (void) setSort: (id) sender
{
    NSString * sortType;
    NSMenuItem *senderMenuItem = sender;
    switch (senderMenuItem.tag)
    {
        case SORT_ORDER_TAG:
            sortType = SORT_ORDER;
            [fDefaults setBool: NO forKey: @"SortReverse"];
            break;
        case SORT_DATE_TAG:
            sortType = SORT_DATE;
            break;
        case SORT_NAME_TAG:
            sortType = SORT_NAME;
            break;
        case SORT_PROGRESS_TAG:
            sortType = SORT_PROGRESS;
            break;
        case SORT_STATE_TAG:
            sortType = SORT_STATE;
            break;
        case SORT_TRACKER_TAG:
            sortType = SORT_TRACKER;
            break;
        case SORT_ACTIVITY_TAG:
            sortType = SORT_ACTIVITY;
            break;
        case SORT_SIZE_TAG:
            sortType = SORT_SIZE;
            break;
        default:
            NSAssert1(NO, @"Unknown sort tag received: %ld", senderMenuItem.tag);
            return;
    }

    [fDefaults setObject: sortType forKey: @"Sort"];

    [self sortTorrents: YES];
}

- (void) setSortByGroup: (id) sender
{
    BOOL sortByGroup = ![fDefaults boolForKey: @"SortByGroup"];
    [fDefaults setBool: sortByGroup forKey: @"SortByGroup"];

    [self applyFilter];
}

- (void) setSortReverse: (id) sender
{
    const BOOL setReverse = ((NSMenuItem *)sender).tag == SORT_DESC_TAG;
    if (setReverse != [fDefaults boolForKey: @"SortReverse"])
    {
        [fDefaults setBool: setReverse forKey: @"SortReverse"];
        [self sortTorrents: NO];
    }
}

- (void) sortTorrents: (BOOL) includeQueueOrder
{
    //actually sort
    [self sortTorrentsCallUpdates: YES includeQueueOrder: includeQueueOrder];
    fTableView.needsDisplay = YES;
}

- (void) sortTorrentsCallUpdates: (BOOL) callUpdates includeQueueOrder: (BOOL) includeQueueOrder
{
    const BOOL asc = ![fDefaults boolForKey: @"SortReverse"];

    NSArray * descriptors;
    NSSortDescriptor * nameDescriptor = [NSSortDescriptor sortDescriptorWithKey: @"name" ascending: asc selector: @selector(localizedStandardCompare:)];

    NSString * sortType = [fDefaults stringForKey: @"Sort"];
    if ([sortType isEqualToString: SORT_STATE])
    {
        NSSortDescriptor * stateDescriptor = [NSSortDescriptor sortDescriptorWithKey: @"stateSortKey" ascending: !asc],
                        * progressDescriptor = [NSSortDescriptor sortDescriptorWithKey: @"progress" ascending: !asc],
                        * ratioDescriptor = [NSSortDescriptor sortDescriptorWithKey: @"ratio" ascending: !asc];

        descriptors = @[stateDescriptor, progressDescriptor, ratioDescriptor, nameDescriptor];
    }
    else if ([sortType isEqualToString: SORT_PROGRESS])
    {
        NSSortDescriptor * progressDescriptor = [NSSortDescriptor sortDescriptorWithKey: @"progress" ascending: asc],
                        * ratioProgressDescriptor = [NSSortDescriptor sortDescriptorWithKey: @"progressStopRatio" ascending: asc],
                        * ratioDescriptor = [NSSortDescriptor sortDescriptorWithKey: @"ratio" ascending: asc];

        descriptors = @[progressDescriptor, ratioProgressDescriptor, ratioDescriptor, nameDescriptor];
    }
    else if ([sortType isEqualToString: SORT_TRACKER])
    {
        NSSortDescriptor * trackerDescriptor = [NSSortDescriptor sortDescriptorWithKey: @"trackerSortKey" ascending: asc selector: @selector(localizedCaseInsensitiveCompare:)];

        descriptors = @[trackerDescriptor, nameDescriptor];
    }
    else if ([sortType isEqualToString: SORT_ACTIVITY])
    {
        NSSortDescriptor * rateDescriptor = [NSSortDescriptor sortDescriptorWithKey: @"totalRate" ascending: !asc];
        NSSortDescriptor * activityDescriptor = [NSSortDescriptor sortDescriptorWithKey: @"dateActivityOrAdd" ascending: !asc];

        descriptors = @[rateDescriptor, activityDescriptor, nameDescriptor];
    }
    else if ([sortType isEqualToString: SORT_DATE])
    {
        NSSortDescriptor * dateDescriptor = [NSSortDescriptor sortDescriptorWithKey: @"dateAdded" ascending: asc];

        descriptors = @[dateDescriptor, nameDescriptor];
    }
    else if ([sortType isEqualToString: SORT_SIZE])
    {
        NSSortDescriptor * sizeDescriptor = [NSSortDescriptor sortDescriptorWithKey: @"size" ascending: asc];

        descriptors = @[sizeDescriptor, nameDescriptor];
    }
    else if ([sortType isEqualToString: SORT_NAME])
    {
        descriptors = @[nameDescriptor];
    }
    else
    {
        NSAssert1([sortType isEqualToString: SORT_ORDER], @"Unknown sort type received: %@", sortType);

        if (!includeQueueOrder)
            return;

        NSSortDescriptor * orderDescriptor = [NSSortDescriptor sortDescriptorWithKey: @"queuePosition" ascending: asc];

        descriptors = @[orderDescriptor];
    }

    BOOL beganTableUpdate = !callUpdates;

    //actually sort
    if ([fDefaults boolForKey: @"SortByGroup"])
    {
        for (TorrentGroup * group in fDisplayedTorrents)
            [self rearrangeTorrentTableArray: group.torrents forParent: group withSortDescriptors: descriptors beganTableUpdate: &beganTableUpdate];
    }
    else
        [self rearrangeTorrentTableArray: fDisplayedTorrents forParent: nil withSortDescriptors: descriptors beganTableUpdate: &beganTableUpdate];

    if (beganTableUpdate && callUpdates)
    {
        [fTableView endUpdates];
    }
}

#warning redo so that we search a copy once again (best explained by changing sorting from ascending to descending)
- (void) rearrangeTorrentTableArray: (NSMutableArray *) rearrangeArray forParent: parent withSortDescriptors: (NSArray *) descriptors beganTableUpdate: (BOOL *) beganTableUpdate
{
    for (NSUInteger currentIndex = 1; currentIndex < rearrangeArray.count; ++currentIndex)
    {
        //manually do the sorting in-place
        const NSUInteger insertIndex = [rearrangeArray indexOfObject: rearrangeArray[currentIndex] inSortedRange: NSMakeRange(0, currentIndex) options: (NSBinarySearchingInsertionIndex | NSBinarySearchingLastEqual) usingComparator: ^NSComparisonResult(id obj1, id obj2) {
            for (NSSortDescriptor * descriptor in descriptors)
            {
                const NSComparisonResult result = [descriptor compareObject: obj1 toObject: obj2];
                if (result != NSOrderedSame)
                    return result;
            }

            return NSOrderedSame;
        }];

        if (insertIndex != currentIndex)
        {
            if (!*beganTableUpdate)
            {
                *beganTableUpdate = YES;
                [fTableView beginUpdates];
            }

            [rearrangeArray moveObjectAtIndex: currentIndex toIndex: insertIndex];
            [fTableView moveItemAtIndex: currentIndex inParent: parent toIndex: insertIndex inParent: parent];
        }
    }

    NSAssert2([rearrangeArray isEqualToArray: [rearrangeArray sortedArrayUsingDescriptors: descriptors]], @"Torrent rearranging didn't work! %@ %@", rearrangeArray, [rearrangeArray sortedArrayUsingDescriptors: descriptors]);
}

- (void) applyFilter
{
    __block int32_t active = 0, downloading = 0, seeding = 0, paused = 0;
    NSString * filterType = [fDefaults stringForKey: @"Filter"];
    BOOL filterActive = NO, filterDownload = NO, filterSeed = NO, filterPause = NO, filterStatus = YES;
    if ([filterType isEqualToString: FILTER_ACTIVE])
        filterActive = YES;
    else if ([filterType isEqualToString: FILTER_DOWNLOAD])
        filterDownload = YES;
    else if ([filterType isEqualToString: FILTER_SEED])
        filterSeed = YES;
    else if ([filterType isEqualToString: FILTER_PAUSE])
        filterPause = YES;
    else
        filterStatus = NO;

    const NSInteger groupFilterValue = [fDefaults integerForKey: @"FilterGroup"];
    const BOOL filterGroup = groupFilterValue != GROUP_FILTER_ALL_TAG;

    NSArray * searchStrings = fFilterBar.searchStrings;
    if (searchStrings && searchStrings.count == 0)
        searchStrings = nil;
    const BOOL filterTracker = searchStrings && [[fDefaults stringForKey: @"FilterSearchType"] isEqualToString: FILTER_TYPE_TRACKER];

    //filter & get counts of each type
    NSIndexSet * indexesOfNonFilteredTorrents = [fTorrents indexesOfObjectsWithOptions: NSEnumerationConcurrent passingTest: ^BOOL(Torrent * torrent, NSUInteger idx, BOOL * stop) {
        //check status
        if (torrent.active && !torrent.checkingWaiting)
        {
            const BOOL isActive = !torrent.stalled;
            if (isActive)
                OSAtomicIncrement32(&active);

            if (torrent.seeding)
            {
                OSAtomicIncrement32(&seeding);
                if (filterStatus && !((filterActive && isActive) || filterSeed))
                    return NO;
            }
            else
            {
                OSAtomicIncrement32(&downloading);
                if (filterStatus && !((filterActive && isActive) || filterDownload))
                    return NO;
            }
        }
        else
        {
            OSAtomicIncrement32(&paused);
            if (filterStatus && !filterPause)
                return NO;
        }

        //checkGroup
        if (filterGroup)
            if (torrent.groupValue != groupFilterValue)
                return NO;

        //check text field
        if (searchStrings)
        {
            __block BOOL removeTextField = NO;
            if (filterTracker)
            {
                NSArray * trackers = torrent.allTrackersFlat;

                //to count, we need each string in at least 1 tracker
                [searchStrings enumerateObjectsWithOptions: NSEnumerationConcurrent usingBlock: ^(id searchString, NSUInteger idx, BOOL * stop) {
                    __block BOOL found = NO;
                    [trackers enumerateObjectsWithOptions: NSEnumerationConcurrent usingBlock: ^(id tracker, NSUInteger idx, BOOL * stopTracker) {
                        if ([tracker rangeOfString: searchString options: (NSCaseInsensitiveSearch | NSDiacriticInsensitiveSearch)].location != NSNotFound)
                        {
                            found = YES;
                            *stopTracker = YES;
                        }
                    }];
                    if (!found)
                    {
                        removeTextField = YES;
                        *stop = YES;
                    }
                }];
            }
            else
            {
                [searchStrings enumerateObjectsWithOptions: NSEnumerationConcurrent usingBlock: ^(id searchString, NSUInteger idx, BOOL * stop) {
                    if ([torrent.name rangeOfString: searchString options: (NSCaseInsensitiveSearch | NSDiacriticInsensitiveSearch)].location == NSNotFound)
                    {
                        removeTextField = YES;
                        *stop = YES;
                    }
                }];
            }

            if (removeTextField)
                return NO;
        }

        return YES;
    }];

    NSArray * allTorrents = [fTorrents objectsAtIndexes: indexesOfNonFilteredTorrents];

    //set button tooltips
    if (fFilterBar)
        [fFilterBar setCountAll: fTorrents.count active: active downloading: downloading seeding: seeding paused: paused];

    //if either the previous or current lists are blank, set its value to the other
    const BOOL groupRows = allTorrents.count > 0 ? [fDefaults boolForKey: @"SortByGroup"] : (fDisplayedTorrents.count > 0 && [fDisplayedTorrents[0] isKindOfClass: [TorrentGroup class]]);
    const BOOL wasGroupRows = fDisplayedTorrents.count > 0 ? [fDisplayedTorrents[0] isKindOfClass: [TorrentGroup class]] : groupRows;

    #warning could probably be merged with later code somehow
    //clear display cache for not-shown torrents
    if (fDisplayedTorrents.count > 0)
    {
        //for each torrent, removes the previous piece info if it's not in allTorrents, and keeps track of which torrents we already found in allTorrents
        void (^removePreviousFinishedPieces)(id, NSUInteger, BOOL *) = ^(Torrent * torrent, NSUInteger idx, BOOL * stop) {
            //we used to keep track of which torrents we already found in allTorrents, but it wasn't safe fo concurrent enumeration
            if (![allTorrents containsObject: torrent])
                torrent.previousFinishedPieces = nil;
        };

        if (wasGroupRows)
            [fDisplayedTorrents enumerateObjectsWithOptions: NSEnumerationConcurrent usingBlock: ^(id obj, NSUInteger idx, BOOL * stop) {
                [((TorrentGroup *)obj).torrents enumerateObjectsWithOptions: NSEnumerationConcurrent usingBlock: removePreviousFinishedPieces];
            }];
        else
            [fDisplayedTorrents enumerateObjectsWithOptions: NSEnumerationConcurrent usingBlock: removePreviousFinishedPieces];
    }

    BOOL beganUpdates = NO;

    //don't animate torrents when first launching
    static dispatch_once_t onceToken;
    dispatch_once(&onceToken, ^{
        NSAnimationContext.currentContext.duration = 0;
    });
    [NSAnimationContext beginGrouping];

    //add/remove torrents (and rearrange for groups), one by one
    if (!groupRows && !wasGroupRows)
    {
        NSMutableIndexSet * addIndexes = [NSMutableIndexSet indexSet],
                        * removePreviousIndexes = [NSMutableIndexSet indexSetWithIndexesInRange: NSMakeRange(0, fDisplayedTorrents.count)];

        //for each of the torrents to add, find if it already exists (and keep track of those we've already added & those we need to remove)
        [allTorrents enumerateObjectsWithOptions: 0 usingBlock: ^(id objAll, NSUInteger previousIndex, BOOL * stop) {
            const NSUInteger currentIndex = [fDisplayedTorrents indexOfObjectAtIndexes: removePreviousIndexes options: NSEnumerationConcurrent passingTest: ^(id objDisplay, NSUInteger idx, BOOL *stop) {
                return (BOOL)(objAll == objDisplay);
            }];
            if (currentIndex == NSNotFound)
                [addIndexes addIndex: previousIndex];
            else
                [removePreviousIndexes removeIndex: currentIndex];
        }];

        if (addIndexes.count > 0 || removePreviousIndexes.count > 0)
        {
            beganUpdates = YES;
            [fTableView beginUpdates];

            //remove torrents we didn't find
            if (removePreviousIndexes.count > 0)
            {
                [fDisplayedTorrents removeObjectsAtIndexes: removePreviousIndexes];
                [fTableView removeItemsAtIndexes: removePreviousIndexes inParent: nil withAnimation: NSTableViewAnimationSlideDown];
            }

            //add new torrents
            if (addIndexes.count > 0)
            {
                //slide new torrents in differently
                if (fAddingTransfers)
                {
                    NSIndexSet * newAddIndexes = [allTorrents indexesOfObjectsAtIndexes: addIndexes options: NSEnumerationConcurrent passingTest: ^BOOL(id obj, NSUInteger idx, BOOL * stop) {
                        return [fAddingTransfers containsObject: obj];
                    }];

                    [addIndexes removeIndexes: newAddIndexes];

                    [fDisplayedTorrents addObjectsFromArray: [allTorrents objectsAtIndexes: newAddIndexes]];
                    [fTableView insertItemsAtIndexes: [NSIndexSet indexSetWithIndexesInRange: NSMakeRange(fDisplayedTorrents.count - newAddIndexes.count, newAddIndexes.count)] inParent: nil withAnimation: NSTableViewAnimationSlideLeft];
                }

                [fDisplayedTorrents addObjectsFromArray: [allTorrents objectsAtIndexes: addIndexes]];
                [fTableView insertItemsAtIndexes: [NSIndexSet indexSetWithIndexesInRange: NSMakeRange(fDisplayedTorrents.count - addIndexes.count, addIndexes.count)] inParent: nil withAnimation: NSTableViewAnimationSlideDown];
            }
        }
    }
    else if (groupRows && wasGroupRows)
    {
        NSAssert(groupRows && wasGroupRows, @"Should have had group rows and should remain with group rows");

        #warning don't always do?
        beganUpdates = YES;
        [fTableView beginUpdates];

        NSMutableIndexSet * unusedAllTorrentsIndexes = [NSMutableIndexSet indexSetWithIndexesInRange: NSMakeRange(0, allTorrents.count)];

        NSMutableDictionary * groupsByIndex = [NSMutableDictionary dictionaryWithCapacity: fDisplayedTorrents.count];
        for (TorrentGroup * group in fDisplayedTorrents)
            groupsByIndex[@(group.groupIndex)] = group;

        const NSUInteger originalGroupCount = fDisplayedTorrents.count;
        for (NSUInteger index = 0; index < originalGroupCount; ++index)
        {
            TorrentGroup * group = fDisplayedTorrents[index];

            NSMutableIndexSet * removeIndexes = [NSMutableIndexSet indexSet];

            //needs to be a signed integer
            for (NSUInteger indexInGroup = 0; indexInGroup < group.torrents.count; ++indexInGroup)
            {
                Torrent * torrent = group.torrents[indexInGroup];
                const NSUInteger allIndex = [allTorrents indexOfObjectAtIndexes: unusedAllTorrentsIndexes options: NSEnumerationConcurrent passingTest: ^(id obj, NSUInteger idx, BOOL * stop) {
                    return (BOOL)(obj == torrent);
                }];
                if (allIndex == NSNotFound)
                    [removeIndexes addIndex: indexInGroup];
                else
                {
                    BOOL markTorrentAsUsed = YES;

                    const NSInteger groupValue = torrent.groupValue;
                    if (groupValue != group.groupIndex)
                    {
                        TorrentGroup * newGroup = groupsByIndex[@(groupValue)];
                        if (!newGroup)
                        {
                            newGroup = [[TorrentGroup alloc] initWithGroup: groupValue];
                            groupsByIndex[@(groupValue)] = newGroup;
                            [fDisplayedTorrents addObject: newGroup];

                            [fTableView insertItemsAtIndexes: [NSIndexSet indexSetWithIndex: fDisplayedTorrents.count-1] inParent: nil withAnimation: NSTableViewAnimationEffectFade];
                            [fTableView isGroupCollapsed: groupValue] ? [fTableView collapseItem: newGroup] : [fTableView expandItem: newGroup];
                        }
                        else //if we haven't processed the other group yet, we have to make sure we don't flag it for removal the next time
                        {
                            //ugggh, but shouldn't happen too often
                            if ([fDisplayedTorrents indexOfObject: newGroup inRange: NSMakeRange(index+1, originalGroupCount-(index+1))] != NSNotFound)
                                markTorrentAsUsed = NO;
                        }

                        [group.torrents removeObjectAtIndex: indexInGroup];
                        [newGroup.torrents addObject: torrent];

                        [fTableView moveItemAtIndex: indexInGroup inParent: group toIndex: newGroup.torrents.count-1 inParent: newGroup];

                        --indexInGroup;
                    }

                    if (markTorrentAsUsed)
                        [unusedAllTorrentsIndexes removeIndex: allIndex];
                }
            }

            if (removeIndexes.count > 0)
            {
                [group.torrents removeObjectsAtIndexes: removeIndexes];
                [fTableView removeItemsAtIndexes: removeIndexes inParent: group withAnimation: NSTableViewAnimationEffectFade];
            }
        }

        //add remaining new torrents
        for (Torrent * torrent in [allTorrents objectsAtIndexes: unusedAllTorrentsIndexes])
        {
            const NSInteger groupValue = torrent.groupValue;
            TorrentGroup * group = groupsByIndex[@(groupValue)];
            if (!group)
            {
                group = [[TorrentGroup alloc] initWithGroup: groupValue];
                groupsByIndex[@(groupValue)] = group;
                [fDisplayedTorrents addObject: group];

                [fTableView insertItemsAtIndexes: [NSIndexSet indexSetWithIndex: fDisplayedTorrents.count-1] inParent: nil withAnimation: NSTableViewAnimationEffectFade];
                [fTableView isGroupCollapsed: groupValue] ? [fTableView collapseItem: group] : [fTableView expandItem: group];
            }

            [group.torrents addObject: torrent];

            const BOOL newTorrent = fAddingTransfers && [fAddingTransfers containsObject: torrent];
            [fTableView insertItemsAtIndexes: [NSIndexSet indexSetWithIndex: group.torrents.count-1] inParent: group withAnimation: newTorrent ? NSTableViewAnimationSlideLeft : NSTableViewAnimationSlideDown];
        }

        //remove empty groups
        NSIndexSet * removeGroupIndexes = [fDisplayedTorrents indexesOfObjectsAtIndexes: [NSIndexSet indexSetWithIndexesInRange: NSMakeRange(0, originalGroupCount)] options: NSEnumerationConcurrent passingTest: ^BOOL(id obj, NSUInteger idx, BOOL * stop) {
            return ((TorrentGroup *)obj).torrents.count == 0;
        }];

        if (removeGroupIndexes.count > 0)
        {
            [fDisplayedTorrents removeObjectsAtIndexes: removeGroupIndexes];
            [fTableView removeItemsAtIndexes: removeGroupIndexes inParent: nil withAnimation: NSTableViewAnimationEffectFade];
        }

        //now that all groups are there, sort them - don't insert on the fly in case groups were reordered in prefs
        NSSortDescriptor * groupDescriptor = [NSSortDescriptor sortDescriptorWithKey: @"groupOrderValue" ascending: YES];
        [self rearrangeTorrentTableArray: fDisplayedTorrents forParent: nil withSortDescriptors: @[groupDescriptor] beganTableUpdate: &beganUpdates];
    }
    else
    {
        NSAssert(groupRows != wasGroupRows, @"Trying toggling group-torrent reordering when we weren't expecting to.");

        //set all groups as expanded
        [fTableView removeAllCollapsedGroups];

        //since we're not doing this the right way (boo buggy animation), we need to remember selected values
        #warning when Lion-only and using views instead of cells, this likely won't be needed
        NSArray * selectedValues = fTableView.selectedValues;

        beganUpdates = YES;
        [fTableView beginUpdates];

        [fTableView removeItemsAtIndexes: [NSIndexSet indexSetWithIndexesInRange: NSMakeRange(0, fDisplayedTorrents.count)] inParent: nil withAnimation: NSTableViewAnimationSlideDown];

        if (groupRows)
        {
            //a map for quickly finding groups
            NSMutableDictionary * groupsByIndex = [NSMutableDictionary dictionaryWithCapacity: GroupsController.groups.numberOfGroups];
            for (Torrent * torrent in allTorrents)
            {
                const NSInteger groupValue = torrent.groupValue;
                TorrentGroup * group = groupsByIndex[@(groupValue)];
                if (!group)
                {
                    group = [[TorrentGroup alloc] initWithGroup: groupValue];
                    groupsByIndex[@(groupValue)] = group;
                }

                [group.torrents addObject: torrent];
            }

            [fDisplayedTorrents setArray: groupsByIndex.allValues];

            //we need the groups to be sorted, and we can do it without moving items in the table, too!
            NSSortDescriptor * groupDescriptor = [NSSortDescriptor sortDescriptorWithKey: @"groupOrderValue" ascending: YES];
            [fDisplayedTorrents sortUsingDescriptors: @[groupDescriptor]];
        }
        else
            [fDisplayedTorrents setArray: allTorrents];

        [fTableView insertItemsAtIndexes: [NSIndexSet indexSetWithIndexesInRange: NSMakeRange(0, fDisplayedTorrents.count)] inParent: nil withAnimation: NSTableViewAnimationEffectFade];

        if (groupRows)
        {
            //actually expand group rows
            for (TorrentGroup * group in fDisplayedTorrents)
                [fTableView expandItem: group];
        }

        if (selectedValues)
            [fTableView selectValues: selectedValues];
    }

    //sort the torrents (won't sort the groups, though)
    [self sortTorrentsCallUpdates: !beganUpdates includeQueueOrder: YES];

    if (beganUpdates)
        [fTableView endUpdates];
    fTableView.needsDisplay = YES;

    [NSAnimationContext endGrouping];

    [self resetInfo]; //if group is already selected, but the torrents in it change

    [self setBottomCountText: groupRows || filterStatus || filterGroup || searchStrings];

    [self setWindowSizeToFit];

    if (fAddingTransfers)
    {
        fAddingTransfers = nil;
    }
}

- (void) switchFilter: (id) sender
{
    [fFilterBar switchFilter: sender == fNextFilterItem];
}

- (IBAction) showGlobalPopover: (id) sender
{
    if (fGlobalPopoverShown)
        return;

    NSPopover * popover = [[NSPopover alloc] init];
    popover.behavior = NSPopoverBehaviorTransient;
    GlobalOptionsPopoverViewController * viewController = [[GlobalOptionsPopoverViewController alloc] initWithHandle: fLib];
    popover.contentViewController = viewController;
    popover.delegate = self;

    NSView *senderView = sender;
    [popover showRelativeToRect: senderView.frame ofView: senderView preferredEdge: NSMaxYEdge];
}

//don't show multiple popovers when clicking the gear button repeatedly
- (void) popoverWillShow: (NSNotification *) notification
{
    fGlobalPopoverShown = YES;
}

- (void) popoverWillClose: (NSNotification *) notification
{
    fGlobalPopoverShown = NO;
}

- (void) menuNeedsUpdate: (NSMenu *) menu
{
    if (menu == fGroupsSetMenu || menu == fGroupsSetContextMenu)
    {
        for (NSInteger i = menu.numberOfItems-1; i >= 0; i--)
            [menu removeItemAtIndex: i];

        NSMenu * groupMenu = [GroupsController.groups groupMenuWithTarget: self action: @selector(setGroup:) isSmall: NO];

        const NSInteger groupMenuCount = groupMenu.numberOfItems;
        for (NSInteger i = 0; i < groupMenuCount; i++)
        {
            NSMenuItem * item = [groupMenu itemAtIndex: 0];
            [groupMenu removeItemAtIndex: 0];
            [menu addItem: item];
        }
    }
    else if (menu == fShareMenu || menu == fShareContextMenu) {
        [menu removeAllItems];

        for (NSMenuItem * item in ShareTorrentFileHelper.sharedHelper.menuItems)
        {
            [menu addItem:item];
        }
    }
    else;
}

- (void) setGroup: (id) sender
{
    for (Torrent * torrent in fTableView.selectedTorrents)
    {
        [fTableView removeCollapsedGroup: torrent.groupValue]; //remove old collapsed group

        [torrent setGroupValue: ((NSMenuItem *)sender).tag determinationType: TorrentDeterminationUserSpecified];
    }

    [self applyFilter];
    [self updateUI];
    [self updateTorrentHistory];
}

- (void) toggleSpeedLimit: (id) sender
{
    [fDefaults setBool: ![fDefaults boolForKey: @"SpeedLimit"] forKey: @"SpeedLimit"];
    [self speedLimitChanged: sender];
}

- (void) speedLimitChanged: (id) sender
{
    tr_sessionUseAltSpeed(fLib, [fDefaults boolForKey: @"SpeedLimit"]);
    [fStatusBar updateSpeedFieldsToolTips];
}

- (void) altSpeedToggledCallbackIsLimited: (NSDictionary *) dict
{
    const BOOL isLimited = [dict[@"Active"] boolValue];

    [fDefaults setBool: isLimited forKey: @"SpeedLimit"];
    [fStatusBar updateSpeedFieldsToolTips];

    if (![dict[@"ByUser"] boolValue]) {
        NSUserNotification * notification = [[NSUserNotification alloc] init];
        notification.title = isLimited ? NSLocalizedString(@"Speed Limit Auto Enabled", "notification title") : NSLocalizedString(@"Speed Limit Auto Disabled", "notification title");
        notification.informativeText = NSLocalizedString(@"Bandwidth settings changed", "notification description");
        notification.hasActionButton = NO;

        [NSUserNotificationCenter.defaultUserNotificationCenter deliverNotification:notification];
    }
}

- (void) sound: (NSSound *) sound didFinishPlaying: (BOOL) finishedPlaying
{
    fSoundPlaying = NO;
}

-(void) VDKQueue: (VDKQueue *) queue receivedNotification: (NSString*) notification forPath: (NSString*) fpath
{
    //don't assume that just because we're watching for write notification, we'll only receive write notifications

    if (![fDefaults boolForKey: @"AutoImport"] || ![fDefaults stringForKey: @"AutoImportDirectory"])
        return;

    if (fAutoImportTimer.valid)
        [fAutoImportTimer invalidate];

    //check again in 10 seconds in case torrent file wasn't complete
    fAutoImportTimer = [NSTimer scheduledTimerWithTimeInterval: 10.0 target: self
        selector: @selector(checkAutoImportDirectory) userInfo: nil repeats: NO];

    [self checkAutoImportDirectory];
}

- (void) changeAutoImport
{
    if (fAutoImportTimer.valid)
        [fAutoImportTimer invalidate];
    fAutoImportTimer = nil;

    fAutoImportedNames = nil;

    [self checkAutoImportDirectory];
}

- (void) checkAutoImportDirectory
{
    NSString * path;
    if (![fDefaults boolForKey: @"AutoImport"] || !(path = [fDefaults stringForKey: @"AutoImportDirectory"]))
        return;

    path = path.stringByExpandingTildeInPath;

    NSArray * importedNames;
    if (!(importedNames = [NSFileManager.defaultManager contentsOfDirectoryAtPath: path error: NULL]))
        return;

    //only check files that have not been checked yet
    NSMutableArray * newNames = [importedNames mutableCopy];

    if (fAutoImportedNames)
        [newNames removeObjectsInArray: fAutoImportedNames];
    else
        fAutoImportedNames = [[NSMutableArray alloc] init];
    [fAutoImportedNames setArray: importedNames];

    for (NSString * file in newNames)
    {
        if ([file hasPrefix: @"."])
            continue;

        NSString * fullFile = [path stringByAppendingPathComponent: file];

        if (!([[NSWorkspace.sharedWorkspace typeOfFile: fullFile error: NULL] isEqualToString: @"org.bittorrent.torrent"]
                || [fullFile.pathExtension caseInsensitiveCompare: @"torrent"] == NSOrderedSame))
            continue;

        tr_ctor * ctor = tr_ctorNew(fLib);
        tr_ctorSetMetainfoFromFile(ctor, fullFile.UTF8String);

        switch (tr_torrentParse(ctor, NULL))
        {
            case TR_PARSE_OK: {
                [self openFiles: @[fullFile] addType: ADD_AUTO forcePath: nil];

                NSString * notificationTitle = NSLocalizedString(@"Torrent File Auto Added", "notification title");
                NSUserNotification* notification = [[NSUserNotification alloc] init];
                notification.title = notificationTitle;
                notification.informativeText = file;

                notification.hasActionButton = NO;

                [NSUserNotificationCenter.defaultUserNotificationCenter deliverNotification: notification];
                break;
            }
            case TR_PARSE_ERR:
                [fAutoImportedNames removeObject: file];
                break;

            case TR_PARSE_DUPLICATE: //let's ignore this (but silence a warning)
                break;
        }

        tr_ctorFree(ctor);
    }
}

- (void) beginCreateFile: (NSNotification *) notification
{
    if (![fDefaults boolForKey: @"AutoImport"])
        return;

    NSString * location = ((NSURL *)notification.object).path,
            * path = [fDefaults stringForKey: @"AutoImportDirectory"];

    if (location && path && [location.stringByDeletingLastPathComponent.stringByExpandingTildeInPath
                                    isEqualToString: path.stringByExpandingTildeInPath])
        [fAutoImportedNames addObject: location.lastPathComponent];
}

- (NSInteger) outlineView: (NSOutlineView *) outlineView numberOfChildrenOfItem: (id) item
{
    if (item)
        return ((TorrentGroup *)item).torrents.count;
    else
        return fDisplayedTorrents.count;
}

- (id) outlineView: (NSOutlineView *) outlineView child: (NSInteger) index ofItem: (id) item
{
    if (item)
        return ((TorrentGroup *)item).torrents[index];
    else
        return fDisplayedTorrents[index];
}

- (BOOL) outlineView: (NSOutlineView *) outlineView isItemExpandable: (id) item
{
    return ![item isKindOfClass: [Torrent class]];
}

- (id) outlineView: (NSOutlineView *) outlineView objectValueForTableColumn: (NSTableColumn *) tableColumn byItem: (id) item
{
    if ([item isKindOfClass: [Torrent class]]) {
        if (tableColumn)
            return nil;
        return ((Torrent *)item).hashString;
    }
    else
    {
        NSString * ident = tableColumn.identifier;
        TorrentGroup * group = (TorrentGroup *)item;
        if ([ident isEqualToString: @"Group"])
        {
            NSInteger groupIndex = group.groupIndex;
            return groupIndex != -1 ? [GroupsController.groups nameForIndex: groupIndex]
                                : NSLocalizedString(@"No Group", "Group table row");
        }
        else if ([ident isEqualToString: @"Color"])
        {
            NSInteger groupIndex = group.groupIndex;
            return [GroupsController.groups imageForIndex: groupIndex];
        }
        else if ([ident isEqualToString: @"DL Image"])
            return [NSImage imageNamed: @"DownArrowGroupTemplate"];
        else if ([ident isEqualToString: @"UL Image"])
            return [NSImage imageNamed: [fDefaults boolForKey: @"DisplayGroupRowRatio"]
                                        ? @"YingYangGroupTemplate" : @"UpArrowGroupTemplate"];
        else
        {
            if ([fDefaults boolForKey: @"DisplayGroupRowRatio"])
                return [NSString stringForRatio: group.ratio];
            else
            {
                CGFloat rate = [ident isEqualToString: @"UL"] ? group.uploadRate : group.downloadRate;
                return [NSString stringForSpeed: rate];
            }
        }
    }
}

- (BOOL) outlineView: (NSOutlineView *) outlineView writeItems: (NSArray *) items toPasteboard: (NSPasteboard *) pasteboard
{
    //only allow reordering of rows if sorting by order
    if ([fDefaults boolForKey: @"SortByGroup"] || [[fDefaults stringForKey: @"Sort"] isEqualToString: SORT_ORDER])
    {
        NSMutableIndexSet * indexSet = [NSMutableIndexSet indexSet];
        for (id torrent in items)
        {
            if (![torrent isKindOfClass: [Torrent class]])
                return NO;

            [indexSet addIndex: [fTableView rowForItem: torrent]];
        }

        [pasteboard declareTypes: @[TORRENT_TABLE_VIEW_DATA_TYPE] owner: self];
        [pasteboard setData: [NSKeyedArchiver archivedDataWithRootObject: indexSet] forType: TORRENT_TABLE_VIEW_DATA_TYPE];
        return YES;
    }
    return NO;
}

- (NSDragOperation) outlineView: (NSOutlineView *) outlineView validateDrop: (id < NSDraggingInfo >) info proposedItem: (id) item
    proposedChildIndex: (NSInteger) index
{
    NSPasteboard * pasteboard = info.draggingPasteboard;
    if ([pasteboard.types containsObject: TORRENT_TABLE_VIEW_DATA_TYPE])
    {
        if ([fDefaults boolForKey: @"SortByGroup"])
        {
            if (!item)
                return NSDragOperationNone;

            if ([[fDefaults stringForKey: @"Sort"] isEqualToString: SORT_ORDER])
            {
                if ([item isKindOfClass: [Torrent class]])
                {
                    TorrentGroup * group = [fTableView parentForItem: item];
                    index = [group.torrents indexOfObject: item] + 1;
                    item = group;
                }
            }
            else
            {
                if ([item isKindOfClass: [Torrent class]])
                    item = [fTableView parentForItem: item];
                index = NSOutlineViewDropOnItemIndex;
            }
        }
        else
        {
            if (index == NSOutlineViewDropOnItemIndex)
                return NSDragOperationNone;

            if (item)
            {
                index = [fTableView rowForItem: item] + 1;
                item = nil;
            }
        }

        [fTableView setDropItem: item dropChildIndex: index];
        return NSDragOperationGeneric;
    }

    return NSDragOperationNone;
}

- (BOOL) outlineView: (NSOutlineView *) outlineView acceptDrop: (id < NSDraggingInfo >) info item: (id) item childIndex: (NSInteger) newRow
{
    NSPasteboard * pasteboard = info.draggingPasteboard;
    if ([pasteboard.types containsObject: TORRENT_TABLE_VIEW_DATA_TYPE])
    {
        NSIndexSet * indexes = [NSKeyedUnarchiver unarchiveObjectWithData: [pasteboard dataForType: TORRENT_TABLE_VIEW_DATA_TYPE]];

        //get the torrents to move
        NSMutableArray * movingTorrents = [NSMutableArray arrayWithCapacity: indexes.count];
        for (NSUInteger i = indexes.firstIndex; i != NSNotFound; i = [indexes indexGreaterThanIndex: i])
        {
            Torrent * torrent = [fTableView itemAtRow: i];
            [movingTorrents addObject: torrent];
        }

        //change groups
        if (item)
        {
            TorrentGroup * group = (TorrentGroup *)item;
            const NSInteger groupIndex = group.groupIndex;

            for (Torrent * torrent in movingTorrents)
                [torrent setGroupValue: groupIndex determinationType: TorrentDeterminationUserSpecified];
        }

        //reorder queue order
        if (newRow != NSOutlineViewDropOnItemIndex)
        {
            TorrentGroup * group = (TorrentGroup *)item;
            //find torrent to place under
            NSArray * groupTorrents = group ? group.torrents : fDisplayedTorrents;
            Torrent * topTorrent = nil;
            for (NSInteger i = newRow-1; i >= 0; i--)
            {
                Torrent * tempTorrent = groupTorrents[i];
                if (![movingTorrents containsObject: tempTorrent])
                {
                    topTorrent = tempTorrent;
                    break;
                }
            }

            //remove objects to reinsert
            [fTorrents removeObjectsInArray: movingTorrents];

            //insert objects at new location
            const NSUInteger insertIndex = topTorrent ? [fTorrents indexOfObject: topTorrent] + 1 : 0;
            NSIndexSet * insertIndexes = [NSIndexSet indexSetWithIndexesInRange: NSMakeRange(insertIndex, movingTorrents.count)];
            [fTorrents insertObjects: movingTorrents atIndexes: insertIndexes];

            //we need to make sure the queue order is updated in the Torrent object before we sort - safest to just reset all queue positions
            NSUInteger i = 0;
            for (Torrent * torrent in fTorrents)
            {
                torrent.queuePosition = i++;
                [torrent update];
            }

            //do the drag animation here so that the dragged torrents are the ones that are animated as moving, and not the torrents around them
            [fTableView beginUpdates];

            NSUInteger insertDisplayIndex = topTorrent ? [groupTorrents indexOfObject: topTorrent] + 1 : 0;

            for (Torrent * torrent in movingTorrents)
            {
                TorrentGroup * oldParent = item ? [fTableView parentForItem: torrent] : nil;
                NSMutableArray * oldTorrents = oldParent ? oldParent.torrents : fDisplayedTorrents;
                const NSUInteger oldIndex = [oldTorrents indexOfObject: torrent];

                if (item == oldParent)
                {
                    if (oldIndex < insertDisplayIndex)
                        --insertDisplayIndex;
                    [oldTorrents moveObjectAtIndex: oldIndex toIndex: insertDisplayIndex];
                }
                else
                {
                    NSAssert(item && oldParent, @"Expected to be dragging between group rows");

                    NSMutableArray * newTorrents = ((TorrentGroup *)item).torrents;
                    [newTorrents insertObject: torrent atIndex: insertDisplayIndex];
                    [oldTorrents removeObjectAtIndex: oldIndex];
                }

                [fTableView moveItemAtIndex: oldIndex inParent: oldParent toIndex: insertDisplayIndex inParent: item];

                ++insertDisplayIndex;
            }

            [fTableView endUpdates];
        }

        [self applyFilter];
    }

    return YES;
}

- (void) torrentTableViewSelectionDidChange: (NSNotification *) notification
{
    [self resetInfo];
    [fWindow.toolbar validateVisibleItems];
}

- (NSDragOperation) draggingEntered: (id <NSDraggingInfo>) info
{
    NSPasteboard * pasteboard = info.draggingPasteboard;
    if ([pasteboard.types containsObject: NSFilenamesPboardType])
    {
        //check if any torrent files can be added
        BOOL torrent = NO;
        NSArray * files = [pasteboard propertyListForType: NSFilenamesPboardType];
        for (NSString * file in files)
        {
            if ([[NSWorkspace.sharedWorkspace typeOfFile: file error: NULL] isEqualToString: @"org.bittorrent.torrent"]
                    || [file.pathExtension caseInsensitiveCompare: @"torrent"] == NSOrderedSame)
            {
                torrent = YES;
                tr_ctor * ctor = tr_ctorNew(fLib);
                tr_ctorSetMetainfoFromFile(ctor, file.UTF8String);
                if (tr_torrentParse(ctor, NULL) == TR_PARSE_OK)
                {
                    if (!fOverlayWindow)
                        fOverlayWindow = [[DragOverlayWindow alloc] initWithLib: fLib forWindow: fWindow];
                    [fOverlayWindow setTorrents: files];

                    return NSDragOperationCopy;
                }
                tr_ctorFree(ctor);
            }
        }

        //create a torrent file if a single file
        if (!torrent && files.count == 1)
        {
            if (!fOverlayWindow)
                fOverlayWindow = [[DragOverlayWindow alloc] initWithLib: fLib forWindow: fWindow];
            [fOverlayWindow setFile: [files[0] lastPathComponent]];

            return NSDragOperationCopy;
        }
    }
    else if ([pasteboard.types containsObject: NSURLPboardType])
    {
        if (!fOverlayWindow)
            fOverlayWindow = [[DragOverlayWindow alloc] initWithLib: fLib forWindow: fWindow];
        [fOverlayWindow setURL: [NSURL URLFromPasteboard: pasteboard].relativeString];

        return NSDragOperationCopy;
    }
    else;

    return NSDragOperationNone;
}

- (void) draggingExited: (id <NSDraggingInfo>) info
{
    if (fOverlayWindow)
        [fOverlayWindow fadeOut];
}

- (BOOL) performDragOperation: (id <NSDraggingInfo>) info
{
    if (fOverlayWindow)
        [fOverlayWindow fadeOut];

    NSPasteboard * pasteboard = info.draggingPasteboard;
    if ([pasteboard.types containsObject: NSFilenamesPboardType])
    {
        BOOL torrent = NO, accept = YES;

        //create an array of files that can be opened
        NSArray * files = [pasteboard propertyListForType: NSFilenamesPboardType];
        NSMutableArray * filesToOpen = [NSMutableArray arrayWithCapacity: files.count];
        for (NSString * file in files)
        {
            if ([[NSWorkspace.sharedWorkspace typeOfFile: file error: NULL] isEqualToString: @"org.bittorrent.torrent"]
                    || [file.pathExtension caseInsensitiveCompare: @"torrent"] == NSOrderedSame)
            {
                torrent = YES;
                tr_ctor * ctor = tr_ctorNew(fLib);
                tr_ctorSetMetainfoFromFile(ctor, file.UTF8String);
                if (tr_torrentParse(ctor, NULL) == TR_PARSE_OK)
                    [filesToOpen addObject: file];
                tr_ctorFree(ctor);
            }
        }

        if (filesToOpen.count > 0)
            [self application: NSApp openFiles: filesToOpen];
        else
        {
            if (!torrent && files.count == 1)
                [CreatorWindowController createTorrentFile: fLib forFile: [NSURL fileURLWithPath: files[0]]];
            else
                accept = NO;
        }

        return accept;
    }
    else if ([pasteboard.types containsObject: NSURLPboardType])
    {
        NSURL * url;
        if ((url = [NSURL URLFromPasteboard: pasteboard]))
        {
            [self openURL: url.absoluteString];
            return YES;
        }
    }
    else;

    return NO;
}

- (void) toggleSmallView: (id) sender
{
    BOOL makeSmall = ![fDefaults boolForKey: @"SmallView"];
    [fDefaults setBool: makeSmall forKey: @"SmallView"];

    fTableView.usesAlternatingRowBackgroundColors = !makeSmall;

    fTableView.rowHeight = makeSmall ? ROW_HEIGHT_SMALL : ROW_HEIGHT_REGULAR;

    [fTableView beginUpdates];
    [fTableView noteHeightOfRowsWithIndexesChanged: [NSIndexSet indexSetWithIndexesInRange: NSMakeRange(0, fTableView.numberOfRows)]];
    [fTableView endUpdates];

    //resize for larger min height if not set to auto size
    if (![fDefaults boolForKey: @"AutoSize"])
    {
        const NSSize contentSize = fWindow.contentView.frame.size;

        NSSize contentMinSize = fWindow.contentMinSize;
        contentMinSize.height = self.minWindowContentSizeAllowed;
        fWindow.contentMinSize = contentMinSize;

        //make sure the window already isn't too small
        if (!makeSmall && contentSize.height < contentMinSize.height)
        {
            NSRect frame = fWindow.frame;
            CGFloat heightChange = contentMinSize.height - contentSize.height;
            frame.size.height += heightChange;
            frame.origin.y -= heightChange;

            [fWindow setFrame: frame display: YES];
        }
    }
    else
        [self setWindowSizeToFit];
}

- (void) togglePiecesBar: (id) sender
{
    [fDefaults setBool: ![fDefaults boolForKey: @"PiecesBar"] forKey: @"PiecesBar"];
    [fTableView togglePiecesBar];
}

- (void) toggleAvailabilityBar: (id) sender
{
    [fDefaults setBool: ![fDefaults boolForKey: @"DisplayProgressBarAvailable"] forKey: @"DisplayProgressBarAvailable"];
    [fTableView display];
}

- (NSRect) windowFrameByAddingHeight: (CGFloat) height checkLimits: (BOOL) check
{
    NSScrollView * scrollView = fTableView.enclosingScrollView;

    //convert pixels to points
    NSRect windowFrame = fWindow.frame;
    NSSize windowSize = [scrollView convertSize: windowFrame.size fromView: nil];
    windowSize.height += height;

    if (check)
    {
        //we can't call minSize, since it might be set to the current size (auto size)
        const CGFloat minHeight = self.minWindowContentSizeAllowed
                                    + (NSHeight(fWindow.frame) - NSHeight(fWindow.contentView.frame)); //contentView to window

        if (windowSize.height <= minHeight)
            windowSize.height = minHeight;
        else
        {
            NSScreen * screen = fWindow.screen;
            if (screen)
            {
                NSSize maxSize = [scrollView convertSize: screen.visibleFrame.size fromView: nil];
                if (!fStatusBar)
                    maxSize.height -= STATUS_BAR_HEIGHT;
                if (!fFilterBar)
                    maxSize.height -= FILTER_BAR_HEIGHT;
                if (windowSize.height > maxSize.height)
                    windowSize.height = maxSize.height;
            }
        }
    }

    //convert points to pixels
    windowSize = [scrollView convertSize: windowSize toView: nil];

    windowFrame.origin.y -= (windowSize.height - windowFrame.size.height);
    windowFrame.size.height = windowSize.height;
    return windowFrame;
}

- (void) toggleStatusBar: (id) sender
{
    const BOOL show = fStatusBar == nil;
    [self showStatusBar: show animate: YES];
    [fDefaults setBool: show forKey: @"StatusBar"];
}

//doesn't save shown state
- (void) showStatusBar: (BOOL) show animate: (BOOL) animate
{
    const BOOL prevShown = fStatusBar != nil;
    if (show == prevShown)
        return;

    if (show)
    {
        fStatusBar = [[StatusBarController alloc] initWithLib: fLib];

        NSView * contentView = fWindow.contentView;
        const NSSize windowSize = [contentView convertSize: fWindow.frame.size fromView: nil];

        NSRect statusBarFrame = fStatusBar.view.frame;
        statusBarFrame.size.width = windowSize.width;
        fStatusBar.view.frame = statusBarFrame;

        [contentView addSubview: fStatusBar.view];
        [fStatusBar.view setFrameOrigin: NSMakePoint(0.0, NSMaxY(contentView.frame))];
    }

    CGFloat heightChange = fStatusBar.view.frame.size.height;
    if (!show)
        heightChange *= -1;

    //allow bar to show even if not enough room
    if (show && ![fDefaults boolForKey: @"AutoSize"])
    {
        NSRect frame = [self windowFrameByAddingHeight: heightChange checkLimits: NO];

        NSScreen * screen = fWindow.screen;
        if (screen)
        {
            CGFloat change = screen.visibleFrame.size.height - frame.size.height;
            if (change < 0.0)
            {
                frame = fWindow.frame;
                frame.size.height += change;
                frame.origin.y -= change;
                [fWindow setFrame: frame display: NO animate: NO];
            }
        }
    }

    [self updateUI];

    NSScrollView * scrollView = fTableView.enclosingScrollView;

    //set views to not autoresize
    const NSUInteger statsMask = fStatusBar.view.autoresizingMask;
    fStatusBar.view.autoresizingMask = NSViewNotSizable;
    NSUInteger filterMask;
    if (fFilterBar)
    {
        filterMask = fFilterBar.view.autoresizingMask;
        fFilterBar.view.autoresizingMask = NSViewNotSizable;
    }
    const NSUInteger scrollMask = scrollView.autoresizingMask;
    scrollView.autoresizingMask = NSViewNotSizable;

    NSRect frame = [self windowFrameByAddingHeight: heightChange checkLimits: NO];
    [fWindow setFrame: frame display: YES animate: animate];

    //re-enable autoresize
    fStatusBar.view.autoresizingMask = statsMask;
    if (fFilterBar)
        fFilterBar.view.autoresizingMask = filterMask;
    scrollView.autoresizingMask = scrollMask;

    if (!show)
    {
        [fStatusBar.view removeFromSuperviewWithoutNeedingDisplay];
        fStatusBar = nil;
    }

    if ([fDefaults boolForKey: @"AutoSize"])
        [self setWindowMinMaxToCurrent];
    else
    {
        //change min size
        NSSize minSize = fWindow.contentMinSize;
        minSize.height += heightChange;
        fWindow.contentMinSize = minSize;
    }
}

- (void) toggleFilterBar: (id) sender
{
    const BOOL show = fFilterBar == nil;

    //disable filtering when hiding (have to do before showFilterBar:animate:)
    if (!show)
        [fFilterBar reset: NO];

    [self showFilterBar: show animate: YES];
    [fDefaults setBool: show forKey: @"FilterBar"];
    [fWindow.toolbar validateVisibleItems];

    [self applyFilter]; //do even if showing to ensure tooltips are updated
}

//doesn't save shown state
- (void) showFilterBar: (BOOL) show animate: (BOOL) animate
{
    const BOOL prevShown = fFilterBar != nil;
    if (show == prevShown)
        return;

    if (show)
    {
        fFilterBar = [[FilterBarController alloc] init];

        NSView * contentView = fWindow.contentView;
        const NSSize windowSize = [contentView convertSize: fWindow.frame.size fromView: nil];

        NSRect filterBarFrame = fFilterBar.view.frame;
        filterBarFrame.size.width = windowSize.width;
        fFilterBar.view.frame = filterBarFrame;

        if (fStatusBar)
            [contentView addSubview: fFilterBar.view positioned: NSWindowBelow relativeTo: fStatusBar.view];
        else
            [contentView addSubview: fFilterBar.view];
        const CGFloat originY = fStatusBar ? NSMinY(fStatusBar.view.frame) : NSMaxY(contentView.frame);
        [fFilterBar.view setFrameOrigin: NSMakePoint(0.0, originY)];
    }
    else
        [fWindow makeFirstResponder: fTableView];

    CGFloat heightChange = NSHeight(fFilterBar.view.frame);
    if (!show)
        heightChange *= -1;

    //allow bar to show even if not enough room
    if (show && ![fDefaults boolForKey: @"AutoSize"])
    {
        NSRect frame = [self windowFrameByAddingHeight: heightChange checkLimits: NO];

        NSScreen * screen = fWindow.screen;
        if (screen)
        {
            CGFloat change = screen.visibleFrame.size.height - frame.size.height;
            if (change < 0.0)
            {
                frame = fWindow.frame;
                frame.size.height += change;
                frame.origin.y -= change;
                [fWindow setFrame: frame display: NO animate: NO];
            }
        }
    }

    NSScrollView * scrollView = fTableView.enclosingScrollView;

    //set views to not autoresize
    const NSUInteger filterMask = fFilterBar.view.autoresizingMask;
    const NSUInteger scrollMask = scrollView.autoresizingMask;
    fFilterBar.view.autoresizingMask = NSViewNotSizable;
    scrollView.autoresizingMask = NSViewNotSizable;

    const NSRect frame = [self windowFrameByAddingHeight: heightChange checkLimits: NO];
    [fWindow setFrame: frame display: YES animate: animate];

    //re-enable autoresize
    fFilterBar.view.autoresizingMask = filterMask;
    scrollView.autoresizingMask = scrollMask;

    if (!show)
    {
        [fFilterBar.view removeFromSuperviewWithoutNeedingDisplay];
        fFilterBar = nil;
    }

    if ([fDefaults boolForKey: @"AutoSize"])
        [self setWindowMinMaxToCurrent];
    else
    {
        //change min size
        NSSize minSize = fWindow.contentMinSize;
        minSize.height += heightChange;
        fWindow.contentMinSize = minSize;
    }
}

- (void) focusFilterField
{
    if (!fFilterBar)
        [self toggleFilterBar: self];
    [fFilterBar focusSearchField];
}

- (BOOL) acceptsPreviewPanelControl: (QLPreviewPanel *) panel
{
    return !fQuitting;
}

- (void) beginPreviewPanelControl: (QLPreviewPanel *) panel
{
    fPreviewPanel = panel;
    fPreviewPanel.delegate = self;
    fPreviewPanel.dataSource = self;
}

- (void) endPreviewPanelControl: (QLPreviewPanel *) panel
{
    fPreviewPanel = nil;
}

- (NSArray *) quickLookableTorrents
{
    NSArray * selectedTorrents = fTableView.selectedTorrents;
    NSMutableArray * qlArray = [NSMutableArray arrayWithCapacity: selectedTorrents.count];

    for (Torrent * torrent in selectedTorrents)
        if ((torrent.folder || torrent.complete) && torrent.dataLocation)
            [qlArray addObject: torrent];

    return qlArray;
}

- (NSInteger) numberOfPreviewItemsInPreviewPanel: (QLPreviewPanel *) panel
{
    if (fInfoController.canQuickLook)
        return fInfoController.quickLookURLs.count;
    else
        return [self quickLookableTorrents].count;
}

- (id <QLPreviewItem>) previewPanel: (QLPreviewPanel *) panel previewItemAtIndex: (NSInteger) index
{
    if (fInfoController.canQuickLook)
        return fInfoController.quickLookURLs[index];
    else
        return [self quickLookableTorrents][index];
}

- (BOOL) previewPanel: (QLPreviewPanel *) panel handleEvent: (NSEvent *) event
{
    /*if ([event type] == NSKeyDown)
    {
        [super keyDown: event];
        return YES;
    }*/

    return NO;
}

- (NSRect) previewPanel: (QLPreviewPanel *) panel sourceFrameOnScreenForPreviewItem: (id <QLPreviewItem>) item
{
    if (fInfoController.canQuickLook)
        return [fInfoController quickLookSourceFrameForPreviewItem: item];
    else
    {
        if (!fWindow.visible)
            return NSZeroRect;

        const NSInteger row = [fTableView rowForItem: item];
        if (row == -1)
            return NSZeroRect;

        NSRect frame = [fTableView iconRectForRow: row];

        if (!NSIntersectsRect(fTableView.visibleRect, frame))
            return NSZeroRect;

        frame.origin = [fTableView convertPoint: frame.origin toView: nil];
        frame = [fWindow convertRectToScreen: frame];
        frame.origin.y -= frame.size.height;
        return frame;
    }
}

- (void) showToolbarShare: (id) sender
{
    NSParameterAssert([sender isKindOfClass:[NSButton class]]);
    NSButton *senderButton = sender;
    
    NSSharingServicePicker * picker = [[NSSharingServicePicker alloc] initWithItems: ShareTorrentFileHelper.sharedHelper.shareTorrentURLs];
    picker.delegate = self;

    [picker showRelativeToRect:senderButton.bounds ofView:senderButton preferredEdge:NSMinYEdge];
}

- (id<NSSharingServiceDelegate>)sharingServicePicker:(NSSharingServicePicker *)sharingServicePicker delegateForSharingService:(NSSharingService *)sharingService
{
    return self;
}

- (NSWindow *)sharingService:(NSSharingService *)sharingService sourceWindowForShareItems:(NSArray *)items sharingContentScope:(NSSharingContentScope *)sharingContentScope
{
    return fWindow;
}

- (ButtonToolbarItem *) standardToolbarButtonWithIdentifier: (NSString *) ident
{
    return [self toolbarButtonWithIdentifier: ident forToolbarButtonClass: [ButtonToolbarItem class]];
}

- (id) toolbarButtonWithIdentifier: (NSString *) ident forToolbarButtonClass:(Class)class
{
    ButtonToolbarItem * item = [[class alloc] initWithItemIdentifier: ident];

    NSButton * button = [[NSButton alloc] init];
    button.bezelStyle = NSTexturedRoundedBezelStyle;
    button.stringValue = @"";

    item.view = button;

    if (@available(macOS 11.0, *)) {
        // not needed
    } else {
        const NSSize buttonSize = NSMakeSize(36.0, 25.0);
        item.minSize = buttonSize;
        item.maxSize = buttonSize;
    }

    return item;
}

- (NSToolbarItem *) toolbar: (NSToolbar *) toolbar itemForItemIdentifier: (NSString *) ident willBeInsertedIntoToolbar: (BOOL) flag
{
    if ([ident isEqualToString: TOOLBAR_CREATE])
    {
        ButtonToolbarItem * item = [self standardToolbarButtonWithIdentifier: ident];

        item.label = NSLocalizedString(@"Create", "Create toolbar item -> label");
        item.paletteLabel = NSLocalizedString(@"Create Torrent File", "Create toolbar item -> palette label");
        item.toolTip = NSLocalizedString(@"Create torrent file", "Create toolbar item -> tooltip");
        if (@available(macOS 11.0, *)) {
            item.image = [NSImage imageWithSystemSymbolName: @"doc.badge.plus" accessibilityDescription: nil];
        } else {
            item.image = [NSImage imageNamed: @"ToolbarCreateTemplate"];
        }
        item.target = self;
        item.action = @selector(createFile:);
        item.autovalidates = NO;

        return item;
    }
    else if ([ident isEqualToString: TOOLBAR_OPEN_FILE])
    {
        ButtonToolbarItem * item = [self standardToolbarButtonWithIdentifier: ident];

        item.label = NSLocalizedString(@"Open", "Open toolbar item -> label");
        item.paletteLabel = NSLocalizedString(@"Open Torrent Files", "Open toolbar item -> palette label");
        item.toolTip = NSLocalizedString(@"Open torrent files", "Open toolbar item -> tooltip");
        if (@available(macOS 11.0, *)) {
            item.image = [NSImage imageWithSystemSymbolName: @"folder" accessibilityDescription: nil];
        } else {
            item.image = [NSImage imageNamed: @"ToolbarOpenTemplate"];
        }
        item.target = self;
        item.action = @selector(openShowSheet:);
        item.autovalidates = NO;

        return item;
    }
    else if ([ident isEqualToString: TOOLBAR_OPEN_WEB])
    {
        ButtonToolbarItem * item = [self standardToolbarButtonWithIdentifier: ident];

        item.label = NSLocalizedString(@"Open Address", "Open address toolbar item -> label");
        item.paletteLabel = NSLocalizedString(@"Open Torrent Address", "Open address toolbar item -> palette label");
        item.toolTip = NSLocalizedString(@"Open torrent web address", "Open address toolbar item -> tooltip");
        if (@available(macOS 11.0, *)) {
            item.image = [NSImage imageWithSystemSymbolName: @"globe" accessibilityDescription: nil];
        } else {
            item.image = [NSImage imageNamed: @"ToolbarOpenWebTemplate"];
        }
        item.target = self;
        item.action = @selector(openURLShowSheet:);
        item.autovalidates = NO;

        return item;
    }
    else if ([ident isEqualToString: TOOLBAR_REMOVE])
    {
        ButtonToolbarItem * item = [self standardToolbarButtonWithIdentifier: ident];

        item.label = NSLocalizedString(@"Remove", "Remove toolbar item -> label");
        item.paletteLabel = NSLocalizedString(@"Remove Selected", "Remove toolbar item -> palette label");
        item.toolTip = NSLocalizedString(@"Remove selected transfers", "Remove toolbar item -> tooltip");
        if (@available(macOS 11.0, *)) {
            item.image = [NSImage imageWithSystemSymbolName: @"nosign" accessibilityDescription: nil];
        } else {
            item.image = [NSImage imageNamed: @"ToolbarRemoveTemplate"];
        }
        item.target = self;
        item.action = @selector(removeNoDelete:);
        item.visibilityPriority = NSToolbarItemVisibilityPriorityHigh;

        return item;
    }
    else if ([ident isEqualToString: TOOLBAR_INFO])
    {
        ButtonToolbarItem * item = [self standardToolbarButtonWithIdentifier: ident];
        ((NSButtonCell *)((NSButton *)item.view).cell).showsStateBy = NSContentsCellMask; //blue when enabled

        item.label = NSLocalizedString(@"Inspector", "Inspector toolbar item -> label");
        item.paletteLabel = NSLocalizedString(@"Toggle Inspector", "Inspector toolbar item -> palette label");
        item.toolTip = NSLocalizedString(@"Toggle the torrent inspector", "Inspector toolbar item -> tooltip");
        if (@available(macOS 11.0, *)) {
            item.image = [NSImage imageWithSystemSymbolName: @"info.circle" accessibilityDescription: nil];
        } else {
            item.image = [NSImage imageNamed: @"ToolbarInfoTemplate"];
        }
        item.target = self;
        item.action = @selector(showInfo:);

        return item;
    }
    else if ([ident isEqualToString: TOOLBAR_PAUSE_RESUME_ALL])
    {
        GroupToolbarItem * groupItem = [[GroupToolbarItem alloc] initWithItemIdentifier: ident];

        NSSegmentedControl * segmentedControl = [[NSSegmentedControl alloc] initWithFrame: NSZeroRect];
<<<<<<< HEAD
        segmentedControl.cell = [[ToolbarSegmentedCell alloc] init];
        groupItem.view = segmentedControl;
        NSSegmentedCell * segmentedCell = (NSSegmentedCell *)segmentedControl.cell;

        if (NSApp.onYosemiteOrBetter) {
            segmentedControl.segmentStyle = NSSegmentStyleSeparated;
        }
=======
        [segmentedControl setCell: [[ToolbarSegmentedCell alloc] init]];
        [groupItem setView: segmentedControl];
        NSSegmentedCell * segmentedCell = (NSSegmentedCell *)[segmentedControl cell];
        segmentedControl.segmentStyle = NSSegmentStyleSeparated;
>>>>>>> 090a4b5f

        segmentedControl.segmentCount = 2;
        segmentedCell.trackingMode = NSSegmentSwitchTrackingMomentary;

        if (@available(macOS 11.0, *)) {
            // not needed
        } else {
            const NSSize groupSize = NSMakeSize(72.0, 25.0);
            groupItem.minSize = groupSize;
            groupItem.maxSize = groupSize;
        }

        groupItem.label = NSLocalizedString(@"Apply All", "All toolbar item -> label");
        groupItem.paletteLabel = NSLocalizedString(@"Pause / Resume All", "All toolbar item -> palette label");
        groupItem.target = self;
        groupItem.action = @selector(allToolbarClicked:);

        [groupItem setIdentifiers: @[TOOLBAR_PAUSE_ALL, TOOLBAR_RESUME_ALL]];

        [segmentedCell setTag: TOOLBAR_PAUSE_TAG forSegment: TOOLBAR_PAUSE_TAG];
        if (@available(macOS 11.0, *)) {
            [segmentedControl setImage: [[NSImage imageWithSystemSymbolName: @"pause.circle.fill" accessibilityDescription: nil] imageWithSymbolConfiguration:[NSImageSymbolConfiguration configurationWithScale:NSImageSymbolScaleLarge]] forSegment: TOOLBAR_PAUSE_TAG];
        } else {
            [segmentedControl setImage: [NSImage imageNamed: @"ToolbarPauseAllTemplate"] forSegment: TOOLBAR_PAUSE_TAG];
        }
        [segmentedCell setToolTip: NSLocalizedString(@"Pause all transfers",
                                    "All toolbar item -> tooltip") forSegment: TOOLBAR_PAUSE_TAG];

        [segmentedCell setTag: TOOLBAR_RESUME_TAG forSegment: TOOLBAR_RESUME_TAG];
        [segmentedControl setImage: [NSImage imageNamed: @"ToolbarResumeAllTemplate"] forSegment: TOOLBAR_RESUME_TAG];
        if (@available(macOS 11.0, *)) {
            [segmentedControl setImage: [[NSImage imageWithSystemSymbolName: @"arrow.clockwise.circle.fill" accessibilityDescription: nil] imageWithSymbolConfiguration:[NSImageSymbolConfiguration configurationWithScale:NSImageSymbolScaleLarge]] forSegment: TOOLBAR_RESUME_TAG];
        } else {
            [segmentedControl setImage: [NSImage imageNamed: @"ToolbarResumeAllTemplate"] forSegment: TOOLBAR_RESUME_TAG];
        }
        [segmentedCell setToolTip: NSLocalizedString(@"Resume all transfers",
                                    "All toolbar item -> tooltip") forSegment: TOOLBAR_RESUME_TAG];

        [groupItem createMenu: @[NSLocalizedString(@"Pause All", "All toolbar item -> label"),
                                        NSLocalizedString(@"Resume All", "All toolbar item -> label")]];


        groupItem.visibilityPriority = NSToolbarItemVisibilityPriorityHigh;

        return groupItem;
    }
    else if ([ident isEqualToString: TOOLBAR_PAUSE_RESUME_SELECTED])
    {
        GroupToolbarItem * groupItem = [[GroupToolbarItem alloc] initWithItemIdentifier: ident];

        NSSegmentedControl * segmentedControl = [[NSSegmentedControl alloc] initWithFrame: NSZeroRect];
<<<<<<< HEAD
        segmentedControl.cell = [[ToolbarSegmentedCell alloc] init];
        groupItem.view = segmentedControl;
        NSSegmentedCell * segmentedCell = (NSSegmentedCell *)segmentedControl.cell;

        if (NSApp.onYosemiteOrBetter) {
            segmentedControl.segmentStyle = NSSegmentStyleSeparated;
        }
=======
        [segmentedControl setCell: [[ToolbarSegmentedCell alloc] init]];
        [groupItem setView: segmentedControl];
        NSSegmentedCell * segmentedCell = (NSSegmentedCell *)[segmentedControl cell];
        segmentedControl.segmentStyle = NSSegmentStyleSeparated;
>>>>>>> 090a4b5f

        segmentedControl.segmentCount = 2;
        segmentedCell.trackingMode = NSSegmentSwitchTrackingMomentary;

        if (@available(macOS 11.0, *)) {
            // not needed
        } else {
            const NSSize groupSize = NSMakeSize(72.0, 25.0);
            groupItem.minSize = groupSize;
            groupItem.maxSize = groupSize;
        }

        groupItem.label = NSLocalizedString(@"Apply Selected", "Selected toolbar item -> label");
        groupItem.paletteLabel = NSLocalizedString(@"Pause / Resume Selected", "Selected toolbar item -> palette label");
        groupItem.target = self;
        groupItem.action = @selector(selectedToolbarClicked:);

        [groupItem setIdentifiers: @[TOOLBAR_PAUSE_SELECTED, TOOLBAR_RESUME_SELECTED]];

        [segmentedCell setTag: TOOLBAR_PAUSE_TAG forSegment: TOOLBAR_PAUSE_TAG];
        if (@available(macOS 11.0, *)) {
            [segmentedControl setImage: [[NSImage imageWithSystemSymbolName: @"pause" accessibilityDescription: nil] imageWithSymbolConfiguration:[NSImageSymbolConfiguration configurationWithScale:NSImageSymbolScaleLarge]] forSegment: TOOLBAR_PAUSE_TAG];
        } else {
            [segmentedControl setImage: [NSImage imageNamed: @"ToolbarPauseSelectedTemplate"] forSegment: TOOLBAR_PAUSE_TAG];
        }
        [segmentedCell setToolTip: NSLocalizedString(@"Pause selected transfers",
                                    "Selected toolbar item -> tooltip") forSegment: TOOLBAR_PAUSE_TAG];

        [segmentedCell setTag: TOOLBAR_RESUME_TAG forSegment: TOOLBAR_RESUME_TAG];
        if (@available(macOS 11.0, *)) {
            [segmentedControl setImage: [NSImage imageWithSystemSymbolName: @"arrow.clockwise" accessibilityDescription: nil] forSegment: TOOLBAR_RESUME_TAG];
        } else {
            [segmentedControl setImage: [NSImage imageNamed: @"ToolbarResumeSelectedTemplate"] forSegment: TOOLBAR_RESUME_TAG];
        }
        [segmentedCell setToolTip: NSLocalizedString(@"Resume selected transfers",
                                    "Selected toolbar item -> tooltip") forSegment: TOOLBAR_RESUME_TAG];

        [groupItem createMenu: @[NSLocalizedString(@"Pause Selected", "Selected toolbar item -> label"),
                                        NSLocalizedString(@"Resume Selected", "Selected toolbar item -> label")]];


        groupItem.visibilityPriority = NSToolbarItemVisibilityPriorityHigh;

        return groupItem;
    }
    else if ([ident isEqualToString: TOOLBAR_FILTER])
    {
        ButtonToolbarItem * item = [self standardToolbarButtonWithIdentifier: ident];
        ((NSButtonCell *)((NSButton *)item.view).cell).showsStateBy = NSContentsCellMask; //blue when enabled

        item.label = NSLocalizedString(@"Filter", "Filter toolbar item -> label");
        item.paletteLabel = NSLocalizedString(@"Toggle Filter", "Filter toolbar item -> palette label");
        item.toolTip = NSLocalizedString(@"Toggle the filter bar", "Filter toolbar item -> tooltip");
        if (@available(macOS 11.0, *)) {
            item.image = [NSImage imageWithSystemSymbolName: @"magnifyingglass" accessibilityDescription: nil];
        } else {
            item.image = [NSImage imageNamed: @"ToolbarFilterTemplate"];
        }
        item.target = self;
        item.action = @selector(toggleFilterBar:);

        return item;
    }
    else if ([ident isEqualToString: TOOLBAR_QUICKLOOK])
    {
        ButtonToolbarItem * item = [self standardToolbarButtonWithIdentifier: ident];
        ((NSButtonCell *)((NSButton *)item.view).cell).showsStateBy = NSContentsCellMask; //blue when enabled

        item.label = NSLocalizedString(@"Quick Look", "QuickLook toolbar item -> label");
        item.paletteLabel = NSLocalizedString(@"Quick Look", "QuickLook toolbar item -> palette label");
        item.toolTip = NSLocalizedString(@"Quick Look", "QuickLook toolbar item -> tooltip");
        item.image = [NSImage imageNamed: NSImageNameQuickLookTemplate];
        item.target = self;
        item.action = @selector(toggleQuickLook:);
        item.visibilityPriority = NSToolbarItemVisibilityPriorityLow;

        return item;
    }
    else if ([ident isEqualToString: TOOLBAR_SHARE])
    {
        ShareToolbarItem * item = [self toolbarButtonWithIdentifier: ident forToolbarButtonClass: [ShareToolbarItem class]];

        item.label = NSLocalizedString(@"Share", "Share toolbar item -> label");
        item.paletteLabel = NSLocalizedString(@"Share", "Share toolbar item -> palette label");
        item.toolTip = NSLocalizedString(@"Share torrent file", "Share toolbar item -> tooltip");
        item.image = [NSImage imageNamed: NSImageNameShareTemplate];
        item.visibilityPriority = NSToolbarItemVisibilityPriorityLow;

        NSButton *itemButton = (NSButton *)item.view;
        itemButton.target = self;
        itemButton.action = @selector(showToolbarShare:);
        [itemButton sendActionOn:NSLeftMouseDownMask];

        return item;
    }
    else
        return nil;
}

- (void) allToolbarClicked: (id) sender
{
    NSInteger tagValue = [sender isKindOfClass: [NSSegmentedControl class]]
                    ? [(NSSegmentedCell *)[sender cell] tagForSegment: [sender selectedSegment]] : ((NSControl *)sender).tag;
    switch (tagValue)
    {
        case TOOLBAR_PAUSE_TAG:
            [self stopAllTorrents: sender];
            break;
        case TOOLBAR_RESUME_TAG:
            [self resumeAllTorrents: sender];
            break;
    }
}

- (void) selectedToolbarClicked: (id) sender
{
    NSInteger tagValue = [sender isKindOfClass: [NSSegmentedControl class]]
                    ? [(NSSegmentedCell *)[sender cell] tagForSegment: [sender selectedSegment]] : ((NSControl *)sender).tag;
    switch (tagValue)
    {
        case TOOLBAR_PAUSE_TAG:
            [self stopSelectedTorrents: sender];
            break;
        case TOOLBAR_RESUME_TAG:
            [self resumeSelectedTorrents: sender];
            break;
    }
}

- (NSArray *) toolbarAllowedItemIdentifiers: (NSToolbar *) toolbar
{
    return @[ TOOLBAR_CREATE, TOOLBAR_OPEN_FILE, TOOLBAR_OPEN_WEB, TOOLBAR_REMOVE,
              TOOLBAR_PAUSE_RESUME_SELECTED, TOOLBAR_PAUSE_RESUME_ALL,
              TOOLBAR_SHARE, TOOLBAR_QUICKLOOK, TOOLBAR_FILTER, TOOLBAR_INFO,
              NSToolbarSpaceItemIdentifier,
              NSToolbarFlexibleSpaceItemIdentifier ];
}

- (NSArray *) toolbarDefaultItemIdentifiers: (NSToolbar *) toolbar
{
    return @[ TOOLBAR_CREATE, TOOLBAR_OPEN_FILE, TOOLBAR_REMOVE, NSToolbarSpaceItemIdentifier,
              TOOLBAR_PAUSE_RESUME_ALL, NSToolbarFlexibleSpaceItemIdentifier,
              TOOLBAR_SHARE, TOOLBAR_QUICKLOOK, TOOLBAR_FILTER, TOOLBAR_INFO ];
}

- (BOOL) validateToolbarItem: (NSToolbarItem *) toolbarItem
{
    NSString * ident = toolbarItem.itemIdentifier;

    //enable remove item
    if ([ident isEqualToString: TOOLBAR_REMOVE])
        return fTableView.numberOfSelectedRows > 0;

    //enable pause all item
    if ([ident isEqualToString: TOOLBAR_PAUSE_ALL])
    {
        for (Torrent * torrent in fTorrents)
            if (torrent.active || torrent.waitingToStart)
                return YES;
        return NO;
    }

    //enable resume all item
    if ([ident isEqualToString: TOOLBAR_RESUME_ALL])
    {
        for (Torrent * torrent in fTorrents)
            if (!torrent.active && !torrent.waitingToStart && !torrent.finishedSeeding)
                return YES;
        return NO;
    }

    //enable pause item
    if ([ident isEqualToString: TOOLBAR_PAUSE_SELECTED])
    {
        for (Torrent * torrent in fTableView.selectedTorrents)
            if (torrent.active || torrent.waitingToStart)
                return YES;
        return NO;
    }

    //enable resume item
    if ([ident isEqualToString: TOOLBAR_RESUME_SELECTED])
    {
        for (Torrent * torrent in fTableView.selectedTorrents)
            if (!torrent.active && !torrent.waitingToStart)
                return YES;
        return NO;
    }

    //set info item
    if ([ident isEqualToString: TOOLBAR_INFO])
    {
        ((NSButton *)toolbarItem.view).state = fInfoController.window.visible;
        return YES;
    }

    //set filter item
    if ([ident isEqualToString: TOOLBAR_FILTER])
    {
        ((NSButton *)toolbarItem.view).state = fFilterBar != nil;
        return YES;
    }

    //set quick look item
    if ([ident isEqualToString: TOOLBAR_QUICKLOOK])
    {
        ((NSButton *)toolbarItem.view).state = [QLPreviewPanel sharedPreviewPanelExists] && [QLPreviewPanel sharedPreviewPanel].visible;
        return YES;
    }

    //enable share item
    if ([ident isEqualToString: TOOLBAR_SHARE])
        return fTableView.numberOfSelectedRows > 0;

    return YES;
}

- (BOOL) validateMenuItem: (NSMenuItem *) menuItem
{
    SEL action = menuItem.action;

    if (action == @selector(toggleSpeedLimit:))
    {
        menuItem.state = [fDefaults boolForKey: @"SpeedLimit"] ? NSOnState : NSOffState;
        return YES;
    }

    //only enable some items if it is in a context menu or the window is useable
    BOOL canUseTable = fWindow.keyWindow || menuItem.menu.supermenu != NSApp.mainMenu;

    //enable open items
    if (action == @selector(openShowSheet:) || action == @selector(openURLShowSheet:))
        return fWindow.attachedSheet == nil;

    //enable sort options
    if (action == @selector(setSort:))
    {
        NSString * sortType;
        switch (menuItem.tag)
        {
            case SORT_ORDER_TAG:
                sortType = SORT_ORDER;
                break;
            case SORT_DATE_TAG:
                sortType = SORT_DATE;
                break;
            case SORT_NAME_TAG:
                sortType = SORT_NAME;
                break;
            case SORT_PROGRESS_TAG:
                sortType = SORT_PROGRESS;
                break;
            case SORT_STATE_TAG:
                sortType = SORT_STATE;
                break;
            case SORT_TRACKER_TAG:
                sortType = SORT_TRACKER;
                break;
            case SORT_ACTIVITY_TAG:
                sortType = SORT_ACTIVITY;
                break;
            case SORT_SIZE_TAG:
                sortType = SORT_SIZE;
                break;
            default:
                NSAssert1(NO, @"Unknown sort tag received: %ld", [menuItem tag]);
                sortType = SORT_ORDER;
        }

        menuItem.state = [sortType isEqualToString: [fDefaults stringForKey: @"Sort"]] ? NSOnState : NSOffState;
        return fWindow.visible;
    }

    if (action == @selector(setGroup:))
    {
        BOOL checked = NO;

        NSInteger index = menuItem.tag;
        for (Torrent * torrent in fTableView.selectedTorrents)
            if (index == torrent.groupValue)
            {
                checked = YES;
                break;
            }

        menuItem.state = checked ? NSOnState : NSOffState;
        return canUseTable && fTableView.numberOfSelectedRows > 0;
    }

    if (action == @selector(toggleSmallView:))
    {
        menuItem.state = [fDefaults boolForKey: @"SmallView"] ? NSOnState : NSOffState;
        return fWindow.visible;
    }

    if (action == @selector(togglePiecesBar:))
    {
        menuItem.state = [fDefaults boolForKey: @"PiecesBar"] ? NSOnState : NSOffState;
        return fWindow.visible;
    }

    if (action == @selector(toggleAvailabilityBar:))
    {
        menuItem.state = [fDefaults boolForKey: @"DisplayProgressBarAvailable"] ? NSOnState : NSOffState;
        return fWindow.visible;
    }

    //enable show info
    if (action == @selector(showInfo:))
    {
        NSString * title = fInfoController.window.visible ? NSLocalizedString(@"Hide Inspector", "View menu -> Inspector")
                            : NSLocalizedString(@"Show Inspector", "View menu -> Inspector");
        menuItem.title = title;

        return YES;
    }

    //enable prev/next inspector tab
    if (action == @selector(setInfoTab:))
        return fInfoController.window.visible;

    //enable toggle status bar
    if (action == @selector(toggleStatusBar:))
    {
        NSString * title = !fStatusBar ? NSLocalizedString(@"Show Status Bar", "View menu -> Status Bar")
                            : NSLocalizedString(@"Hide Status Bar", "View menu -> Status Bar");
        menuItem.title = title;

        return fWindow.visible;
    }

    //enable toggle filter bar
    if (action == @selector(toggleFilterBar:))
    {
        NSString * title = !fFilterBar ? NSLocalizedString(@"Show Filter Bar", "View menu -> Filter Bar")
                            : NSLocalizedString(@"Hide Filter Bar", "View menu -> Filter Bar");
        menuItem.title = title;

        return fWindow.visible;
    }

    //enable prev/next filter button
    if (action == @selector(switchFilter:))
        return fWindow.visible && fFilterBar;

    //enable reveal in finder
    if (action == @selector(revealFile:))
        return canUseTable && fTableView.numberOfSelectedRows > 0;

    //enable renaming file/folder
    if (action == @selector(renameSelected:))
        return canUseTable && fTableView.numberOfSelectedRows == 1;

    //enable remove items
    if (action == @selector(removeNoDelete:) || action == @selector(removeDeleteData:))
    {
        BOOL warning = NO;

        for (Torrent * torrent in fTableView.selectedTorrents)
        {
            if (torrent.active)
            {
                if ([fDefaults boolForKey: @"CheckRemoveDownloading"] ? !torrent.seeding : YES)
                {
                    warning = YES;
                    break;
                }
            }
        }

        //append or remove ellipsis when needed
        NSString * title = menuItem.title, * ellipsis = NSString.ellipsis;
        if (warning && [fDefaults boolForKey: @"CheckRemove"])
        {
            if (![title hasSuffix: ellipsis])
                menuItem.title = [title stringByAppendingEllipsis];
        }
        else
        {
            if ([title hasSuffix: ellipsis])
                menuItem.title = [title substringToIndex: [title rangeOfString: ellipsis].location];
        }

        return canUseTable && fTableView.numberOfSelectedRows > 0;
    }

    //remove all completed transfers item
    if (action == @selector(clearCompleted:))
    {
        //append or remove ellipsis when needed
        NSString * title = menuItem.title, * ellipsis = NSString.ellipsis;
        if ([fDefaults boolForKey: @"WarningRemoveCompleted"])
        {
            if (![title hasSuffix: ellipsis])
                menuItem.title = [title stringByAppendingEllipsis];
        }
        else
        {
            if ([title hasSuffix: ellipsis])
                menuItem.title = [title substringToIndex: [title rangeOfString: ellipsis].location];
        }

        for (Torrent * torrent in fTorrents)
            if (torrent.finishedSeeding)
                return YES;
        return NO;
    }

    //enable pause all item
    if (action == @selector(stopAllTorrents:))
    {
        for (Torrent * torrent in fTorrents)
            if (torrent.active || torrent.waitingToStart)
                return YES;
        return NO;
    }

    //enable resume all item
    if (action == @selector(resumeAllTorrents:))
    {
        for (Torrent * torrent in fTorrents)
            if (!torrent.active && !torrent.waitingToStart && !torrent.finishedSeeding)
                return YES;
        return NO;
    }

    //enable resume all waiting item
    if (action == @selector(resumeWaitingTorrents:))
    {
        if (![fDefaults boolForKey: @"Queue"] && ![fDefaults boolForKey: @"QueueSeed"])
            return NO;

        for (Torrent * torrent in fTorrents)
            if (torrent.waitingToStart)
                return YES;
        return NO;
    }

    //enable resume selected waiting item
    if (action == @selector(resumeSelectedTorrentsNoWait:))
    {
        if (!canUseTable)
            return NO;

        for (Torrent * torrent in fTableView.selectedTorrents)
            if (!torrent.active)
                return YES;
        return NO;
    }

    //enable pause item
    if (action == @selector(stopSelectedTorrents:))
    {
        if (!canUseTable)
            return NO;

        for (Torrent * torrent in fTableView.selectedTorrents)
            if (torrent.active || torrent.waitingToStart)
                return YES;
        return NO;
    }

    //enable resume item
    if (action == @selector(resumeSelectedTorrents:))
    {
        if (!canUseTable)
            return NO;

        for (Torrent * torrent in fTableView.selectedTorrents)
            if (!torrent.active && !torrent.waitingToStart)
                return YES;
        return NO;
    }

    //enable manual announce item
    if (action == @selector(announceSelectedTorrents:))
    {
        if (!canUseTable)
            return NO;

        for (Torrent * torrent in fTableView.selectedTorrents)
            if (torrent.canManualAnnounce)
                return YES;
        return NO;
    }

    //enable reset cache item
    if (action == @selector(verifySelectedTorrents:))
    {
        if (!canUseTable)
            return NO;

        for (Torrent * torrent in fTableView.selectedTorrents)
            if (!torrent.magnet)
                return YES;
        return NO;
    }

    //enable move torrent file item
    if (action == @selector(moveDataFilesSelected:))
        return canUseTable && fTableView.numberOfSelectedRows > 0;

    //enable copy torrent file item
    if (action == @selector(copyTorrentFiles:))
    {
        if (!canUseTable)
            return NO;

        for (Torrent * torrent in fTableView.selectedTorrents)
            if (!torrent.magnet)
                return YES;
        return NO;
    }

    //enable copy torrent file item
    if (action == @selector(copyMagnetLinks:))
        return canUseTable && fTableView.numberOfSelectedRows > 0;

    //enable reverse sort item
    if (action == @selector(setSortReverse:))
    {
        const BOOL isReverse = menuItem.tag == SORT_DESC_TAG;
        menuItem.state = (isReverse == [fDefaults boolForKey: @"SortReverse"]) ? NSOnState : NSOffState;
        return ![[fDefaults stringForKey: @"Sort"] isEqualToString: SORT_ORDER];
    }

    //enable group sort item
    if (action == @selector(setSortByGroup:))
    {
        menuItem.state = [fDefaults boolForKey: @"SortByGroup"] ? NSOnState : NSOffState;
        return YES;
    }

    if (action == @selector(toggleQuickLook:))
    {
        const BOOL visible =[QLPreviewPanel sharedPreviewPanelExists] && [QLPreviewPanel sharedPreviewPanel].visible;
        //text consistent with Finder
        NSString * title = !visible ? NSLocalizedString(@"Quick Look", "View menu -> Quick Look")
                                    : NSLocalizedString(@"Close Quick Look", "View menu -> Quick Look");
        menuItem.title = title;

        return YES;
    }

    return YES;
}

- (void) sleepCallback: (natural_t) messageType argument: (void *) messageArgument
{
    switch (messageType)
    {
        case kIOMessageSystemWillSleep:
        {
            //stop all transfers (since some are active) before going to sleep and remember to resume when we wake up
            BOOL anyActive = NO;
            for (Torrent * torrent in fTorrents)
            {
                if (torrent.active)
                    anyActive = YES;
                [torrent sleep]; //have to call on all, regardless if they are active
            }

            //if there are any running transfers, wait 15 seconds for them to stop
            if (anyActive)
            {
                sleep(15);
            }

            IOAllowPowerChange(fRootPort, (long) messageArgument);
            break;
        }

        case kIOMessageCanSystemSleep:
            if ([fDefaults boolForKey: @"SleepPrevent"])
            {
                //prevent idle sleep unless no torrents are active
                for (Torrent * torrent in fTorrents)
                    if (torrent.active && !torrent.stalled && !torrent.error)
                    {
                        IOCancelPowerChange(fRootPort, (long) messageArgument);
                        return;
                    }
            }

            IOAllowPowerChange(fRootPort, (long) messageArgument);
            break;

        case kIOMessageSystemHasPoweredOn:
            //resume sleeping transfers after we wake up
            for (Torrent * torrent in fTorrents)
                [torrent wakeUp];
            break;
    }
}

- (NSMenu *) applicationDockMenu: (NSApplication *) sender
{
    if (fQuitting)
        return nil;

    NSUInteger seeding = 0, downloading = 0;
    for (Torrent * torrent in fTorrents)
    {
        if (torrent.seeding)
            seeding++;
        else if (torrent.active)
            downloading++;
        else;
    }

    NSMenu * menu = [[NSMenu alloc] init];

    if (seeding > 0)
    {
        NSString * title = [NSString stringWithFormat: NSLocalizedString(@"%d Seeding", "Dock item - Seeding"), seeding];
        [menu addItemWithTitle: title action: nil keyEquivalent: @""];
    }

    if (downloading > 0)
    {
        NSString * title = [NSString stringWithFormat: NSLocalizedString(@"%d Downloading", "Dock item - Downloading"), downloading];
        [menu addItemWithTitle: title action: nil keyEquivalent: @""];
    }

    if (seeding > 0 || downloading > 0)
        [menu addItem: [NSMenuItem separatorItem]];

    [menu addItemWithTitle: NSLocalizedString(@"Pause All", "Dock item") action: @selector(stopAllTorrents:) keyEquivalent: @""];
    [menu addItemWithTitle: NSLocalizedString(@"Resume All", "Dock item") action: @selector(resumeAllTorrents:) keyEquivalent: @""];
    [menu addItem: [NSMenuItem separatorItem]];
    [menu addItemWithTitle: NSLocalizedString(@"Speed Limit", "Dock item") action: @selector(toggleSpeedLimit:) keyEquivalent: @""];

    return menu;
}

- (NSRect) windowWillUseStandardFrame: (NSWindow *) window defaultFrame: (NSRect) defaultFrame
{
    //if auto size is enabled, the current frame shouldn't need to change
    NSRect frame = [fDefaults boolForKey: @"AutoSize"] ? window.frame : self.sizedWindowFrame;

    frame.size.width = [fDefaults boolForKey: @"SmallView"] ? fWindow.minSize.width : WINDOW_REGULAR_WIDTH;
    return frame;
}

- (void) setWindowSizeToFit
{
    if ([fDefaults boolForKey: @"AutoSize"])
    {
        NSScrollView * scrollView = fTableView.enclosingScrollView;

        scrollView.hasVerticalScroller = NO;
        [fWindow setFrame: self.sizedWindowFrame display: YES animate: YES];
        scrollView.hasVerticalScroller = YES;

        [self setWindowMinMaxToCurrent];
    }
}

- (NSRect) sizedWindowFrame
{
    NSUInteger groups = (fDisplayedTorrents.count > 0 && ![fDisplayedTorrents[0] isKindOfClass: [Torrent class]])
                        ? fDisplayedTorrents.count : 0;

    CGFloat heightChange = (GROUP_SEPARATOR_HEIGHT + fTableView.intercellSpacing.height) * groups
                        + (fTableView.rowHeight + fTableView.intercellSpacing.height) * (fTableView.numberOfRows - groups)
                        - NSHeight(fTableView.enclosingScrollView.frame);

    return [self windowFrameByAddingHeight: heightChange checkLimits: YES];
}

- (void) updateForAutoSize
{
    if ([fDefaults boolForKey: @"AutoSize"])
        [self setWindowSizeToFit];
    else
    {
        NSSize contentMinSize = fWindow.contentMinSize;
        contentMinSize.height = self.minWindowContentSizeAllowed;

        fWindow.contentMinSize = contentMinSize;

        NSSize contentMaxSize = fWindow.contentMaxSize;
        contentMaxSize.height = FLT_MAX;
        fWindow.contentMaxSize = contentMaxSize;
    }
}

- (void) setWindowMinMaxToCurrent
{
    const CGFloat height = NSHeight(fWindow.contentView.frame);

    NSSize minSize = fWindow.contentMinSize,
            maxSize = fWindow.contentMaxSize;
    minSize.height = height;
    maxSize.height = height;

    fWindow.contentMinSize = minSize;
    fWindow.contentMaxSize = maxSize;
}

- (CGFloat) minWindowContentSizeAllowed
{
    CGFloat contentMinHeight = NSHeight(fWindow.contentView.frame) - NSHeight(fTableView.enclosingScrollView.frame)
                                + fTableView.rowHeight + fTableView.intercellSpacing.height;
    return contentMinHeight;
}

- (void) updateForExpandCollape
{
    [self setWindowSizeToFit];
    [self setBottomCountText: YES];
}

- (void) showMainWindow: (id) sender
{
    [fWindow makeKeyAndOrderFront: nil];
}

- (void) windowDidBecomeMain: (NSNotification *) notification
{
    [fBadger clearCompleted];
    [self updateUI];
}

- (void) applicationWillUnhide: (NSNotification *) notification
{
    [self updateUI];
}

- (void) toggleQuickLook: (id) sender
{
    if ([QLPreviewPanel sharedPreviewPanel].visible)
        [[QLPreviewPanel sharedPreviewPanel] orderOut: nil];
    else
        [[QLPreviewPanel sharedPreviewPanel] makeKeyAndOrderFront: nil];
}

- (void) linkHomepage: (id) sender
{
    [NSWorkspace.sharedWorkspace openURL: [NSURL URLWithString: WEBSITE_URL]];
}

- (void) linkForums: (id) sender
{
    [NSWorkspace.sharedWorkspace openURL: [NSURL URLWithString: FORUM_URL]];
}

- (void) linkGitHub: (id) sender
{
    [NSWorkspace.sharedWorkspace openURL: [NSURL URLWithString: GITHUB_URL]];
}

- (void) linkDonate: (id) sender
{
    [NSWorkspace.sharedWorkspace openURL: [NSURL URLWithString: DONATE_URL]];
}

- (void) updaterWillRelaunchApplication: (SUUpdater *) updater
{
    fQuitRequested = YES;
}

- (void) rpcCallback: (tr_rpc_callback_type) type forTorrentStruct: (struct tr_torrent *) torrentStruct
{
    @autoreleasepool
    {
        //get the torrent
        __block Torrent * torrent = nil;
        if (torrentStruct != NULL && (type != TR_RPC_TORRENT_ADDED && type != TR_RPC_SESSION_CHANGED && type != TR_RPC_SESSION_CLOSE))
        {
            [fTorrents enumerateObjectsWithOptions: NSEnumerationConcurrent usingBlock: ^(Torrent * checkTorrent, NSUInteger idx, BOOL *stop) {
                if (torrentStruct == checkTorrent.torrentStruct)
                {
                    torrent = checkTorrent;
                    *stop = YES;
                }
            }];

            if (!torrent)
            {
                NSLog(@"No torrent found matching the given torrent struct from the RPC callback!");
                return;
            }
        }

        dispatch_async(dispatch_get_main_queue(), ^{
            switch (type)
            {
                case TR_RPC_TORRENT_ADDED:
                    [self rpcAddTorrentStruct: torrentStruct];
                    break;

                case TR_RPC_TORRENT_STARTED:
                case TR_RPC_TORRENT_STOPPED:
                    [self rpcStartedStoppedTorrent: torrent];
                    break;

                case TR_RPC_TORRENT_REMOVING:
                    [self rpcRemoveTorrent: torrent deleteData: NO];
                    break;

                case TR_RPC_TORRENT_TRASHING:
                    [self rpcRemoveTorrent: torrent deleteData: YES];
                    break;

                case TR_RPC_TORRENT_CHANGED:
                    [self rpcChangedTorrent: torrent];
                    break;

                case TR_RPC_TORRENT_MOVED:
                    [self rpcMovedTorrent: torrent];
                    break;

                case TR_RPC_SESSION_QUEUE_POSITIONS_CHANGED:
                    [self rpcUpdateQueue];
                    break;

                case TR_RPC_SESSION_CHANGED:
                    [_prefsController rpcUpdatePrefs];
                    break;

                case TR_RPC_SESSION_CLOSE:
                    fQuitRequested = YES;
                    [NSApp terminate: self];
                    break;

                default:
                    NSAssert1(NO, @"Unknown RPC command received: %d", type);
            }
        });
    }
}

- (void) rpcAddTorrentStruct: (struct tr_torrent *) torrentStruct
{
    NSString * location = nil;
    if (tr_torrentGetDownloadDir(torrentStruct) != NULL)
        location = @(tr_torrentGetDownloadDir(torrentStruct));

    Torrent * torrent = [[Torrent alloc] initWithTorrentStruct: torrentStruct location: location lib: fLib];

    //change the location if the group calls for it (this has to wait until after the torrent is created)
    if ([GroupsController.groups usesCustomDownloadLocationForIndex: torrent.groupValue])
    {
        location = [GroupsController.groups customDownloadLocationForIndex: torrent.groupValue];
        [torrent changeDownloadFolderBeforeUsing: location determinationType: TorrentDeterminationAutomatic];
    }

    [torrent update];
    [fTorrents addObject: torrent];

    if (!fAddingTransfers)
        fAddingTransfers = [[NSMutableSet alloc] init];
    [fAddingTransfers addObject: torrent];

    [self fullUpdateUI];
}

- (void) rpcRemoveTorrent: (Torrent *) torrent deleteData: (BOOL) deleteData
{
    [self confirmRemoveTorrents: @[ torrent ] deleteData: deleteData];
}

- (void) rpcStartedStoppedTorrent: (Torrent *) torrent
{
    [torrent update];

    [self updateUI];
    [self applyFilter];
    [self updateTorrentHistory];
}

- (void) rpcChangedTorrent: (Torrent *) torrent
{
    [torrent update];

    if ([fTableView.selectedTorrents containsObject: torrent])
    {
        [fInfoController updateInfoStats]; //this will reload the file table
        [fInfoController updateOptions];
    }
}

- (void) rpcMovedTorrent: (Torrent *) torrent
{
    [torrent update];
    [torrent updateTimeMachineExclude];

    if ([fTableView.selectedTorrents containsObject: torrent])
        [fInfoController updateInfoStats];
}

- (void) rpcUpdateQueue
{
    for (Torrent * torrent in fTorrents)
        [torrent update];

    NSSortDescriptor * descriptor = [NSSortDescriptor sortDescriptorWithKey: @"queuePosition" ascending: YES];
    NSArray * descriptors = @[descriptor];
    [fTorrents sortUsingDescriptors: descriptors];

    [self sortTorrents: YES];
}

@end<|MERGE_RESOLUTION|>--- conflicted
+++ resolved
@@ -473,13 +473,8 @@
         fInfoController = [[InfoWindowController alloc] init];
 
         //needs to be done before init-ing the prefs controller
-<<<<<<< HEAD
-        fFileWatcherQueue = [[VDKQueue alloc] init];
-        fFileWatcherQueue.delegate = self;
-=======
         _fileWatcherQueue = [[VDKQueue alloc] init];
-        [_fileWatcherQueue setDelegate: self];
->>>>>>> 090a4b5f
+        _fileWatcherQueue.delegate = self;
 
         _prefsController = [[PrefsController alloc] initWithHandle: fLib];
 
@@ -1353,18 +1348,6 @@
     {
         fUrlSheetController = [[URLSheetWindowController alloc] initWithController: self];
 
-<<<<<<< HEAD
-        [NSApp beginSheet: fUrlSheetController.window modalForWindow: fWindow modalDelegate: self didEndSelector: @selector(urlSheetDidEnd:returnCode:contextInfo:) contextInfo: nil];
-    }
-}
-
-- (void) urlSheetDidEnd: (NSWindow *) sheet returnCode: (NSInteger) returnCode contextInfo: (void *) contextInfo
-{
-    if (returnCode == 1)
-    {
-        NSString * urlString = fUrlSheetController.urlString;
-        [self performSelectorOnMainThread: @selector(openURL:) withObject: urlString waitUntilDone: NO];
-=======
         [fWindow beginSheet: fUrlSheetController.window completionHandler:^(NSModalResponse returnCode) {
             if (returnCode == 1)
             {
@@ -1375,7 +1358,6 @@
             }
             fUrlSheetController = nil;
         }];
->>>>>>> 090a4b5f
     }
 }
 
@@ -1846,13 +1828,8 @@
 
 - (void) showPreferenceWindow: (id) sender
 {
-<<<<<<< HEAD
-    NSWindow * window = fPrefsController.window;
+    NSWindow * window = _prefsController.window;
     if (!window.visible)
-=======
-    NSWindow * window = [_prefsController window];
-    if (![window isVisible])
->>>>>>> 090a4b5f
         [window center];
 
     [window makeKeyAndOrderFront: nil];
@@ -3810,20 +3787,10 @@
         GroupToolbarItem * groupItem = [[GroupToolbarItem alloc] initWithItemIdentifier: ident];
 
         NSSegmentedControl * segmentedControl = [[NSSegmentedControl alloc] initWithFrame: NSZeroRect];
-<<<<<<< HEAD
         segmentedControl.cell = [[ToolbarSegmentedCell alloc] init];
         groupItem.view = segmentedControl;
         NSSegmentedCell * segmentedCell = (NSSegmentedCell *)segmentedControl.cell;
-
-        if (NSApp.onYosemiteOrBetter) {
-            segmentedControl.segmentStyle = NSSegmentStyleSeparated;
-        }
-=======
-        [segmentedControl setCell: [[ToolbarSegmentedCell alloc] init]];
-        [groupItem setView: segmentedControl];
-        NSSegmentedCell * segmentedCell = (NSSegmentedCell *)[segmentedControl cell];
         segmentedControl.segmentStyle = NSSegmentStyleSeparated;
->>>>>>> 090a4b5f
 
         segmentedControl.segmentCount = 2;
         segmentedCell.trackingMode = NSSegmentSwitchTrackingMomentary;
@@ -3875,20 +3842,9 @@
         GroupToolbarItem * groupItem = [[GroupToolbarItem alloc] initWithItemIdentifier: ident];
 
         NSSegmentedControl * segmentedControl = [[NSSegmentedControl alloc] initWithFrame: NSZeroRect];
-<<<<<<< HEAD
         segmentedControl.cell = [[ToolbarSegmentedCell alloc] init];
         groupItem.view = segmentedControl;
         NSSegmentedCell * segmentedCell = (NSSegmentedCell *)segmentedControl.cell;
-
-        if (NSApp.onYosemiteOrBetter) {
-            segmentedControl.segmentStyle = NSSegmentStyleSeparated;
-        }
-=======
-        [segmentedControl setCell: [[ToolbarSegmentedCell alloc] init]];
-        [groupItem setView: segmentedControl];
-        NSSegmentedCell * segmentedCell = (NSSegmentedCell *)[segmentedControl cell];
-        segmentedControl.segmentStyle = NSSegmentStyleSeparated;
->>>>>>> 090a4b5f
 
         segmentedControl.segmentCount = 2;
         segmentedCell.trackingMode = NSSegmentSwitchTrackingMomentary;
