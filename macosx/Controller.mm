--- conflicted
+++ resolved
@@ -273,12 +273,6 @@
 
 @property(nonatomic) StatusBarController* fStatusBar;
 
-<<<<<<< HEAD
-    BOOL fGlobalPopoverShown;
-    BOOL fSoundPlaying;
-    id fNoNapActivity;
-}
-=======
 @property(nonatomic) FilterBarController* fFilterBar;
 
 @property(nonatomic) QLPreviewPanel* fPreviewPanel;
@@ -300,11 +294,11 @@
 
 @property(nonatomic) BOOL fGlobalPopoverShown;
 @property(nonatomic) BOOL fSoundPlaying;
+@property(nonatomic) id fNoNapActivity;
 
 @end
 
 @implementation Controller
->>>>>>> 81ef0de2
 
 + (void)initialize
 {
@@ -788,8 +782,8 @@
 {
     NSApp.servicesProvider = self;
 
-    fNoNapActivity = [NSProcessInfo.processInfo beginActivityWithOptions: NSActivityUserInitiatedAllowingIdleSystemSleep
-                                                                  reason: NSLocalizedString( @"No napping on the job!", nil )];
+    self.fNoNapActivity = [NSProcessInfo.processInfo beginActivityWithOptions: NSActivityUserInitiatedAllowingIdleSystemSleep
+                                                                       reason: NSLocalizedString( @"No napping on the job!", nil )];
 
     //register for dock icon drags (has to be in applicationDidFinishLaunching: to work)
     [[NSAppleEventManager sharedAppleEventManager] setEventHandler:self andSelector:@selector(handleOpenContentsEvent:replyEvent:)
@@ -927,7 +921,7 @@
 {
     self.fQuitting = YES;
 
-    [NSProcessInfo.processInfo endActivity: fNoNapActivity];
+    [NSProcessInfo.processInfo endActivity: self.fNoNapActivity];
 
     //stop the Bonjour service
     if (BonjourController.defaultControllerExists)
