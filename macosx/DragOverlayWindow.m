/******************************************************************************
 * Copyright (c) 2007-2012 Transmission authors and contributors
 *
 * Permission is hereby granted, free of charge, to any person obtaining a
 * copy of this software and associated documentation files (the "Software"),
 * to deal in the Software without restriction, including without limitation
 * the rights to use, copy, modify, merge, publish, distribute, sublicense,
 * and/or sell copies of the Software, and to permit persons to whom the
 * Software is furnished to do so, subject to the following conditions:
 *
 * The above copyright notice and this permission notice shall be included in
 * all copies or substantial portions of the Software.
 *
 * THE SOFTWARE IS PROVIDED "AS IS", WITHOUT WARRANTY OF ANY KIND, EXPRESS OR
 * IMPLIED, INCLUDING BUT NOT LIMITED TO THE WARRANTIES OF MERCHANTABILITY,
 * FITNESS FOR A PARTICULAR PURPOSE AND NONINFRINGEMENT. IN NO EVENT SHALL THE
 * AUTHORS OR COPYRIGHT HOLDERS BE LIABLE FOR ANY CLAIM, DAMAGES OR OTHER
 * LIABILITY, WHETHER IN AN ACTION OF CONTRACT, TORT OR OTHERWISE, ARISING
 * FROM, OUT OF OR IN CONNECTION WITH THE SOFTWARE OR THE USE OR OTHER
 * DEALINGS IN THE SOFTWARE.
 *****************************************************************************/

#import "DragOverlayWindow.h"
#import "DragOverlayView.h"
#import "NSStringAdditions.h"

@interface DragOverlayWindow (Private)

- (void) resizeWindow;

@end

@implementation DragOverlayWindow

- (instancetype) initWithLib: (tr_session *) lib forWindow: (NSWindow *) window
{
    if ((self = ([super initWithContentRect: window.frame styleMask: NSBorderlessWindowMask
                    backing: NSBackingStoreBuffered defer: NO])))
    {
        fLib = lib;

        self.backgroundColor = [NSColor colorWithCalibratedWhite: 0.0 alpha: 0.5];
        self.alphaValue = 0.0;
        self.opaque = NO;
        self.hasShadow = NO;

        DragOverlayView * view = [[DragOverlayView alloc] initWithFrame: self.frame];
        self.contentView = view;

        self.releasedWhenClosed = NO;
        self.ignoresMouseEvents = YES;

        fFadeInAnimation = [[NSViewAnimation alloc] initWithViewAnimations: @[
                                                                              @{NSViewAnimationTargetKey: self,
                                                                                NSViewAnimationEffectKey: NSViewAnimationFadeInEffect}
                                                                              ]];
        fFadeInAnimation.duration = 0.15;
        fFadeInAnimation.animationBlockingMode = NSAnimationNonblockingThreaded;

        fFadeOutAnimation = [[NSViewAnimation alloc] initWithViewAnimations: @[
                                                                               @{NSViewAnimationTargetKey: self,
                                                                                 NSViewAnimationEffectKey: NSViewAnimationFadeOutEffect}
                                                                               ]];
        fFadeOutAnimation.duration = 0.5;
        fFadeOutAnimation.animationBlockingMode = NSAnimationNonblockingThreaded;

        [window addChildWindow: self ordered: NSWindowAbove];

        [NSNotificationCenter.defaultCenter addObserver: self selector: @selector(resizeWindow)
            name: NSWindowDidResizeNotification object: window];
    }
    return self;
}

- (void) dealloc
{
    [NSNotificationCenter.defaultCenter removeObserver: self];
}

- (void) setTorrents: (NSArray *) files
{
    uint64_t size = 0;
    NSInteger count = 0;

    NSString * name;
    BOOL folder;
    NSInteger fileCount = 0;

    for (NSString * file in files)
    {
        if ([[NSWorkspace.sharedWorkspace typeOfFile: file error: NULL] isEqualToString: @"org.bittorrent.torrent"]
            || [file.pathExtension caseInsensitiveCompare: @"torrent"] == NSOrderedSame)
        {
            tr_ctor * ctor = tr_ctorNew(fLib);
<<<<<<< HEAD
            tr_ctorSetMetainfoFromFile(ctor, file.fileSystemRepresentation);
=======
            tr_ctorSetMetainfoFromFile(ctor, [file UTF8String]);
>>>>>>> def7634f
            tr_info info;
            if (tr_torrentParse(ctor, &info) == TR_PARSE_OK)
            {
                count++;
                size += info.totalSize;
                fileCount += info.fileCount;

                //only useful when one torrent
                if (count == 1)
                {
                    name = @(info.name);
                    folder = info.isFolder;
                }
            }
            tr_metainfoFree(&info);
            tr_ctorFree(ctor);
        }
    }

    if (count <= 0)
        return;

    //set strings and icon
    NSString * secondString = [NSString stringForFileSize: size];
    if (count > 1 || folder)
    {
        NSString * fileString;
        if (fileCount == 1)
            fileString = NSLocalizedString(@"1 file", "Drag overlay -> torrents");
        else
            fileString= [NSString stringWithFormat: NSLocalizedString(@"%@ files", "Drag overlay -> torrents"),
                            [NSString formattedUInteger: fileCount]];
        secondString = [NSString stringWithFormat: @"%@, %@", fileString, secondString];
    }

    NSImage * icon;
    if (count == 1)
        icon = [NSWorkspace.sharedWorkspace iconForFileType: folder ? NSFileTypeForHFSTypeCode(kGenericFolderIcon) : name.pathExtension];
    else
    {
        name = [NSString stringWithFormat: NSLocalizedString(@"%@ Torrent Files", "Drag overlay -> torrents"),
                [NSString formattedUInteger: count]];
        secondString = [secondString stringByAppendingString: @" total"];
        icon = [NSImage imageNamed: @"TransmissionDocument.icns"];
    }

    [self.contentView setOverlay: icon mainLine: name subLine: secondString];
    [self fadeIn];
}

- (void) setFile: (NSString *) file
{
    [self.contentView setOverlay: [NSImage imageNamed: @"CreateLarge"]
        mainLine: NSLocalizedString(@"Create a Torrent File", "Drag overlay -> file") subLine: file];
    [self fadeIn];
}

- (void) setURL: (NSString *) url
{
    [self.contentView setOverlay: [NSImage imageNamed: @"Globe"]
        mainLine: NSLocalizedString(@"Web Address", "Drag overlay -> url") subLine: url];
    [self fadeIn];
}

- (void) fadeIn
{
    //stop other animation and set to same progress
    if (fFadeOutAnimation.animating)
    {
        [fFadeOutAnimation stopAnimation];
        fFadeInAnimation.currentProgress = 1.0 - fFadeOutAnimation.currentProgress;
    }
    [fFadeInAnimation startAnimation];
}

- (void) fadeOut
{
    //stop other animation and set to same progress
    if (fFadeInAnimation.animating)
    {
        [fFadeInAnimation stopAnimation];
        fFadeOutAnimation.currentProgress = 1.0 - fFadeInAnimation.currentProgress;
    }
    if (self.alphaValue > 0.0)
        [fFadeOutAnimation startAnimation];
}

@end

@implementation DragOverlayWindow (Private)

- (void) resizeWindow
{
    [self setFrame: self.parentWindow.frame display: NO];
}

@end<|MERGE_RESOLUTION|>--- conflicted
+++ resolved
@@ -92,11 +92,7 @@
             || [file.pathExtension caseInsensitiveCompare: @"torrent"] == NSOrderedSame)
         {
             tr_ctor * ctor = tr_ctorNew(fLib);
-<<<<<<< HEAD
-            tr_ctorSetMetainfoFromFile(ctor, file.fileSystemRepresentation);
-=======
-            tr_ctorSetMetainfoFromFile(ctor, [file UTF8String]);
->>>>>>> def7634f
+            tr_ctorSetMetainfoFromFile(ctor, file.UTF8String);
             tr_info info;
             if (tr_torrentParse(ctor, &info) == TR_PARSE_OK)
             {
