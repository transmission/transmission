/******************************************************************************
 * Copyright (c) 2011-2012 Transmission authors and contributors
 *
 * Permission is hereby granted, free of charge, to any person obtaining a
 * copy of this software and associated documentation files (the "Software"),
 * to deal in the Software without restriction, including without limitation
 * the rights to use, copy, modify, merge, publish, distribute, sublicense,
 * and/or sell copies of the Software, and to permit persons to whom the
 * Software is furnished to do so, subject to the following conditions:
 *
 * The above copyright notice and this permission notice shall be included in
 * all copies or substantial portions of the Software.
 *
 * THE SOFTWARE IS PROVIDED "AS IS", WITHOUT WARRANTY OF ANY KIND, EXPRESS OR
 * IMPLIED, INCLUDING BUT NOT LIMITED TO THE WARRANTIES OF MERCHANTABILITY,
 * FITNESS FOR A PARTICULAR PURPOSE AND NONINFRINGEMENT. IN NO EVENT SHALL THE
 * AUTHORS OR COPYRIGHT HOLDERS BE LIABLE FOR ANY CLAIM, DAMAGES OR OTHER
 * LIABILITY, WHETHER IN AN ACTION OF CONTRACT, TORT OR OTHERWISE, ARISING
 * FROM, OUT OF OR IN CONNECTION WITH THE SOFTWARE OR THE USE OR OTHER
 * DEALINGS IN THE SOFTWARE.
 *****************************************************************************/

#import "FilterBarView.h"
#import "NSApplicationAdditions.h"

@implementation FilterBarView

<<<<<<< HEAD
- (instancetype) initWithFrame: (NSRect) rect
{
    if ((self = [super initWithFrame: rect]))
    {
        if (!NSApp.onYosemiteOrBetter) {
            NSColor * lightColor = [NSColor colorWithCalibratedRed: 235.0/255.0 green: 235.0/255.0 blue: 235.0/255.0 alpha: 1.0];
            NSColor * darkColor = [NSColor colorWithCalibratedRed: 205.0/255.0 green: 205.0/255.0 blue: 205.0/255.0 alpha: 1.0];
            fGradient = [[NSGradient alloc] initWithStartingColor: lightColor endingColor: darkColor];
        }
    }
    return self;
}


=======
>>>>>>> 090a4b5f
- (BOOL) mouseDownCanMoveWindow
{
    return NO;
}

- (BOOL) isOpaque
{
    return YES;
}

- (void) drawRect: (NSRect) rect
{
<<<<<<< HEAD
    if (NSApp.onYosemiteOrBetter) {
        [NSColor.windowBackgroundColor setFill];
        NSRectFill(rect);

        const NSRect lineBorderRect = NSMakeRect(NSMinX(rect), 0.0, NSWidth(rect), 1.0);
        if (NSIntersectsRect(lineBorderRect, rect))
        {
            [NSColor.gridColor setFill];
            NSRectFill(lineBorderRect);
        }
    }
    else {
        NSInteger count = 0;
        NSRect gridRects[2];
        NSColor * colorRects[2];

        NSRect lineBorderRect = NSMakeRect(NSMinX(rect), NSHeight(self.bounds) - 1.0, NSWidth(rect), 1.0);
        if (NSIntersectsRect(lineBorderRect, rect))
        {
            gridRects[count] = lineBorderRect;
            colorRects[count] = NSColor.whiteColor;
            ++count;

            rect.size.height -= 1.0;
        }

        lineBorderRect.origin.y = 0.0;
        if (NSIntersectsRect(lineBorderRect, rect))
        {
            gridRects[count] = lineBorderRect;
            colorRects[count] = [NSColor colorWithCalibratedWhite: 0.65 alpha: 1.0];
            ++count;

            rect.origin.y += 1.0;
            rect.size.height -= 1.0;
        }

        if (!NSIsEmptyRect(rect))
        {
            const NSRect gradientRect = NSMakeRect(NSMinX(rect), 1.0, NSWidth(rect), NSHeight(self.bounds) - 1.0 - 1.0); //proper gradient requires the full height of the bar
            [fGradient drawInRect: gradientRect angle: 270.0];
        }

        NSRectFillListWithColors(gridRects, colorRects, count);
=======
    [[NSColor windowBackgroundColor] setFill];
    NSRectFill(rect);
    
    const NSRect lineBorderRect = NSMakeRect(NSMinX(rect), 0.0, NSWidth(rect), 1.0);
    if (NSIntersectsRect(lineBorderRect, rect))
    {
        [[NSColor gridColor] setFill];
        NSRectFill(lineBorderRect);
>>>>>>> 090a4b5f
    }
}

@end<|MERGE_RESOLUTION|>--- conflicted
+++ resolved
@@ -25,23 +25,6 @@
 
 @implementation FilterBarView
 
-<<<<<<< HEAD
-- (instancetype) initWithFrame: (NSRect) rect
-{
-    if ((self = [super initWithFrame: rect]))
-    {
-        if (!NSApp.onYosemiteOrBetter) {
-            NSColor * lightColor = [NSColor colorWithCalibratedRed: 235.0/255.0 green: 235.0/255.0 blue: 235.0/255.0 alpha: 1.0];
-            NSColor * darkColor = [NSColor colorWithCalibratedRed: 205.0/255.0 green: 205.0/255.0 blue: 205.0/255.0 alpha: 1.0];
-            fGradient = [[NSGradient alloc] initWithStartingColor: lightColor endingColor: darkColor];
-        }
-    }
-    return self;
-}
-
-
-=======
->>>>>>> 090a4b5f
 - (BOOL) mouseDownCanMoveWindow
 {
     return NO;
@@ -54,61 +37,14 @@
 
 - (void) drawRect: (NSRect) rect
 {
-<<<<<<< HEAD
-    if (NSApp.onYosemiteOrBetter) {
-        [NSColor.windowBackgroundColor setFill];
-        NSRectFill(rect);
-
-        const NSRect lineBorderRect = NSMakeRect(NSMinX(rect), 0.0, NSWidth(rect), 1.0);
-        if (NSIntersectsRect(lineBorderRect, rect))
-        {
-            [NSColor.gridColor setFill];
-            NSRectFill(lineBorderRect);
-        }
-    }
-    else {
-        NSInteger count = 0;
-        NSRect gridRects[2];
-        NSColor * colorRects[2];
-
-        NSRect lineBorderRect = NSMakeRect(NSMinX(rect), NSHeight(self.bounds) - 1.0, NSWidth(rect), 1.0);
-        if (NSIntersectsRect(lineBorderRect, rect))
-        {
-            gridRects[count] = lineBorderRect;
-            colorRects[count] = NSColor.whiteColor;
-            ++count;
-
-            rect.size.height -= 1.0;
-        }
-
-        lineBorderRect.origin.y = 0.0;
-        if (NSIntersectsRect(lineBorderRect, rect))
-        {
-            gridRects[count] = lineBorderRect;
-            colorRects[count] = [NSColor colorWithCalibratedWhite: 0.65 alpha: 1.0];
-            ++count;
-
-            rect.origin.y += 1.0;
-            rect.size.height -= 1.0;
-        }
-
-        if (!NSIsEmptyRect(rect))
-        {
-            const NSRect gradientRect = NSMakeRect(NSMinX(rect), 1.0, NSWidth(rect), NSHeight(self.bounds) - 1.0 - 1.0); //proper gradient requires the full height of the bar
-            [fGradient drawInRect: gradientRect angle: 270.0];
-        }
-
-        NSRectFillListWithColors(gridRects, colorRects, count);
-=======
-    [[NSColor windowBackgroundColor] setFill];
+    [NSColor.windowBackgroundColor setFill];
     NSRectFill(rect);
     
     const NSRect lineBorderRect = NSMakeRect(NSMinX(rect), 0.0, NSWidth(rect), 1.0);
     if (NSIntersectsRect(lineBorderRect, rect))
     {
-        [[NSColor gridColor] setFill];
+        [NSColor.gridColor setFill];
         NSRectFill(lineBorderRect);
->>>>>>> 090a4b5f
     }
 }
 
