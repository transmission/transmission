--- conflicted
+++ resolved
@@ -188,31 +188,8 @@
 
     NSString * totalRatioString = statsAll.ratio != TR_RATIO_NA
         ? [NSString stringWithFormat: NSLocalizedString(@"%@ total", "stats total"), [NSString stringForRatio: statsAll.ratio]]
-<<<<<<< HEAD
         : NSLocalizedString(@"Total N/A", "stats total");
     fRatioAllField.stringValue = totalRatioString;
-
-    if (NSApp.onYosemiteOrBetter) {
-        static NSDateComponentsFormatter *timeFormatter;
-        static dispatch_once_t onceToken;
-        dispatch_once(&onceToken, ^{
-            timeFormatter = [NSDateComponentsFormatter new];
-            timeFormatter.unitsStyle = NSDateComponentsFormatterUnitsStyleFull;
-            timeFormatter.maximumUnitCount = 3;
-            timeFormatter.allowedUnits = NSCalendarUnitYear | NSCalendarUnitMonth | NSCalendarUnitWeekOfMonth | NSCalendarUnitDay | NSCalendarUnitHour | NSCalendarUnitMinute;
-        });
-
-        fTimeField.stringValue = [timeFormatter stringFromTimeInterval:statsSession.secondsActive];
-        fTimeAllField.stringValue = [NSString stringWithFormat: NSLocalizedString(@"%@ total", "stats total"), [timeFormatter stringFromTimeInterval:statsAll.secondsActive]];
-    }
-    else {
-        fTimeField.stringValue = [NSString timeString: statsSession.secondsActive includesTimeRemainingPhrase:NO showSeconds: NO];
-        fTimeAllField.stringValue = [NSString stringWithFormat: NSLocalizedString(@"%@ total", "stats total"), [NSString timeString: statsAll.secondsActive includesTimeRemainingPhrase:NO showSeconds: NO]];
-    }
-
-=======
-    : NSLocalizedString(@"Total N/A", "stats total");
-    [fRatioAllField setStringValue: totalRatioString];
     
     static NSDateComponentsFormatter *timeFormatter;
     static dispatch_once_t onceToken;
@@ -223,10 +200,9 @@
         timeFormatter.allowedUnits = NSCalendarUnitYear | NSCalendarUnitMonth | NSCalendarUnitWeekOfMonth | NSCalendarUnitDay | NSCalendarUnitHour | NSCalendarUnitMinute;
     });
     
-    [fTimeField setStringValue: [timeFormatter stringFromTimeInterval:statsSession.secondsActive]];
-    [fTimeAllField setStringValue: [NSString stringWithFormat: NSLocalizedString(@"%@ total", "stats total"), [timeFormatter stringFromTimeInterval:statsAll.secondsActive]]];
+    fTimeField.stringValue = [timeFormatter stringFromTimeInterval:statsSession.secondsActive];
+    fTimeAllField.stringValue = [NSString stringWithFormat: NSLocalizedString(@"%@ total", "stats total"), [timeFormatter stringFromTimeInterval:statsAll.secondsActive]];
     
->>>>>>> 090a4b5f
     if (statsAll.sessionCount == 1)
         fNumOpenedField.stringValue = NSLocalizedString(@"1 time", "stats window -> times opened");
     else
