--- conflicted
+++ resolved
@@ -1,15 +1,8 @@
 <?xml version="1.0" encoding="UTF-8"?>
-<<<<<<< HEAD
-<document type="com.apple.InterfaceBuilder3.Cocoa.XIB" version="3.0" toolsVersion="21506" targetRuntime="MacOSX.Cocoa" propertyAccessControl="none" useAutolayout="YES">
-    <dependencies>
-        <deployment identifier="macosx"/>
-        <plugIn identifier="com.apple.InterfaceBuilder.CocoaPlugin" version="21506"/>
-=======
 <document type="com.apple.InterfaceBuilder3.Cocoa.XIB" version="3.0" toolsVersion="21507" targetRuntime="MacOSX.Cocoa" propertyAccessControl="none" useAutolayout="YES">
     <dependencies>
         <deployment identifier="macosx"/>
         <plugIn identifier="com.apple.InterfaceBuilder.CocoaPlugin" version="21507"/>
->>>>>>> e9eb70b5
         <capability name="documents saved in the Xcode 8 format" minToolsVersion="8.0"/>
     </dependencies>
     <objects>
@@ -64,11 +57,7 @@
             <windowStyleMask key="styleMask" titled="YES" closable="YES"/>
             <windowPositionMask key="initialPositionMask" leftStrut="YES" rightStrut="YES" topStrut="YES" bottomStrut="YES"/>
             <rect key="contentRect" x="108" y="632" width="542" height="107"/>
-<<<<<<< HEAD
-            <rect key="screenRect" x="0.0" y="0.0" width="1680" height="1050"/>
-=======
-            <rect key="screenRect" x="0.0" y="0.0" width="1728" height="1079"/>
->>>>>>> e9eb70b5
+            <rect key="screenRect" x="0.0" y="0.0" width="1440" height="875"/>
             <view key="contentView" id="24">
                 <rect key="frame" x="0.0" y="0.0" width="542" height="107"/>
                 <autoresizingMask key="autoresizingMask"/>
