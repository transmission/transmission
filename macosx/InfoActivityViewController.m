--- conflicted
+++ resolved
@@ -177,29 +177,7 @@
         fDateCompletedField.objectValue = torrent.dateCompleted;
 
         //uses a relative date, so can't be set once
-<<<<<<< HEAD
         fDateAddedField.objectValue = torrent.dateAdded;
-
-        if (NSApp.onYosemiteOrBetter) {
-            static NSDateComponentsFormatter *timeFormatter;
-            static dispatch_once_t onceToken;
-            dispatch_once(&onceToken, ^{
-                timeFormatter = [NSDateComponentsFormatter new];
-                timeFormatter.unitsStyle = NSDateComponentsFormatterUnitsStyleShort;
-                timeFormatter.allowedUnits = NSCalendarUnitDay | NSCalendarUnitHour | NSCalendarUnitMinute | NSCalendarUnitSecond;
-                timeFormatter.zeroFormattingBehavior = NSDateComponentsFormatterZeroFormattingBehaviorDropLeading;
-            });
-
-            fDownloadTimeField.stringValue = [timeFormatter stringFromTimeInterval:torrent.secondsDownloading];
-            fSeedTimeField.stringValue = [timeFormatter stringFromTimeInterval:torrent.secondsSeeding];
-        }
-        else {
-            fDownloadTimeField.stringValue = [NSString timeString: [torrent secondsDownloading] includesTimeRemainingPhrase:NO showSeconds: YES];
-            fSeedTimeField.stringValue = [NSString timeString: [torrent secondsSeeding] includesTimeRemainingPhrase:NO showSeconds: YES];
-        }
-
-=======
-        [fDateAddedField setObjectValue: [torrent dateAdded]];
         
         static NSDateComponentsFormatter *timeFormatter;
         static dispatch_once_t onceToken;
@@ -210,10 +188,9 @@
             timeFormatter.zeroFormattingBehavior = NSDateComponentsFormatterZeroFormattingBehaviorDropLeading;
         });
         
-        [fDownloadTimeField setStringValue: [timeFormatter stringFromTimeInterval:[torrent secondsDownloading]]];
-        [fSeedTimeField setStringValue: [timeFormatter stringFromTimeInterval:[torrent secondsSeeding]]];
+        fDownloadTimeField.stringValue = [timeFormatter stringFromTimeInterval:torrent.secondsDownloading];
+        fSeedTimeField.stringValue = [timeFormatter stringFromTimeInterval:torrent.secondsSeeding];
         
->>>>>>> 090a4b5f
         [fPiecesView updateView];
     }
     else if (numberSelected > 1)
