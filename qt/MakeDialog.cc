--- conflicted
+++ resolved
@@ -180,20 +180,15 @@
     // source
     QString source;
 
-    if (ui.sourceCheck->isChecked())
-    {
-        source = ui.sourceEdit->text();
+    if (ui_.sourceCheck->isChecked())
+    {
+        source = ui_.sourceEdit->text();
     }
 
     // start making the torrent
-<<<<<<< HEAD
-    tr_makeMetaInfo(myBuilder.get(), target.toUtf8().constData(), trackers.isEmpty() ? nullptr : trackers.data(),
-        trackers.size(), comment.isEmpty() ? nullptr : comment.toUtf8().constData(), ui.privateCheck->isChecked(),
+    tr_makeMetaInfo(builder_.get(), target.toUtf8().constData(), trackers.isEmpty() ? nullptr : trackers.data(),
+        trackers.size(), comment.isEmpty() ? nullptr : comment.toUtf8().constData(), ui_.privateCheck->isChecked(),
         source.isNull() ? nullptr : source.toUtf8().constData());
-=======
-    tr_makeMetaInfo(builder_.get(), target.toUtf8().constData(), trackers.isEmpty() ? nullptr : trackers.data(),
-        trackers.size(), comment.isEmpty() ? nullptr : comment.toUtf8().constData(), ui_.privateCheck->isChecked());
->>>>>>> 7e3068d8
 
     // pop up the dialog
     auto* dialog = new MakeProgressDialog(session_, *builder_, this);
