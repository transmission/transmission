--- conflicted
+++ resolved
@@ -9,15 +9,13 @@
 #pragma once
 
 #include <bitset>
-#include <unordered_map>
+#include <map>
 
+#include <QString>
 #include <QWidget>
 
 #include "Torrent.h"
-<<<<<<< HEAD
-=======
 #include "Typedefs.h"
->>>>>>> f37253a3
 
 class QLabel;
 class QLineEdit;
@@ -44,8 +42,6 @@
     FilterBarComboBox* createActivityCombo();
     void refreshTrackers();
 
-<<<<<<< HEAD
-private:
     enum
     {
         ACTIVITY,
@@ -55,16 +51,6 @@
     };
 
     using Pending = std::bitset<NUM_FLAGS>;
-=======
-private slots:
-    void recountSoon();
-    void recount();
-    void refreshPref(int key);
-    void onActivityIndexChanged(int index);
-    void onTrackerIndexChanged(int index);
-    void onTextChanged(QString const&);
-    void onTorrentsChanged(torrent_ids_t const&, Torrent::fields_t const& fields);
->>>>>>> f37253a3
 
 private:
     Prefs& prefs_;
