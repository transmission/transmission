/*
 * This file Copyright (C) 2009-2015 Mnemosyne LLC
 *
 * It may be used under the GNU GPL versions 2 or 3
 * or any future license endorsed by Mnemosyne LLC.
 *
 */

#pragma once

#if defined(_WIN32)
#include <windows.h> // UINT
class QFileInfo;
#else
#include <unordered_map>
#include <unordered_set>
#include "Utils.h" // std::hash<QString>()
#endif

#include <QIcon>
#include <QString>

class QModelIndex;

class IconCache
{
public:
    static IconCache& get();

    QIcon folderIcon() const { return folder_icon_; }
    QIcon fileIcon() const { return file_icon_; }
    QIcon guessMimeIcon(QString const& filename, QIcon fallback = {}) const;
<<<<<<< HEAD
    QIcon getMimeTypeIcon(QString const& mime_type, size_t file_count) const;
=======
    QIcon getMimeTypeIcon(QString const& mime_type, bool multifile) const;
>>>>>>> 4c0d5468

protected:
    IconCache();

private:
    QIcon const folder_icon_;
    QIcon const file_icon_;

    mutable std::unordered_map<QString, QIcon> name_to_icon_;
    mutable std::unordered_map<QString, QIcon> name_to_emblem_icon_;

#if defined(_WIN32)
    void addAssociatedFileIcon(QFileInfo const& file_info, UINT icon_size, QIcon& icon) const;
#else
    mutable std::unordered_set<QString> suffixes_;
    mutable std::unordered_map<QString, QIcon> ext_to_icon_;
<<<<<<< HEAD
    mutable std::unordered_map<QString, QIcon> name_to_icon_;
    mutable std::unordered_map<QString, QIcon> name_to_emblem_icon_;
=======
>>>>>>> 4c0d5468
    QIcon getMimeIcon(QString const& filename) const;
#endif
};<|MERGE_RESOLUTION|>--- conflicted
+++ resolved
@@ -30,11 +30,7 @@
     QIcon folderIcon() const { return folder_icon_; }
     QIcon fileIcon() const { return file_icon_; }
     QIcon guessMimeIcon(QString const& filename, QIcon fallback = {}) const;
-<<<<<<< HEAD
-    QIcon getMimeTypeIcon(QString const& mime_type, size_t file_count) const;
-=======
     QIcon getMimeTypeIcon(QString const& mime_type, bool multifile) const;
->>>>>>> 4c0d5468
 
 protected:
     IconCache();
@@ -51,11 +47,6 @@
 #else
     mutable std::unordered_set<QString> suffixes_;
     mutable std::unordered_map<QString, QIcon> ext_to_icon_;
-<<<<<<< HEAD
-    mutable std::unordered_map<QString, QIcon> name_to_icon_;
-    mutable std::unordered_map<QString, QIcon> name_to_emblem_icon_;
-=======
->>>>>>> 4c0d5468
     QIcon getMimeIcon(QString const& filename) const;
 #endif
 };