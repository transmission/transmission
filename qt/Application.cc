--- conflicted
+++ resolved
@@ -83,9 +83,9 @@
 
 #ifdef QT_DBUS_LIB
 
-QLatin1String const dbusServiceName("org.freedesktop.Notifications");
-QLatin1String const dbusInterfaceName("org.freedesktop.Notifications");
-QLatin1String const dbusPath("/org/freedesktop/Notifications");
+QString const DbusServiceName = QStringLiteral("org.freedesktop.Notifications");
+QString const DbusInterfaceName = QStringLiteral("org.freedesktop.Notifications");
+QString const DbusPath = QStringLiteral("/org/freedesktop/Notifications");
 
 #endif
 
@@ -366,8 +366,12 @@
     QDBusConnection bus = QDBusConnection::sessionBus();
     if (bus.isConnected())
     {
-        bus.connect(dbusServiceName, dbusPath, dbusInterfaceName,
-            QLatin1String("ActionInvoked"), this,
+        bus.connect(
+            DbusServiceName,
+            DbusPath,
+            DbusInterfaceName,
+            QLatin1String("ActionInvoked"),
+            this,
             SLOT(onNotificationActionInvoked(quint32, QString)));
     }
 
@@ -433,16 +437,10 @@
 {
     if (prefs_->getBool(Prefs::SHOW_NOTIFICATION_ON_ADD))
     {
-<<<<<<< HEAD
         for (auto id : ids)
         {
-            notifyTorrentAdded(myModel->getTorrentFromId(id));
+            notifyTorrentAdded(model_->getTorrentFromId(id));
         }
-=======
-        auto const title = tr("Torrent(s) Added", nullptr, static_cast<int>(ids.size()));
-        auto const body = getNames(ids).join(QStringLiteral("\n"));
-        notifyApp(title, body);
->>>>>>> 9f639868
     }
 }
 
@@ -478,8 +476,7 @@
 void Application::notifyTorrentAdded(Torrent const* tor) const
 {
     QStringList actions;
-    actions << QString(QLatin1String("start-now(%1)")).arg(tor->id()) <<
-        QObject::tr("Start Now");
+    actions << QString(QLatin1String("start-now(%1)")).arg(tor->id()) << QObject::tr("Start Now");
     notifyApp(tr("Torrent Added"), tor->name(), actions);
 }
 
@@ -617,38 +614,21 @@
 bool Application::notifyApp(QString const& title, QString const& body, QStringList const& actions) const
 {
 #ifdef QT_DBUS_LIB
-<<<<<<< HEAD
-=======
-
-    auto const dbus_service_name = QStringLiteral("org.freedesktop.Notifications");
-    auto const dbus_interface_name = QStringLiteral("org.freedesktop.Notifications");
-    auto const dbus_path = QStringLiteral("/org/freedesktop/Notifications");
-
->>>>>>> 9f639868
     QDBusConnection bus = QDBusConnection::sessionBus();
 
     if (bus.isConnected())
     {
-        QDBusMessage m = QDBusMessage::createMethodCall(
-            dbus_service_name,
-            dbus_path,
-            dbus_interface_name,
-            QStringLiteral("Notify"));
+        QDBusMessage m = QDBusMessage::createMethodCall(DbusServiceName, DbusPath, DbusInterfaceName, QStringLiteral("Notify"));
         QVariantList args;
         args.append(QStringLiteral("Transmission")); // app_name
         args.append(0U); // replaces_id
         args.append(QStringLiteral("transmission")); // icon
         args.append(title); // summary
         args.append(body); // body
-<<<<<<< HEAD
         args.append(actions);
-        args.append(QVariantMap()); // hints - unused atm
-=======
-        args.append(QStringList()); // actions - unused for plain passive popups
         args.append(QVariantMap({
             std::make_pair(QStringLiteral("category"), QVariant(QStringLiteral("transfer.complete"))),
         })); // hints
->>>>>>> 9f639868
         args.append(static_cast<int32_t>(-1)); // use the default timeout period
         m.setArguments(args);
         QDBusReply<quint32> const reply_msg = bus.call(m);
@@ -666,15 +646,14 @@
 }
 
 #ifdef QT_DBUS_LIB
-void Application::onNotificationActionInvoked(quint32, QString action_key)
-{
-    static QRegularExpression const startNowRegex(QLatin1String(
-        "start-now\\((\\d+)\\)"));
-    QRegularExpressionMatch match = startNowRegex.match(action_key);
+void Application::onNotificationActionInvoked(quint32 /* notification_id */, QString action_key)
+{
+    static QRegularExpression const StartNowRegex(QLatin1String(R"rgx(start-now\((\d+)\))rgx"));
+    QRegularExpressionMatch match = StartNowRegex.match(action_key);
     if (match.hasMatch())
     {
-        int torrentId = match.captured(1).toInt();
-        mySession->startTorrentsNow({ torrentId });
+        int torrent_id = match.captured(1).toInt();
+        session_->startTorrentsNow({ torrent_id });
     }
 }
 
