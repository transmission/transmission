--- conflicted
+++ resolved
@@ -118,19 +118,11 @@
 
 bool TorrentFilter::lessThan(QModelIndex const& left, QModelIndex const& right) const
 {
-<<<<<<< HEAD
-    Torrent const* a = sourceModel()->data(left, TorrentModel::TorrentRole).value<Torrent const*>();
-    Torrent const* b = sourceModel()->data(right, TorrentModel::TorrentRole).value<Torrent const*>();
-
-    int val = 0;
-    switch (myPrefs.get<SortMode>(Prefs::SORT_MODE).mode())
-=======
     int val = 0;
     auto const* a = sourceModel()->data(left, TorrentModel::TorrentRole).value<Torrent const*>();
     auto const* b = sourceModel()->data(right, TorrentModel::TorrentRole).value<Torrent const*>();
 
     switch (prefs_.get<SortMode>(Prefs::SORT_MODE).mode())
->>>>>>> 23129652
     {
     case SortMode::SORT_BY_NAME:
         val = -compare(!a->hasMetadata(), !b->hasMetadata());
@@ -176,14 +168,8 @@
 
         if (val == 0)
         {
-<<<<<<< HEAD
             val = compare(a->peersWeAreUploadingTo() + a->peersWeAreDownloadingFrom() + a->webseedsWeAreDownloadingFrom(),
                 b->peersWeAreUploadingTo() + b->peersWeAreDownloadingFrom() + b->webseedsWeAreDownloadingFrom());
-=======
-            val = compare(
-                a->peersWeAreUploadingTo() + a->webseedsWeAreDownloadingFrom(),
-                b->peersWeAreUploadingTo() + b->webseedsWeAreDownloadingFrom());
->>>>>>> 23129652
         }
 
         [[fallthrough]];
@@ -194,12 +180,6 @@
             val = compareState(a, b);
         }
 
-<<<<<<< HEAD
-=======
-        [[fallthrough]];
-
-    case SortMode::SORT_BY_PROGRESS:
->>>>>>> 23129652
         if (val == 0)
         {
             val = compare(a->metadataPercentDone(), b->metadataPercentDone());
@@ -220,11 +200,7 @@
             val = -compare(a->queuePosition(), b->queuePosition());
         }
 
-<<<<<<< HEAD
-        break;
-=======
-        [[fallthrough]];
->>>>>>> 23129652
+        break;
 
     case SortMode::SORT_BY_RATIO:
         val = -compare(!a->hasMetadata(), !b->hasMetadata());
@@ -250,16 +226,12 @@
 
     if (val == 0)
     {
-<<<<<<< HEAD
-        val = compare(a->hashString(), b->hashString());
-=======
         val = -a->name().compare(b->name(), Qt::CaseInsensitive);
     }
 
     if (val == 0)
     {
         val = compare(a->hash(), b->hash());
->>>>>>> 23129652
     }
 
     return val < 0;
