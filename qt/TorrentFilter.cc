// This file Copyright © Mnemosyne LLC.
// It may be used under GPLv2 (SPDX: GPL-2.0-only), GPLv3 (SPDX: GPL-3.0-only),
// or any future license endorsed by Mnemosyne LLC.
// License text can be found in the licenses/ folder.

#include <array>
#include <optional>

#include "libtransmission/utils.h"

#include "Filters.h"
#include "Prefs.h"
#include "Torrent.h"
#include "TorrentFilter.h"
#include "TorrentModel.h"
#include "Utils.h"

TorrentFilter::TorrentFilter(Prefs const& prefs)
    : prefs_{ prefs }
{
    connect(&prefs_, &Prefs::changed, this, &TorrentFilter::onPrefChanged);
    connect(&refilter_timer_, &QTimer::timeout, this, &TorrentFilter::refilter);

    setDynamicSortFilter(true);

    refilter();
}

/***
****
***/

void TorrentFilter::onPrefChanged(int key)
{
    // For refiltering nearly immediately. Used to debounce batched prefs changes.
    static int const FastMSec = 50;

    // For waiting a little longer. Useful when user is typing the filter text.
    static int const SlowMSec = 500;

    std::optional<int> msec;
    switch (key)
    {
    case Prefs::FILTER_TEXT:
        // special case for isEmpty: user probably hit the 'clear' button
        msec = prefs_.getString(key).isEmpty() ? FastMSec : SlowMSec;
        break;

    case Prefs::FILTER_MODE:
    case Prefs::FILTER_TRACKERS:
        msec = FastMSec;
        break;
    }

    // if this pref change affects filtering, ensure that a refilter is queued
    if (msec && !refilter_timer_.isActive())
    {
        refilter_timer_.setSingleShot(true);
        refilter_timer_.start(*msec);
    }
}

void TorrentFilter::refilter()
{
    invalidate();
}

<<<<<<< HEAD
=======
/***
****
***/

bool TorrentFilter::lessThan(QModelIndex const& left, QModelIndex const& right) const
{
    int val = 0;
    auto const* a = sourceModel()->data(left, TorrentModel::TorrentRole).value<Torrent const*>();
    auto const* b = sourceModel()->data(right, TorrentModel::TorrentRole).value<Torrent const*>();

    switch (prefs_.get<SortMode>(Prefs::SORT_MODE).mode())
    {
    case SortMode::SORT_BY_QUEUE:
        if (val == 0)
        {
            val = -tr_compare_3way(a->queuePosition(), b->queuePosition());
        }

        break;

    case SortMode::SORT_BY_SIZE:
        if (val == 0)
        {
            val = tr_compare_3way(a->sizeWhenDone(), b->sizeWhenDone());
        }

        break;

    case SortMode::SORT_BY_AGE:
        if (val == 0)
        {
            val = tr_compare_3way(a->dateAdded(), b->dateAdded());
        }

        break;

    case SortMode::SORT_BY_ID:
        if (val == 0)
        {
            val = tr_compare_3way(a->id(), b->id());
        }

        break;

    case SortMode::SORT_BY_ACTIVITY:
        if (val == 0)
        {
            val = tr_compare_3way(a->downloadSpeed() + a->uploadSpeed(), b->downloadSpeed() + b->uploadSpeed());
        }

        if (val == 0)
        {
            val = tr_compare_3way(
                a->peersWeAreUploadingTo() + a->webseedsWeAreDownloadingFrom(),
                b->peersWeAreUploadingTo() + b->webseedsWeAreDownloadingFrom());
        }

        [[fallthrough]];

    case SortMode::SORT_BY_STATE:
        if (val == 0)
        {
            val = -tr_compare_3way(a->isPaused(), b->isPaused());
        }

        if (val == 0)
        {
            val = tr_compare_3way(a->getActivity(), b->getActivity());
        }

        if (val == 0)
        {
            val = -tr_compare_3way(a->queuePosition(), b->queuePosition());
        }

        if (val == 0)
        {
            val = tr_compare_3way(a->hasError(), b->hasError());
        }

        [[fallthrough]];

    case SortMode::SORT_BY_PROGRESS:
        if (val == 0)
        {
            val = tr_compare_3way(a->metadataPercentDone(), b->metadataPercentDone());
        }

        if (val == 0)
        {
            val = tr_compare_3way(a->percentComplete(), b->percentComplete());
        }

        if (val == 0)
        {
            val = a->compareSeedProgress(*b);
        }

        if (val == 0)
        {
            val = -tr_compare_3way(a->queuePosition(), b->queuePosition());
        }

        [[fallthrough]];

    case SortMode::SORT_BY_RATIO:
        if (val == 0)
        {
            val = a->compareRatio(*b);
        }

        break;

    case SortMode::SORT_BY_ETA:
        if (val == 0)
        {
            val = a->compareETA(*b);
        }

        break;

    default:
        break;
    }

    if (val == 0)
    {
        val = -a->name().compare(b->name(), Qt::CaseInsensitive);
    }

    if (val == 0)
    {
        val = tr_compare_3way(a->hash(), b->hash());
    }

    return val < 0;
}

/***
****
***/

>>>>>>> 40377261
bool TorrentFilter::filterAcceptsRow(int source_row, QModelIndex const& source_parent) const
{
    QModelIndex const child_index = sourceModel()->index(source_row, 0, source_parent);
    auto const& tor = *child_index.model()->data(child_index, TorrentModel::TorrentRole).value<Torrent const*>();
    bool accepts = true;

    if (accepts)
    {
        auto const m = prefs_.get<FilterMode>(Prefs::FILTER_MODE);
        accepts = m.test(tor);
    }

    if (accepts)
    {
        auto const display_name = prefs_.getString(Prefs::FILTER_TRACKERS);
        accepts = display_name.isEmpty() || tor.includesTracker(display_name.toLower());
    }

    if (accepts)
    {
        auto const text = prefs_.getString(Prefs::FILTER_TEXT);
        accepts = text.isEmpty() || tor.name().contains(text, Qt::CaseInsensitive) ||
            tor.hash().toString().contains(text, Qt::CaseInsensitive);
    }

    return accepts;
}

std::array<int, FilterMode::NUM_MODES> TorrentFilter::countTorrentsPerMode() const
{
    std::array<int, FilterMode::NUM_MODES> torrent_counts = {};

    for (auto const& tor : dynamic_cast<TorrentModel*>(sourceModel())->torrents())
    {
        for (int mode = 0; mode < FilterMode::NUM_MODES; ++mode)
        {
            if (FilterMode::test(*tor, mode))
            {
                ++torrent_counts[mode];
            }
        }
    }

    return torrent_counts;
}<|MERGE_RESOLUTION|>--- conflicted
+++ resolved
@@ -65,8 +65,6 @@
     invalidate();
 }
 
-<<<<<<< HEAD
-=======
 /***
 ****
 ***/
@@ -209,7 +207,6 @@
 ****
 ***/
 
->>>>>>> 40377261
 bool TorrentFilter::filterAcceptsRow(int source_row, QModelIndex const& source_parent) const
 {
     QModelIndex const child_index = sourceModel()->index(source_row, 0, source_parent);
