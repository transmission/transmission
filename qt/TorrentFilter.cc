--- conflicted
+++ resolved
@@ -42,18 +42,23 @@
     std::optional<int> msec;
     switch (key)
     {
-    case Prefs::FILTER_TEXT: {
-        // special case for isEmpty: user probably hit the 'clear' button
-        auto const text = prefs_.getString(key);
-        if (text.isEmpty()) {
-            msec = FastMSec;
-            regex_.reset();
-        } else {
-            msec = SlowMSec;
-            regex_.emplace(text, Qt::CaseInsensitive);
-        }
-        break;
-    }
+    case Prefs::FILTER_TEXT:
+        {
+            // special case for isEmpty: user probably hit the 'clear' button
+            auto const text = prefs_.getString(key);
+            if (text.isEmpty())
+            {
+                msec = FastMSec;
+                regex_.reset();
+            }
+            else
+            {
+                msec = SlowMSec;
+                regex_.emplace(text, Qt::CaseInsensitive);
+            }
+
+            break;
+        }
 
     case Prefs::FILTER_MODE:
     case Prefs::FILTER_TRACKERS:
@@ -260,14 +265,7 @@
 
     if (accepts)
     {
-<<<<<<< HEAD
-        accepts = !regex_ ||
-            (regex_->indexIn(tor.name()) != -1) ||
-            (regex_->indexIn(tor.hashString()) != -1);
-=======
-        auto const text = prefs_.getString(Prefs::FILTER_TEXT);
-        accepts = text.isEmpty() || tor.name().contains(text, Qt::CaseInsensitive);
->>>>>>> c2fb3933
+        accepts = !regex_ || (regex_->indexIn(tor.name()) != -1);
     }
 
     return accepts;
