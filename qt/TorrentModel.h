// This file Copyright © Mnemosyne LLC.
// It may be used under GPLv2 (SPDX: GPL-2.0-only), GPLv3 (SPDX: GPL-3.0-only),
// or any future license endorsed by Mnemosyne LLC.
// License text can be found in the licenses/ folder.

#pragma once

#include <optional>
#include <utility>
#include <vector>

#include <QAbstractTableModel>

#include <libtransmission/tr-macros.h>

#include "Torrent.h"
#include "Typedefs.h"

class Prefs;
class Speed;

extern "C"
{
    struct tr_variant;
}

class TorrentModel : public QAbstractTableModel
{
    Q_OBJECT
    TR_DISABLE_COPY_MOVE(TorrentModel)

public:
    enum Columns
    {
        COL_NAME,
        COL_PRIVATE,
        COL_STATUS,
        COL_SIZE,
        COL_SEEDING_TIME,
        COL_SEEDS,
        COL_PEERS,
        COL_ACTIVITY,
        COL_ETA,
        COL_RATIO,
        COL_DOWNLOADED,
        COL_UPLOADED,
        COL_PROGRESS,
        COL_TRACKER_STATUS,
        COL_ADDED_ON,
        COL_LAST_ACTIVE,
        COL_PATH,
        COL_PRIORITY,
        COL_QUEUE_POSITION,
        COL_SIZE_LEFT,
        COL_ID,
        //
        NUM_COLUMNS
    };

    enum Role
    {
        TorrentRole = Qt::UserRole
    };

    explicit TorrentModel(Prefs const& prefs);
    ~TorrentModel() override;
    void clear();

    bool hasTorrent(TorrentHash const& hash) const;

    Torrent* getTorrentFromId(int id);
    Torrent const* getTorrentFromId(int id) const;

    using torrents_t = std::vector<Torrent*>;

    torrents_t const& torrents() const
    {
        return torrents_;
    }

<<<<<<< HEAD
    // QAbstractTableModel
    int rowCount(QModelIndex const& parent = QModelIndex()) const override;
    int columnCount(QModelIndex const& parent = QModelIndex()) const override;
=======
    // QAbstractItemModel
    int rowCount(QModelIndex const& parent = QModelIndex{}) const override;
>>>>>>> 40377261
    QVariant data(QModelIndex const& index, int role = Qt::DisplayRole) const override;
    QVariant headerData(int section, Qt::Orientation orientation, int role = Qt::DisplayRole) const override;

public slots:
    void updateTorrents(tr_variant* torrent_list, bool is_complete_list);
    void removeTorrents(tr_variant* torrent_list);

signals:
    void torrentsAdded(torrent_ids_t const&);
    void torrentsChanged(torrent_ids_t const&, Torrent::fields_t const& fields);
    void torrentsCompleted(torrent_ids_t const&);
    void torrentsEdited(torrent_ids_t const&);
    void torrentsNeedInfo(torrent_ids_t const&);

private:
    void rowsAdd(torrents_t const& torrents);
    void rowsRemove(torrents_t const& torrents);
    void rowsEmitChanged(torrent_ids_t const& ids);

    std::optional<int> getRow(int id) const;
    using span_t = std::pair<int, int>;
    std::vector<span_t> getSpans(torrent_ids_t const& ids) const;

    Prefs const& prefs_;
    torrent_ids_t already_added_;
    torrents_t torrents_;
};<|MERGE_RESOLUTION|>--- conflicted
+++ resolved
@@ -78,14 +78,9 @@
         return torrents_;
     }
 
-<<<<<<< HEAD
     // QAbstractTableModel
-    int rowCount(QModelIndex const& parent = QModelIndex()) const override;
-    int columnCount(QModelIndex const& parent = QModelIndex()) const override;
-=======
-    // QAbstractItemModel
     int rowCount(QModelIndex const& parent = QModelIndex{}) const override;
->>>>>>> 40377261
+    int columnCount(QModelIndex const& parent = QModelIndex{}) const override;
     QVariant data(QModelIndex const& index, int role = Qt::DisplayRole) const override;
     QVariant headerData(int section, Qt::Orientation orientation, int role = Qt::DisplayRole) const override;
 
