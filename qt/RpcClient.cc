--- conflicted
+++ resolved
@@ -95,10 +95,6 @@
 RpcResponseFuture RpcClient::exec(tr_quark const method, tr_variant* args)
 {
     auto [req, id] = buildRequest(method, args);
-<<<<<<< HEAD
-    api_compat::convert_outgoing_data(req);
-=======
->>>>>>> ed827dd1
 
     auto promise = QFutureInterface<RpcResponse>{};
     promise.setExpectedResultCount(1);
@@ -112,7 +108,7 @@
     }
     else if (!url_.isEmpty())
     {
-        req = api_compat::convert(req, network_style_);
+        api_compat::convert(req, network_style_);
         auto const json = tr_variant_serde::json().compact().to_string(req);
         auto const body = QByteArray::fromStdString(json);
         sendNetworkRequest(body, promise);
@@ -171,33 +167,21 @@
     tr_rpc_request_exec(
         session_,
         req,
-        [this](tr_session* /*sesson*/, tr_variant&& response_in)
-        {
-<<<<<<< HEAD
+        [this](tr_session* /*session*/, tr_variant&& response)
+        {
             api_compat::convert_incoming_data(response);
-=======
-            auto response = std::make_shared<tr_variant>(std::move(response_in));
->>>>>>> ed827dd1
 
             if (verbose_)
             {
                 auto serde = tr_variant_serde::json();
                 serde.compact();
-<<<<<<< HEAD
                 fmt::print("{:s}:{:d} got response:\n{:s}\n", __FILE__, __LINE__, serde.to_string(response));
-=======
-                fmt::print("{:s}:{:d} got response:\n{:s}\n", __FILE__, __LINE__, serde.to_string(*response));
->>>>>>> ed827dd1
             }
 
             // this callback is invoked in the libtransmission thread, so we don't want
             // to process the response here... let's push it over to the Qt thread.
-<<<<<<< HEAD
             auto shared = std::make_shared<tr_variant>(std::move(response));
             QMetaObject::invokeMethod(this, "localRequestFinished", Qt::QueuedConnection, Q_ARG(TrVariantPtr, shared));
-=======
-            QMetaObject::invokeMethod(this, "localRequestFinished", Qt::QueuedConnection, Q_ARG(TrVariantPtr, response));
->>>>>>> ed827dd1
         });
 }
 
@@ -298,11 +282,7 @@
 
         if (auto var = tr_variant_serde::json().parse(json))
         {
-<<<<<<< HEAD
             api_compat::convert_incoming_data(*var);
-=======
-            var = api_compat::convert(*var, api_compat::Style::Tr5);
->>>>>>> ed827dd1
 
             if (verbose_)
             {
