/*
 * This file Copyright (C) 2009-2015 Mnemosyne LLC
 *
 * It may be used under the GNU GPL versions 2 or 3
 * or any future license endorsed by Mnemosyne LLC.
 *
 */

#pragma once

#include <memory>
#include <unordered_set>

#include <QApplication>
#include <QTimer>
#include <QTranslator>

#include "FaviconCache.h"
#include "Macros.h"
#include "Typedefs.h"
#include "Utils.h" // std::hash<QString>

class AddData;
class Prefs;
class Session;
class Torrent;
class TorrentModel;
class MainWindow;
class WatchDir;
class Torrent;

class Application : public QApplication
{
    Q_OBJECT
    TR_DISABLE_COPY_MOVE(Application)

public:
    Application(int& argc, char** argv);

<<<<<<< HEAD
    void raise();
    bool notifyApp(QString const& title, QString const& body, QStringList const& actions = QStringList()) const;
=======
    void raise() const;
    bool notifyApp(QString const& title, QString const& body) const;
>>>>>>> 9f639868

    QString const& intern(QString const& in)
    {
        return *interned_strings_.insert(in).first;
    }

    FaviconCache& faviconCache();

public slots:
    void addTorrent(AddData const&) const;
    void addTorrent(QString const&) const;

private slots:
    void consentGiven(int result) const;
    void onSessionSourceChanged() const;
    void onTorrentsAdded(torrent_ids_t const& torrents) const;
    void onTorrentsCompleted(torrent_ids_t const& torrents) const;
    void onTorrentsEdited(torrent_ids_t const& torrents) const;
    void onTorrentsNeedInfo(torrent_ids_t const& torrents) const;
    void refreshPref(int key) const;
    void refreshTorrents();
<<<<<<< HEAD
#ifdef QT_DBUS_LIB
    void onNotificationActionInvoked(quint32 id, QString);
#endif
=======
    void saveGeometry() const;
>>>>>>> 9f639868

private:
    void maybeUpdateBlocklist() const;
    void loadTranslations();
    QStringList getNames(torrent_ids_t const& ids) const;
<<<<<<< HEAD
    void quitLater();
    void notifyTorrentAdded(Torrent const*) const;
=======
    void quitLater() const;
>>>>>>> 9f639868

    std::unique_ptr<Prefs> prefs_;
    std::unique_ptr<Session> session_;
    std::unique_ptr<TorrentModel> model_;
    std::unique_ptr<MainWindow> window_;
    std::unique_ptr<WatchDir> watch_dir_;
    QTimer model_timer_;
    QTimer stats_timer_;
    QTimer session_timer_;
    time_t last_full_update_time_ = {};
    QTranslator qt_translator_;
    QTranslator app_translator_;
    FaviconCache favicons_;

    QString const config_name_ = QStringLiteral("transmission");
    QString const display_name_ = QStringLiteral("transmission-qt");

    std::unordered_set<QString> interned_strings_;
};

#define trApp static_cast<Application*>(Application::instance())<|MERGE_RESOLUTION|>--- conflicted
+++ resolved
@@ -37,13 +37,8 @@
 public:
     Application(int& argc, char** argv);
 
-<<<<<<< HEAD
-    void raise();
+    void raise() const;
     bool notifyApp(QString const& title, QString const& body, QStringList const& actions = QStringList()) const;
-=======
-    void raise() const;
-    bool notifyApp(QString const& title, QString const& body) const;
->>>>>>> 9f639868
 
     QString const& intern(QString const& in)
     {
@@ -65,24 +60,17 @@
     void onTorrentsNeedInfo(torrent_ids_t const& torrents) const;
     void refreshPref(int key) const;
     void refreshTorrents();
-<<<<<<< HEAD
+    void saveGeometry() const;
 #ifdef QT_DBUS_LIB
     void onNotificationActionInvoked(quint32 id, QString);
 #endif
-=======
-    void saveGeometry() const;
->>>>>>> 9f639868
 
 private:
     void maybeUpdateBlocklist() const;
     void loadTranslations();
     QStringList getNames(torrent_ids_t const& ids) const;
-<<<<<<< HEAD
-    void quitLater();
+    void quitLater() const;
     void notifyTorrentAdded(Torrent const*) const;
-=======
-    void quitLater() const;
->>>>>>> 9f639868
 
     std::unique_ptr<Prefs> prefs_;
     std::unique_ptr<Session> session_;
