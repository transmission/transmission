// This file Copyright © 2008-2022 Mnemosyne LLC.
// It may be used under GPLv2 (SPDX: GPL-2.0-only), GPLv3 (SPDX: GPL-3.0-only),
// or any future license endorsed by Mnemosyne LLC.
// License text can be found in the licenses/ folder.

#include <array>
#include <cerrno>
#include <cstdio> /* printf */
#include <cstdlib> /* atoi */
#include <iostream>
#include <string>
#include <string_view>
#include <utility>

#ifdef HAVE_SYSLOG
#include <syslog.h>
#endif

#ifdef _WIN32
#include <process.h> /* getpid */
#else
#include <unistd.h> /* getpid */
#endif

#include <event2/event.h>

#include <fmt/core.h>

#include <libtransmission/transmission.h>

#include <libtransmission/error.h>
#include <libtransmission/file.h>
#include <libtransmission/log.h>
#include <libtransmission/tr-getopt.h>
#include <libtransmission/tr-macros.h>
#include <libtransmission/tr-strbuf.h>
#include <libtransmission/utils.h>
#include <libtransmission/variant.h>
#include <libtransmission/version.h>
#include <libtransmission/watchdir.h>

#include "daemon.h"

#ifdef USE_SYSTEMD

#include <systemd/sd-daemon.h>

#else

static void sd_notify(int /*status*/, char const* /*str*/)
{
    // no-op
}

static void sd_notifyf(int /*status*/, char const* /*fmt*/, ...)
{
    // no-op
}

#endif

using namespace std::literals;

/***
****
***/

static char constexpr MyName[] = "transmission-daemon";
static char constexpr Usage[] = "Transmission " LONG_VERSION_STRING
                                "  https://transmissionbt.com/\n"
                                "A fast and easy BitTorrent client\n"
                                "\n"
                                "transmission-daemon is a headless Transmission session that can be\n"
                                "controlled via transmission-qt, transmission-remote, or its web interface.\n"
                                "\n"
                                "Usage: transmission-daemon [options]";

static auto constexpr MemK = size_t{ 1024 };
static char constexpr MemKStr[] = "KiB";
static char constexpr MemMStr[] = "MiB";
static char constexpr MemGStr[] = "GiB";
static char constexpr MemTStr[] = "TiB";

static auto constexpr DiskK = size_t{ 1000 };
static char constexpr DiskKStr[] = "kB";
static char constexpr DiskMStr[] = "MB";
static char constexpr DiskGStr[] = "GB";
static char constexpr DiskTStr[] = "TB";

static auto constexpr SpeedK = size_t{ 1000 };
static char constexpr SpeedKStr[] = "kB/s";
static char constexpr SpeedMStr[] = "MB/s";
static char constexpr SpeedGStr[] = "GB/s";
static char constexpr SpeedTStr[] = "TB/s";

static bool seenHUP = false;
static char const* logfileName = nullptr;
static tr_sys_file_t logfile = TR_BAD_SYS_FILE;
static tr_session* mySession = nullptr;
static tr_quark key_pidfile = 0;
static tr_quark key_watch_dir_force_generic = 0;
static struct event_base* ev_base = nullptr;

/***
****  Config File
***/

static auto constexpr Options = std::array<tr_option, 45>{
    { { 'a', "allowed", "Allowed IP addresses. (Default: " TR_DEFAULT_RPC_WHITELIST ")", "a", true, "<list>" },
      { 'b', "blocklist", "Enable peer blocklists", "b", false, nullptr },
      { 'B', "no-blocklist", "Disable peer blocklists", "B", false, nullptr },
      { 'c', "watch-dir", "Where to watch for new torrent files", "c", true, "<directory>" },
      { 'C', "no-watch-dir", "Disable the watch-dir", "C", false, nullptr },
      { 941, "incomplete-dir", "Where to store new torrents until they're complete", nullptr, true, "<directory>" },
      { 942, "no-incomplete-dir", "Don't store incomplete torrents in a different location", nullptr, false, nullptr },
      { 'd', "dump-settings", "Dump the settings and exit", "d", false, nullptr },
      { 943, "default-trackers", "Trackers for public torrents to use automatically", nullptr, true, "<list>" },
      { 'e', "logfile", "Dump the log messages to this filename", "e", true, "<filename>" },
      { 'f', "foreground", "Run in the foreground instead of daemonizing", "f", false, nullptr },
      { 'g', "config-dir", "Where to look for configuration files", "g", true, "<path>" },
      { 'p', "port", "RPC port (Default: " TR_DEFAULT_RPC_PORT_STR ")", "p", true, "<port>" },
      { 't', "auth", "Require authentication", "t", false, nullptr },
      { 'T', "no-auth", "Don't require authentication", "T", false, nullptr },
      { 'u', "username", "Set username for authentication", "u", true, "<username>" },
      { 'v', "password", "Set password for authentication", "v", true, "<password>" },
      { 'V', "version", "Show version number and exit", "V", false, nullptr },
      { 810, "log-level", "Must be 'critical', 'error', 'warn', 'info', 'debug', or 'trace'.", nullptr, true, "<level>" },
      { 811, "log-error", "Deprecated. Use --log-level=error", nullptr, false, nullptr },
      { 812, "log-info", "Deprecated. Use --log-level=info", nullptr, false, nullptr },
      { 813, "log-debug", "Deprecated. Use --log-level=debug", nullptr, false, nullptr },
      { 'w', "download-dir", "Where to save downloaded data", "w", true, "<path>" },
      { 800, "paused", "Pause all torrents on startup", nullptr, false, nullptr },
      { 'o', "dht", "Enable distributed hash tables (DHT)", "o", false, nullptr },
      { 'O', "no-dht", "Disable distributed hash tables (DHT)", "O", false, nullptr },
      { 'y', "lpd", "Enable local peer discovery (LPD)", "y", false, nullptr },
      { 'Y', "no-lpd", "Disable local peer discovery (LPD)", "Y", false, nullptr },
      { 830, "utp", "Enable uTP for peer connections", nullptr, false, nullptr },
      { 831, "no-utp", "Disable uTP for peer connections", nullptr, false, nullptr },
      { 'P', "peerport", "Port for incoming peers (Default: " TR_DEFAULT_PEER_PORT_STR ")", "P", true, "<port>" },
      { 'm', "portmap", "Enable portmapping via NAT-PMP or UPnP", "m", false, nullptr },
      { 'M', "no-portmap", "Disable portmapping", "M", false, nullptr },
      { 'L',
        "peerlimit-global",
        "Maximum overall number of peers (Default: " TR_DEFAULT_PEER_LIMIT_GLOBAL_STR ")",
        "L",
        true,
        "<limit>" },
      { 'l',
        "peerlimit-torrent",
        "Maximum number of peers per torrent (Default: " TR_DEFAULT_PEER_LIMIT_TORRENT_STR ")",
        "l",
        true,
        "<limit>" },
      { 910, "encryption-required", "Encrypt all peer connections", "er", false, nullptr },
      { 911, "encryption-preferred", "Prefer encrypted peer connections", "ep", false, nullptr },
      { 912, "encryption-tolerated", "Prefer unencrypted peer connections", "et", false, nullptr },
      { 'i', "bind-address-ipv4", "Where to listen for peer connections", "i", true, "<ipv4 addr>" },
      { 'I', "bind-address-ipv6", "Where to listen for peer connections", "I", true, "<ipv6 addr>" },
      { 'r', "rpc-bind-address", "Where to listen for RPC connections", "r", true, "<ip addr>" },
      { 953,
        "global-seedratio",
        "All torrents, unless overridden by a per-torrent setting, should seed until a specific ratio",
        "gsr",
        true,
        "ratio" },
      { 954,
        "no-global-seedratio",
        "All torrents, unless overridden by a per-torrent setting, should seed regardless of ratio",
        "GSR",
        false,
        nullptr },
      { 'x', "pid-file", "Enable PID file", "x", true, "<pid-file>" },
      { 0, nullptr, nullptr, nullptr, false, nullptr } }
};

static bool reopen_log_file(char const* filename)
{
    tr_error* error = nullptr;
    tr_sys_file_t const old_log_file = logfile;
    tr_sys_file_t const new_log_file = tr_sys_file_open(
        filename,
        TR_SYS_FILE_WRITE | TR_SYS_FILE_CREATE | TR_SYS_FILE_APPEND,
        0666,
        &error);

    if (new_log_file == TR_BAD_SYS_FILE)
    {
        fprintf(stderr, "Couldn't (re)open log file \"%s\": %s\n", filename, error->message);
        tr_error_free(error);
        return false;
    }

    logfile = new_log_file;

    if (old_log_file != TR_BAD_SYS_FILE)
    {
        tr_sys_file_close(old_log_file);
    }

    return true;
}

static char const* getConfigDir(int argc, char const* const* argv)
{
    int c;
    char const* configDir = nullptr;
    char const* optstr;
    int const ind = tr_optind;

    while ((c = tr_getopt(Usage, argc, argv, std::data(Options), &optstr)) != TR_OPT_DONE)
    {
        if (c == 'g')
        {
            configDir = optstr;
            break;
        }
    }

    tr_optind = ind;

    if (configDir == nullptr)
    {
        configDir = tr_getDefaultConfigDir(MyName);
    }

    return configDir;
}

static auto onFileAdded(tr_watchdir_t dir, char const* name, void* vsession)
{
    auto const* session = static_cast<tr_session const*>(vsession);

    if (!tr_str_has_suffix(name, ".torrent") && !tr_str_has_suffix(name, ".magnet"))
    {
        return TR_WATCHDIR_IGNORE;
    }

    auto const filename = tr_pathbuf{ tr_watchdir_get_path(dir), '/', name };
    tr_ctor* const ctor = tr_ctorNew(session);

    bool retry = false;

    if (tr_str_has_suffix(name, ".torrent"))
    {
        if (!tr_ctorSetMetainfoFromFile(ctor, filename, nullptr))
        {
            retry = true;
        }
    }
    else // ".magnet" suffix
    {
        auto content = std::vector<char>{};
        tr_error* error = nullptr;
        if (!tr_loadFile(filename, content, &error))
        {
            tr_logAddWarn(fmt::format(
                _("Couldn't read '{path}': {error} ({error_code})"),
                fmt::arg("path", name),
                fmt::arg("error", error->message),
                fmt::arg("error_code", error->code)));
            tr_error_free(error);
            retry = true;
        }
        else
        {
            content.push_back('\0'); // zero-terminated string
            auto const* data = std::data(content);
            if (!tr_ctorSetMetainfoFromMagnetLink(ctor, data, nullptr))
            {
                retry = true;
            }
        }
    }

    if (retry)
    {
        tr_ctorFree(ctor);
        return TR_WATCHDIR_RETRY;
    }

    if (tr_torrentNew(ctor, nullptr) == nullptr)
    {
        tr_logAddError(fmt::format(_("Couldn't add torrent file '{path}'"), fmt::arg("path", name)));
    }
    else
    {
        bool trash = false;
        bool const test = tr_ctorGetDeleteSource(ctor, &trash);

        if (test && trash)
        {
            tr_error* error = nullptr;

            tr_logAddInfo(fmt::format(_("Removing torrent file '{path}'"), fmt::arg("path", name)));

            if (!tr_sys_path_remove(filename, &error))
            {
                tr_logAddError(fmt::format(
                    _("Couldn't remove '{path}': {error} ({error_code})"),
                    fmt::arg("path", name),
                    fmt::arg("error", error->message),
                    fmt::arg("error_code", error->code)));
                tr_error_free(error);
            }
        }
        else
        {
            tr_sys_path_rename(filename, tr_pathbuf{ filename, ".added"sv });
        }
    }

    tr_ctorFree(ctor);
    return TR_WATCHDIR_ACCEPT;
}

static char const* levelName(tr_log_level level)
{
    switch (level)
    {
    case TR_LOG_CRITICAL:
        return "CRT";
    case TR_LOG_ERROR:
        return "ERR";
    case TR_LOG_WARN:
        return "WRN";
    case TR_LOG_DEBUG:
        return "dbg";
    case TR_LOG_TRACE:
        return "trc";
    default:
        return "inf";
    }
}

static void printMessage(
    tr_sys_file_t file,
    tr_log_level level,
    std::string_view name,
    std::string_view message,
    std::string_view filename,
    int line)
{
    auto const out = std::empty(name) ? fmt::format(FMT_STRING("{:s} ({:s}:{:d})"), message, filename, line) :
                                        fmt::format(FMT_STRING("{:s} {:s} ({:s}:{:d})"), name, message, filename, line);

    if (file != TR_BAD_SYS_FILE)
    {
        auto timestr = std::array<char, 64>{};
        tr_logGetTimeStr(std::data(timestr), std::size(timestr));
        tr_sys_file_write_line(file, fmt::format(FMT_STRING("[{:s}] {:s} {:s}"), std::data(timestr), levelName(level), out));
    }

#ifdef HAVE_SYSLOG

    else /* daemon... write to syslog */
    {
        int priority;

        /* figure out the syslog priority */
        switch (level)
        {
        case TR_LOG_CRITICAL:
            priority = LOG_CRIT;
            break;

        case TR_LOG_ERROR:
            priority = LOG_ERR;
            break;

        case TR_LOG_WARN:
            priority = LOG_WARNING;
            break;

        case TR_LOG_INFO:
            priority = LOG_INFO;
            break;

        default:
            priority = LOG_DEBUG;
            break;
        }

        syslog(priority, "%s", out.c_str());
    }

#endif
}

static void pumpLogMessages(tr_sys_file_t file)
{
    tr_log_message* list = tr_logGetQueue();

    for (tr_log_message const* l = list; l != nullptr; l = l->next)
    {
        auto const name = std::string_view{ l->name != nullptr ? l->name : "" };
        printMessage(file, l->level, name, l->message, l->file, l->line);
    }

    if (file != TR_BAD_SYS_FILE)
    {
        tr_sys_file_flush(file);
    }

    tr_logFreeQueue(list);
}

static void reportStatus(void)
{
    double const up = tr_sessionGetRawSpeed_KBps(mySession, TR_UP);
    double const dn = tr_sessionGetRawSpeed_KBps(mySession, TR_DOWN);

    if (up > 0 || dn > 0)
    {
        sd_notifyf(0, "STATUS=Uploading %.2f KBps, Downloading %.2f KBps.\n", up, dn);
    }
    else
    {
        sd_notify(0, "STATUS=Idle.\n");
    }
}

static void periodicUpdate(evutil_socket_t /*fd*/, short /*what*/, void* /*context*/)
{
    pumpLogMessages(logfile);
    reportStatus();
}

static tr_rpc_callback_status on_rpc_callback(
    tr_session* /*session*/,
    tr_rpc_callback_type type,
    tr_torrent* /*tor*/,
    void* /*user_data*/)
{
    if (type == TR_RPC_SESSION_CLOSE)
    {
        event_base_loopexit(ev_base, nullptr);
    }

    return TR_RPC_OK;
}

static bool parse_args(
    int argc,
    char const** argv,
    tr_variant* settings,
    bool* paused,
    bool* dump_settings,
    bool* foreground,
    int* exit_code)
{
    int c;
    char const* optstr;

    *paused = false;
    *dump_settings = false;
    *foreground = false;

    tr_optind = 1;

    while ((c = tr_getopt(Usage, argc, argv, std::data(Options), &optstr)) != TR_OPT_DONE)
    {
        switch (c)
        {
        case 'a':
            tr_variantDictAddStr(settings, TR_KEY_rpc_whitelist, optstr);
            tr_variantDictAddBool(settings, TR_KEY_rpc_whitelist_enabled, true);
            break;

        case 'b':
            tr_variantDictAddBool(settings, TR_KEY_blocklist_enabled, true);
            break;

        case 'B':
            tr_variantDictAddBool(settings, TR_KEY_blocklist_enabled, false);
            break;

        case 'c':
            tr_variantDictAddStr(settings, TR_KEY_watch_dir, optstr);
            tr_variantDictAddBool(settings, TR_KEY_watch_dir_enabled, true);
            break;

        case 'C':
            tr_variantDictAddBool(settings, TR_KEY_watch_dir_enabled, false);
            break;

        case 941:
            tr_variantDictAddStr(settings, TR_KEY_incomplete_dir, optstr);
            tr_variantDictAddBool(settings, TR_KEY_incomplete_dir_enabled, true);
            break;

        case 942:
            tr_variantDictAddBool(settings, TR_KEY_incomplete_dir_enabled, false);
            break;

        case 943:
            tr_variantDictAddStr(settings, TR_KEY_default_trackers, optstr);
            break;

        case 'd':
            *dump_settings = true;
            break;

        case 'e':
            if (reopen_log_file(optstr))
            {
                logfileName = optstr;
            }

            break;

        case 'f':
            *foreground = true;
            break;

        case 'g': /* handled above */
            break;

        case 'V': /* version */
            fprintf(stderr, "%s %s\n", MyName, LONG_VERSION_STRING);
            *exit_code = 0;
            return false;

        case 'o':
            tr_variantDictAddBool(settings, TR_KEY_dht_enabled, true);
            break;

        case 'O':
            tr_variantDictAddBool(settings, TR_KEY_dht_enabled, false);
            break;

        case 'p':
            tr_variantDictAddInt(settings, TR_KEY_rpc_port, atoi(optstr));
            break;

        case 't':
            tr_variantDictAddBool(settings, TR_KEY_rpc_authentication_required, true);
            break;

        case 'T':
            tr_variantDictAddBool(settings, TR_KEY_rpc_authentication_required, false);
            break;

        case 'u':
            tr_variantDictAddStr(settings, TR_KEY_rpc_username, optstr);
            break;

        case 'v':
            tr_variantDictAddStr(settings, TR_KEY_rpc_password, optstr);
            break;

        case 'w':
            tr_variantDictAddStr(settings, TR_KEY_download_dir, optstr);
            break;

        case 'P':
            tr_variantDictAddInt(settings, TR_KEY_peer_port, atoi(optstr));
            break;

        case 'm':
            tr_variantDictAddBool(settings, TR_KEY_port_forwarding_enabled, true);
            break;

        case 'M':
            tr_variantDictAddBool(settings, TR_KEY_port_forwarding_enabled, false);
            break;

        case 'L':
            tr_variantDictAddInt(settings, TR_KEY_peer_limit_global, atoi(optstr));
            break;

        case 'l':
            tr_variantDictAddInt(settings, TR_KEY_peer_limit_per_torrent, atoi(optstr));
            break;

        case 800:
            *paused = true;
            break;

        case 910:
            tr_variantDictAddInt(settings, TR_KEY_encryption, TR_ENCRYPTION_REQUIRED);
            break;

        case 911:
            tr_variantDictAddInt(settings, TR_KEY_encryption, TR_ENCRYPTION_PREFERRED);
            break;

        case 912:
            tr_variantDictAddInt(settings, TR_KEY_encryption, TR_CLEAR_PREFERRED);
            break;

        case 'i':
            tr_variantDictAddStr(settings, TR_KEY_bind_address_ipv4, optstr);
            break;

        case 'I':
            tr_variantDictAddStr(settings, TR_KEY_bind_address_ipv6, optstr);
            break;

        case 'r':
            tr_variantDictAddStr(settings, TR_KEY_rpc_bind_address, optstr);
            break;

        case 953:
            tr_variantDictAddReal(settings, TR_KEY_ratio_limit, atof(optstr));
            tr_variantDictAddBool(settings, TR_KEY_ratio_limit_enabled, true);
            break;

        case 954:
            tr_variantDictAddBool(settings, TR_KEY_ratio_limit_enabled, false);
            break;

        case 'x':
            tr_variantDictAddStr(settings, key_pidfile, optstr);
            break;

        case 'y':
            tr_variantDictAddBool(settings, TR_KEY_lpd_enabled, true);
            break;

        case 'Y':
            tr_variantDictAddBool(settings, TR_KEY_lpd_enabled, false);
            break;

        case 810:
            if (auto const level = tr_logGetLevelFromKey(optstr); level)
            {
                tr_variantDictAddInt(settings, TR_KEY_message_level, *level);
            }
            else
            {
                std::cerr << fmt::format(_("Couldn't parse log level '{level}'"), fmt::arg("level", optstr)) << std::endl;
            }
            break;

        case 811:
            std::cerr << "WARN: --log-error is deprecated. Use --log-level=error" << std::endl;
            tr_variantDictAddInt(settings, TR_KEY_message_level, TR_LOG_ERROR);
            break;

        case 812:
            std::cerr << "WARN: --log-info is deprecated. Use --log-level=info" << std::endl;
            tr_variantDictAddInt(settings, TR_KEY_message_level, TR_LOG_INFO);
            break;

        case 813:
            std::cerr << "WARN: --log-debug is deprecated. Use --log-level=debug" << std::endl;
            tr_variantDictAddInt(settings, TR_KEY_message_level, TR_LOG_DEBUG);
            break;

        case 830:
            tr_variantDictAddBool(settings, TR_KEY_utp_enabled, true);
            break;

        case 831:
            tr_variantDictAddBool(settings, TR_KEY_utp_enabled, false);
            break;

        default:
            tr_getopt_usage(MyName, Usage, std::data(Options));
            *exit_code = 0;
            return false;
        }
    }

    return true;
}

struct daemon_data
{
    tr_variant settings;
    char const* configDir;
    bool paused;
};

static void daemon_reconfigure(void* /*arg*/)
{
    if (mySession == nullptr)
    {
        tr_logAddInfo(_("Deferring reload until session is fully started."));
        seenHUP = true;
    }
    else
    {
        tr_variant settings;
        char const* configDir;

        /* reopen the logfile to allow for log rotation */
        if (logfileName != nullptr)
        {
            reopen_log_file(logfileName);
        }

        configDir = tr_sessionGetConfigDir(mySession);
        tr_logAddInfo(fmt::format(_("Reloading settings from '{path}'"), fmt::arg("path", configDir)));
        tr_variantInitDict(&settings, 0);
        tr_variantDictAddBool(&settings, TR_KEY_rpc_enabled, true);
        tr_sessionLoadSettings(&settings, configDir, MyName);
        tr_sessionSet(mySession, &settings);
        tr_variantFree(&settings);
        tr_sessionReloadBlocklists(mySession);
    }
}

static void daemon_stop(void* /*arg*/)
{
    event_base_loopexit(ev_base, nullptr);
}

static int daemon_start(void* varg, [[maybe_unused]] bool foreground)
{
    bool boolVal;
    bool pidfile_created = false;
    tr_session* session = nullptr;
    struct event* status_ev = nullptr;
    tr_watchdir_t watchdir = nullptr;

    auto* arg = static_cast<daemon_data*>(varg);
    tr_variant* const settings = &arg->settings;
    char const* const configDir = arg->configDir;

    sd_notifyf(0, "MAINPID=%d\n", (int)getpid());

    /* should go before libevent calls */
    tr_net_init();

    /* setup event state */
    ev_base = event_base_new();

    if (ev_base == nullptr)
    {
        auto const error_code = errno;
        auto const errmsg = fmt::format(
            _("Couldn't initialize daemon: {error} ({error_code})"),
            fmt::arg("error", tr_strerror(error_code)),
            fmt::arg("error_code", error_code));
        printMessage(logfile, TR_LOG_ERROR, MyName, errmsg, __FILE__, __LINE__);
        return 1;
    }

    /* start the session */
    tr_formatter_mem_init(MemK, MemKStr, MemMStr, MemGStr, MemTStr);
    tr_formatter_size_init(DiskK, DiskKStr, DiskMStr, DiskGStr, DiskTStr);
    tr_formatter_speed_init(SpeedK, SpeedKStr, SpeedMStr, SpeedGStr, SpeedTStr);
    session = tr_sessionInit(configDir, true, settings);
    tr_sessionSetRPCCallback(session, on_rpc_callback, nullptr);
    tr_logAddInfo(fmt::format(_("Loading settings from '{path}'"), fmt::arg("path", configDir)));
    tr_sessionSaveSettings(session, configDir, settings);

    auto sv = std::string_view{};
    (void)tr_variantDictFindStrView(settings, key_pidfile, &sv);
    auto const sz_pid_filename = std::string{ sv };
    if (!std::empty(sz_pid_filename))
    {
        tr_error* error = nullptr;
        tr_sys_file_t fp = tr_sys_file_open(
            sz_pid_filename.c_str(),
            TR_SYS_FILE_WRITE | TR_SYS_FILE_CREATE | TR_SYS_FILE_TRUNCATE,
            0666,
            &error);

        if (fp != TR_BAD_SYS_FILE)
        {
            auto const out = std::to_string(getpid());
            tr_sys_file_write(fp, std::data(out), std::size(out), nullptr);
            tr_sys_file_close(fp);
            tr_logAddInfo(fmt::format(_("Saved pidfile '{path}'"), fmt::arg("path", sz_pid_filename)));
            pidfile_created = true;
        }
        else
        {
            tr_logAddError(fmt::format(
                _("Couldn't save '{path}': {error} ({error_code})"),
                fmt::arg("path", sz_pid_filename),
                fmt::arg("error", error->message),
                fmt::arg("error_code", error->code)));
            tr_error_free(error);
        }
    }

    if (tr_variantDictFindBool(settings, TR_KEY_rpc_authentication_required, &boolVal) && boolVal)
    {
        tr_logAddInfo(_("Requiring authentication"));
    }

    mySession = session;

    /* If we got a SIGHUP during startup, process that now. */
    if (seenHUP)
    {
        daemon_reconfigure(arg);
    }

    /* maybe add a watchdir */
    if (tr_variantDictFindBool(settings, TR_KEY_watch_dir_enabled, &boolVal) && boolVal)
    {
        auto force_generic = bool{ false };
        (void)tr_variantDictFindBool(settings, key_watch_dir_force_generic, &force_generic);

        auto dir = std::string_view{};
        (void)tr_variantDictFindStrView(settings, TR_KEY_watch_dir, &dir);
        if (!std::empty(dir))
        {
            tr_logAddInfo(fmt::format(_("Watching '{path}' for new torrent files"), fmt::arg("path", dir)));

            watchdir = tr_watchdir_new(dir, &onFileAdded, mySession, ev_base, force_generic);
            if (watchdir == nullptr)
            {
                goto CLEANUP;
            }
        }
    }

    /* load the torrents */
    {
        tr_torrent** torrents;
        tr_ctor* ctor = tr_ctorNew(mySession);

        if (arg->paused)
        {
            tr_ctorSetPaused(ctor, TR_FORCE, true);
        }

        torrents = tr_sessionLoadTorrents(mySession, ctor, nullptr);
        tr_free(torrents);
        tr_ctorFree(ctor);
    }

#ifdef HAVE_SYSLOG

    if (!foreground)
    {
        openlog(MyName, LOG_CONS | LOG_PID, LOG_DAEMON);
    }

#endif

    /* Create new timer event to report daemon status */
    {
        constexpr auto one_sec = timeval{ 1, 0 }; // 1 second
        status_ev = event_new(ev_base, -1, EV_PERSIST, &periodicUpdate, nullptr);

        if (status_ev == nullptr)
        {
            auto const error_code = errno;
            tr_logAddError(fmt::format(
                _("Couldn't create event: {error} ({error_code})"),
                fmt::arg("error", tr_strerror(error_code)),
                fmt::arg("error_code", error_code)));
            goto CLEANUP;
        }

        if (event_add(status_ev, &one_sec) == -1)
        {
            auto const error_code = errno;
            tr_logAddError(fmt::format(
                _("Couldn't add event: {error} ({error_code})"),
                fmt::arg("error", tr_strerror(error_code)),
                fmt::arg("error_code", error_code)));
            goto CLEANUP;
        }
    }

    sd_notify(0, "READY=1\n");

    /* Run daemon event loop */
    if (event_base_dispatch(ev_base) == -1)
    {
        auto const error_code = errno;
        tr_logAddError(fmt::format(
            _("Couldn't launch daemon event loop: {error} ({error_code})"),
            fmt::arg("error", tr_strerror(error_code)),
            fmt::arg("error_code", error_code)));
        goto CLEANUP;
    }

CLEANUP:
    sd_notify(0, "STATUS=Closing transmission session...\n");
    printf("Closing transmission session...");

    tr_watchdir_free(watchdir);

    if (status_ev != nullptr)
    {
        event_del(status_ev);
        event_free(status_ev);
    }

    event_base_free(ev_base);

    tr_sessionSaveSettings(mySession, configDir, settings);
    tr_sessionClose(mySession);
    pumpLogMessages(logfile);
    printf(" done.\n");

    /* shutdown */
#ifdef HAVE_SYSLOG

    if (!foreground)
    {
        syslog(LOG_INFO, "%s", "Closing session");
        closelog();
    }

#endif

    /* cleanup */
    if (pidfile_created)
    {
<<<<<<< HEAD
        tr_sys_path_remove(sz_pid_filename.c_str());
=======
        tr_sys_path_remove(sz_pid_filename);
>>>>>>> c0bb2d40
    }

    sd_notify(0, "STATUS=\n");

    return 0;
}

static bool init_daemon_data(int argc, char* argv[], struct daemon_data* data, bool* foreground, int* ret)
{
    data->configDir = getConfigDir(argc, (char const* const*)argv);

    /* load settings from defaults + config file */
    tr_variantInitDict(&data->settings, 0);
    tr_variantDictAddBool(&data->settings, TR_KEY_rpc_enabled, true);
    bool const loaded = tr_sessionLoadSettings(&data->settings, data->configDir, MyName);

    bool dumpSettings;

    *ret = 0;

    /* overwrite settings from the command line */
    if (!parse_args(argc, (char const**)argv, &data->settings, &data->paused, &dumpSettings, foreground, ret))
    {
        goto EXIT_EARLY;
    }

    if (*foreground && logfile == TR_BAD_SYS_FILE)
    {
        logfile = tr_sys_file_get_std(TR_STD_SYS_FILE_ERR);
    }

    if (!loaded)
    {
        printMessage(logfile, TR_LOG_ERROR, MyName, "Error loading config file -- exiting.", __FILE__, __LINE__);
        *ret = 1;
        goto EXIT_EARLY;
    }

    if (dumpSettings)
    {
        auto const str = tr_variantToStr(&data->settings, TR_VARIANT_FMT_JSON);
        fprintf(stderr, "%s", str.c_str());
        goto EXIT_EARLY;
    }

    return true;

EXIT_EARLY:
    tr_variantFree(&data->settings);
    return false;
}

int tr_main(int argc, char* argv[])
{
    key_pidfile = tr_quark_new("pidfile"sv);
    key_watch_dir_force_generic = tr_quark_new("watch-dir-force-generic"sv);

    struct daemon_data data;
    bool foreground;
    int ret;

    if (!init_daemon_data(argc, argv, &data, &foreground, &ret))
    {
        return ret;
    }

    auto constexpr cb = dtr_callbacks{
        &daemon_start,
        &daemon_stop,
        &daemon_reconfigure,
    };

    if (tr_error* error = nullptr; !dtr_daemon(&cb, &data, foreground, &ret, &error))
    {
        auto const errmsg = fmt::format(FMT_STRING("Couldn't daemonize: {:s} ({:d})"), error->message, error->code);
        printMessage(logfile, TR_LOG_ERROR, MyName, errmsg, __FILE__, __LINE__);
        tr_error_free(error);
    }

    tr_variantFree(&data.settings);
    return ret;
}<|MERGE_RESOLUTION|>--- conflicted
+++ resolved
@@ -906,11 +906,7 @@
     /* cleanup */
     if (pidfile_created)
     {
-<<<<<<< HEAD
-        tr_sys_path_remove(sz_pid_filename.c_str());
-=======
         tr_sys_path_remove(sz_pid_filename);
->>>>>>> c0bb2d40
     }
 
     sd_notify(0, "STATUS=\n");
