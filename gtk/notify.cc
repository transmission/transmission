/*
 * This file Copyright (C) 2008-2021 Mnemosyne LLC
 *
 * It may be used under the GNU GPL versions 2 or 3
 * or any future license endorsed by Mnemosyne LLC.
 *
 */

#include <map>

#include <giomm.h>
#include <glibmm/i18n.h>

#include "conf.h"
#include "notify.h"
#include "tr-core.h"
#include "tr-prefs.h"
#include "util.h"

#include <libtransmission/rpcimpl.h>

#define NOTIFICATIONS_DBUS_NAME "org.freedesktop.Notifications"
#define NOTIFICATIONS_DBUS_CORE_OBJECT "/org/freedesktop/Notifications"
#define NOTIFICATIONS_DBUS_CORE_INTERFACE "org.freedesktop.Notifications"

using StringVariantType = Glib::Variant<Glib::ustring>;
using StringListVariantType = Glib::Variant<std::vector<Glib::ustring>>;
using UInt32VariantType = Glib::Variant<guint32>;

namespace
{

struct TrNotification
{
    Glib::RefPtr<TrCore> core;
    int torrent_id = 0;
};

Glib::RefPtr<Gio::DBus::Proxy> proxy;
std::map<guint32, TrNotification> active_notifications;
bool server_supports_actions = false;

template<typename... Ts>
Glib::VariantContainerBase make_variant_tuple(Ts&&... args)
{
    return Glib::VariantContainerBase::create_tuple(
        { Glib::Variant<std::remove_cv_t<std::remove_reference_t<Ts>>>::create(std::forward<Ts>(args))... });
}

<<<<<<< HEAD
static void torrent_start_now(tr_session* session, int id)
{
    tr_variant top;
    tr_variant* args;
    tr_variant* ids;

    tr_variantInitDict(&top, 2);
    tr_variantDictAddStr(&top, TR_KEY_method, "torrent-start-now");
    args = tr_variantDictAddDict(&top, TR_KEY_arguments, 1);
    ids = tr_variantDictAddList(args, TR_KEY_ids, 0);
    tr_variantListAddInt(ids, id);
    tr_rpc_request_exec_json(session, &top, NULL, NULL);
    tr_variantFree(&top);
}

static void get_capabilities_callback(GObject* source, GAsyncResult* res, gpointer user_data)
=======
void get_capabilities_callback(Glib::RefPtr<Gio::AsyncResult>& res)
>>>>>>> bf41e148
{
    auto result = proxy->call_finish(res);

    if (!result || result.get_n_children() != 1 || !result.get_child(0).is_of_type(StringListVariantType::variant_type()))
    {
        return;
    }

    auto const caps = Glib::VariantBase::cast_dynamic<StringListVariantType>(result.get_child(0)).get();

    for (auto const& cap : caps)
    {
        if (cap == "actions")
        {
            server_supports_actions = true;
            break;
        }
    }
}

void g_signal_callback(
    Glib::ustring const& /*sender_name*/,
    Glib::ustring const& signal_name,
    Glib::VariantContainerBase params)
{
    g_return_if_fail(params.get_n_children() > 0 && params.get_child(0).is_of_type(UInt32VariantType::variant_type()));

    auto const id = Glib::VariantBase::cast_dynamic<UInt32VariantType>(params.get_child(0)).get();
    auto const n_it = active_notifications.find(id);

    if (n_it == active_notifications.end())
    {
        return;
    }

    auto const& n = n_it->second;

    if (signal_name == "NotificationClosed")
    {
        active_notifications.erase(n_it);
    }
    else if (
        signal_name == "ActionInvoked" && params.get_n_children() > 1 &&
        params.get_child(1).is_of_type(StringVariantType::variant_type()))
    {
        auto const* tor = n.core->find_torrent(n.torrent_id);
        if (tor == nullptr)
        {
            return;
        }

        auto const action = Glib::VariantBase::cast_dynamic<StringVariantType>(params.get_child(1)).get();

        if (action == "folder")
        {
            n.core->open_folder(n.torrent_id);
        }
        else if (action == "file")
        {
            auto const* inf = tr_torrentInfo(tor);
            char const* dir = tr_torrentGetDownloadDir(tor);
            auto const path = Glib::build_filename(dir, inf->files[0].name);
            gtr_open_file(path);
        }
        else if (g_strcmp0(action, "start-now") == 0)
        {
            torrent_start_now(gtr_core_session(n->core), tr_torrentId(tor));
        }
    }
}

void dbus_proxy_ready_callback(Glib::RefPtr<Gio::AsyncResult>& res)
{
    proxy = Gio::DBus::Proxy::create_for_bus_finish(res);

    if (proxy == nullptr)
    {
        g_warning("Failed to create proxy for %s", NOTIFICATIONS_DBUS_NAME);
        return;
    }

    proxy->signal_signal().connect(&g_signal_callback);
    proxy->call("GetCapabilities", &get_capabilities_callback);
}

} // namespace

void gtr_notify_init()
{
    Gio::DBus::Proxy::create_for_bus(
        Gio::DBus::BUS_TYPE_SESSION,
        NOTIFICATIONS_DBUS_NAME,
        NOTIFICATIONS_DBUS_CORE_OBJECT,
        NOTIFICATIONS_DBUS_CORE_INTERFACE,
        &dbus_proxy_ready_callback,
        {},
        Gio::DBus::PROXY_FLAGS_DO_NOT_LOAD_PROPERTIES);
}

namespace
{

void notify_callback(Glib::RefPtr<Gio::AsyncResult>& res, TrNotification const& n)
{
    auto result = proxy->call_finish(res);

    if (!result || result.get_n_children() != 1 || !result.get_child(0).is_of_type(UInt32VariantType::variant_type()))
    {
        return;
    }

    auto const id = Glib::VariantBase::cast_dynamic<UInt32VariantType>(result.get_child(0)).get();

    active_notifications.emplace(id, n);
}

} // namespace

void gtr_notify_torrent_completed(Glib::RefPtr<TrCore> const& core, int torrent_id)
{
    if (gtr_pref_flag_get(TR_KEY_torrent_complete_sound_enabled))
    {
        auto const argv = gtr_pref_strv_get(TR_KEY_torrent_complete_sound_command);

        try
        {
            Glib::spawn_async({}, argv, Glib::SPAWN_SEARCH_PATH);
        }
        catch (Glib::SpawnError const&)
        {
        }
    }

    if (!gtr_pref_flag_get(TR_KEY_torrent_complete_notification_enabled))
    {
        return;
    }

    g_return_if_fail(proxy != nullptr);

    auto const* const tor = core->find_torrent(torrent_id);

    auto const n = TrNotification{ core, torrent_id };

    std::vector<Glib::ustring> actions;
    if (server_supports_actions)
    {
        auto const* inf = tr_torrentInfo(tor);

        if (inf->fileCount == 1)
        {
            actions.push_back("file");
            actions.push_back(_("Open File"));
        }
        else
        {
            actions.push_back("folder");
            actions.push_back(_("Open Folder"));
        }
    }

    std::map<Glib::ustring, Glib::VariantBase> hints;
    hints.emplace("category", StringVariantType::create("transfer.complete"));

    proxy->call(
        "Notify",
        [n](auto& res) { notify_callback(res, n); },
        make_variant_tuple(
            Glib::ustring("Transmission"),
            0u,
            Glib::ustring("transmission"),
            Glib::ustring(_("Torrent Complete")),
            Glib::ustring(tr_torrentName(tor)),
            actions,
            hints,
            -1));
}

<<<<<<< HEAD
void gtr_notify_torrent_added(TrCore* core, tr_torrent const* tor)
{
    g_return_if_fail(G_IS_DBUS_PROXY(proxy));
=======
void gtr_notify_torrent_added(Glib::ustring const& name)
{
    g_return_if_fail(proxy != nullptr);
>>>>>>> bf41e148

    if (!gtr_pref_flag_get(TR_KEY_torrent_added_notification_enabled))
    {
        return;
    }

<<<<<<< HEAD
    GVariantBuilder actions_builder;
    g_variant_builder_init(&actions_builder, G_VARIANT_TYPE("as"));
    g_variant_builder_add(&actions_builder, "s", "start-now");
    g_variant_builder_add(&actions_builder, "s", _("Start Now"));

    TrNotification* const n = g_new0(TrNotification, 1);
    g_object_ref(G_OBJECT(core));
    n->core = core;
    n->torrent_id = tr_torrentId(tor);
    g_dbus_proxy_call(
        proxy,
        "Notify",
        g_variant_new(
            "(susssasa{sv}i)",
            "Transmission",
            0,
            "transmission",
            _("Torrent Added"),
            tr_torrentName(tor),
            &actions_builder,
            nullptr,
            -1),
        G_DBUS_CALL_FLAGS_NONE,
        -1,
        nullptr,
        notify_callback,
        n);
=======
    proxy->call(
        "Notify",
        [](auto& res) { notify_callback(res, {}); },
        make_variant_tuple(
            Glib::ustring("Transmission"),
            0u,
            Glib::ustring("transmission"),
            Glib::ustring(_("Torrent Added")),
            name,
            std::vector<Glib::ustring>(),
            std::map<Glib::ustring, Glib::VariantBase>(),
            -1));
>>>>>>> bf41e148
}<|MERGE_RESOLUTION|>--- conflicted
+++ resolved
@@ -11,14 +11,14 @@
 #include <giomm.h>
 #include <glibmm/i18n.h>
 
+#include <libtransmission/rpcimpl.h>
+
 #include "conf.h"
 #include "notify.h"
 #include "tr-core.h"
 #include "tr-prefs.h"
 #include "util.h"
 
-#include <libtransmission/rpcimpl.h>
-
 #define NOTIFICATIONS_DBUS_NAME "org.freedesktop.Notifications"
 #define NOTIFICATIONS_DBUS_CORE_OBJECT "/org/freedesktop/Notifications"
 #define NOTIFICATIONS_DBUS_CORE_INTERFACE "org.freedesktop.Notifications"
@@ -47,44 +47,38 @@
         { Glib::Variant<std::remove_cv_t<std::remove_reference_t<Ts>>>::create(std::forward<Ts>(args))... });
 }
 
-<<<<<<< HEAD
-static void torrent_start_now(tr_session* session, int id)
+void get_capabilities_callback(Glib::RefPtr<Gio::AsyncResult>& res)
+{
+    auto result = proxy->call_finish(res);
+
+    if (!result || result.get_n_children() != 1 || !result.get_child(0).is_of_type(StringListVariantType::variant_type()))
+    {
+        return;
+    }
+
+    auto const caps = Glib::VariantBase::cast_dynamic<StringListVariantType>(result.get_child(0)).get();
+
+    for (auto const& cap : caps)
+    {
+        if (cap == "actions")
+        {
+            server_supports_actions = true;
+            break;
+        }
+    }
+}
+
+void torrent_start_now(tr_session* session, int id)
 {
     tr_variant top;
-    tr_variant* args;
-    tr_variant* ids;
-
     tr_variantInitDict(&top, 2);
     tr_variantDictAddStr(&top, TR_KEY_method, "torrent-start-now");
-    args = tr_variantDictAddDict(&top, TR_KEY_arguments, 1);
-    ids = tr_variantDictAddList(args, TR_KEY_ids, 0);
+
+    auto args = tr_variantDictAddDict(&top, TR_KEY_arguments, 1);
+    auto ids = tr_variantDictAddList(args, TR_KEY_ids, 1);
     tr_variantListAddInt(ids, id);
-    tr_rpc_request_exec_json(session, &top, NULL, NULL);
+    tr_rpc_request_exec_json(session, &top, nullptr, nullptr);
     tr_variantFree(&top);
-}
-
-static void get_capabilities_callback(GObject* source, GAsyncResult* res, gpointer user_data)
-=======
-void get_capabilities_callback(Glib::RefPtr<Gio::AsyncResult>& res)
->>>>>>> bf41e148
-{
-    auto result = proxy->call_finish(res);
-
-    if (!result || result.get_n_children() != 1 || !result.get_child(0).is_of_type(StringListVariantType::variant_type()))
-    {
-        return;
-    }
-
-    auto const caps = Glib::VariantBase::cast_dynamic<StringListVariantType>(result.get_child(0)).get();
-
-    for (auto const& cap : caps)
-    {
-        if (cap == "actions")
-        {
-            server_supports_actions = true;
-            break;
-        }
-    }
 }
 
 void g_signal_callback(
@@ -131,9 +125,9 @@
             auto const path = Glib::build_filename(dir, inf->files[0].name);
             gtr_open_file(path);
         }
-        else if (g_strcmp0(action, "start-now") == 0)
-        {
-            torrent_start_now(gtr_core_session(n->core), tr_torrentId(tor));
+        else if (action == "start-now")
+        {
+            torrent_start_now(n.core->get_session(), n.torrent_id);
         }
     }
 }
@@ -245,61 +239,36 @@
             -1));
 }
 
-<<<<<<< HEAD
-void gtr_notify_torrent_added(TrCore* core, tr_torrent const* tor)
-{
-    g_return_if_fail(G_IS_DBUS_PROXY(proxy));
-=======
-void gtr_notify_torrent_added(Glib::ustring const& name)
+void gtr_notify_torrent_added(Glib::RefPtr<TrCore> const& core, int torrent_id)
 {
     g_return_if_fail(proxy != nullptr);
->>>>>>> bf41e148
 
     if (!gtr_pref_flag_get(TR_KEY_torrent_added_notification_enabled))
     {
         return;
     }
 
-<<<<<<< HEAD
-    GVariantBuilder actions_builder;
-    g_variant_builder_init(&actions_builder, G_VARIANT_TYPE("as"));
-    g_variant_builder_add(&actions_builder, "s", "start-now");
-    g_variant_builder_add(&actions_builder, "s", _("Start Now"));
-
-    TrNotification* const n = g_new0(TrNotification, 1);
-    g_object_ref(G_OBJECT(core));
-    n->core = core;
-    n->torrent_id = tr_torrentId(tor);
-    g_dbus_proxy_call(
-        proxy,
-        "Notify",
-        g_variant_new(
-            "(susssasa{sv}i)",
-            "Transmission",
-            0,
-            "transmission",
-            _("Torrent Added"),
-            tr_torrentName(tor),
-            &actions_builder,
-            nullptr,
-            -1),
-        G_DBUS_CALL_FLAGS_NONE,
-        -1,
-        nullptr,
-        notify_callback,
-        n);
-=======
+    auto const* const tor = core->find_torrent(torrent_id);
+
+    std::vector<Glib::ustring> actions;
+    if (server_supports_actions)
+    {
+        actions.push_back("start-now");
+        actions.push_back(_("Start Now"));
+    }
+
+    auto const n = TrNotification{ core, torrent_id };
+
     proxy->call(
         "Notify",
-        [](auto& res) { notify_callback(res, {}); },
+        [n](auto& res) { notify_callback(res, n); },
         make_variant_tuple(
             Glib::ustring("Transmission"),
             0u,
             Glib::ustring("transmission"),
             Glib::ustring(_("Torrent Added")),
-            name,
-            std::vector<Glib::ustring>(),
+            Glib::ustring(tr_torrentName(tor)),
+            actions,
             std::map<Glib::ustring, Glib::VariantBase>(),
             -1));
->>>>>>> bf41e148
 }