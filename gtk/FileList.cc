--- conflicted
+++ resolved
@@ -156,17 +156,10 @@
     auto const old_progress = iter->get_value(file_cols.prog);
     auto const old_size = iter->get_value(file_cols.size);
 
-<<<<<<< HEAD
-    bool new_enabled;
-    int new_priority;
-    int new_progress;
-    auto new_have = old_have;
-=======
     auto new_enabled = int{};
     auto new_have = old_have;
     auto new_priority = int{};
     auto new_progress = int{};
->>>>>>> d487a5d8
     auto new_size = old_size;
 
     if (is_file)
