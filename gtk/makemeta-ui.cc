--- conflicted
+++ resolved
@@ -23,34 +23,8 @@
 
 namespace
 {
-<<<<<<< HEAD
-    char* target;
-    guint progress_tag;
-    GtkWidget* file_radio;
-    GtkWidget* file_chooser;
-    GtkWidget* folder_radio;
-    GtkWidget* folder_chooser;
-    GtkWidget* pieces_lb;
-    GtkWidget* destination_chooser;
-    GtkWidget* comment_check;
-    GtkWidget* comment_entry;
-    GtkWidget* private_check;
-    GtkWidget* source_check;
-    GtkWidget* source_entry;
-    GtkWidget* progress_label;
-    GtkWidget* progress_bar;
-    GtkWidget* progress_dialog;
-    GtkWidget* dialog;
-    GtkTextBuffer* announce_text_buffer;
-    TrCore* core;
-    tr_metainfo_builder* builder;
-} MakeMetaUI;
-
-static void freeMetaUI(gpointer p)
-=======
 
 class MakeProgressDialog : public Gtk::Dialog
->>>>>>> bf41e148
 {
 public:
     MakeProgressDialog(
@@ -115,6 +89,8 @@
     Gtk::CheckButton* comment_check_ = nullptr;
     Gtk::Entry* comment_entry_ = nullptr;
     Gtk::CheckButton* private_check_ = nullptr;
+    Gtk::CheckButton* source_check_ = nullptr;
+    Gtk::Entry* source_entry_ = nullptr;
     std::unique_ptr<MakeProgressDialog> progress_dialog_;
     Glib::RefPtr<Gtk::TextBuffer> announce_text_buffer_;
     std::unique_ptr<tr_metainfo_builder, void (*)(tr_metainfo_builder*)> builder_ = { nullptr, nullptr };
@@ -275,31 +251,11 @@
     {
         if (builder_ != nullptr)
         {
-<<<<<<< HEAD
-            int n;
-            int tier;
-            GtkTextIter start;
-            GtkTextIter end;
-            char* dir;
-            char* base;
-            char* tracker_text;
-            char** tracker_strings;
-            GtkEntry* c_entry = GTK_ENTRY(ui->comment_entry);
-            GtkEntry* s_entry = GTK_ENTRY(ui->source_entry);
-            GtkToggleButton* p_check = GTK_TOGGLE_BUTTON(ui->private_check);
-            GtkToggleButton* c_check = GTK_TOGGLE_BUTTON(ui->comment_check);
-            GtkToggleButton* s_check = GTK_TOGGLE_BUTTON(ui->source_check);
-            char const* comment = gtk_entry_get_text(c_entry);
-            char const* source = gtk_entry_get_text(s_entry);
-            gboolean const isPrivate = gtk_toggle_button_get_active(p_check);
-            gboolean const useComment = gtk_toggle_button_get_active(c_check);
-            gboolean const useSource = gtk_toggle_button_get_active(s_check);
-            tr_tracker_info* trackers;
-=======
             auto const comment = comment_entry_->get_text();
             bool const isPrivate = private_check_->get_active();
             bool const useComment = comment_check_->get_active();
->>>>>>> bf41e148
+            bool const useSource = source_check_->get_active();
+            auto const source = source_entry_->get_text();
 
             /* destination file */
             auto const dir = destination_chooser_->get_filename();
@@ -329,24 +285,6 @@
             }
 
             /* build the .torrent */
-<<<<<<< HEAD
-            makeProgressDialog(GTK_WIDGET(d), ui);
-            tr_makeMetaInfo(
-                ui->builder,
-                ui->target,
-                trackers,
-                n,
-                useComment ? comment : nullptr,
-                isPrivate,
-                useSource ? source : nullptr);
-
-            /* cleanup */
-            g_free(trackers);
-            g_strfreev(tracker_strings);
-            g_free(tracker_text);
-            g_free(base);
-            g_free(dir);
-=======
             makeProgressDialog(target);
             tr_makeMetaInfo(
                 builder_.get(),
@@ -354,8 +292,8 @@
                 trackers.data(),
                 trackers.size(),
                 useComment ? comment.c_str() : nullptr,
-                isPrivate);
->>>>>>> bf41e148
+                isPrivate,
+                useSource ? source.c_str() : nullptr);
         }
     }
     else if (response == Gtk::RESPONSE_CLOSE)
@@ -549,41 +487,6 @@
     l->set_markup(
         _("To add a backup URL, add it on the line after the primary URL.\n"
           "To add another primary URL, add it after a blank line."));
-<<<<<<< HEAD
-    gtk_label_set_justify(GTK_LABEL(l), GTK_JUSTIFY_LEFT);
-    g_object_set(l, "halign", GTK_ALIGN_START, "valign", GTK_ALIGN_CENTER, nullptr);
-    gtk_box_pack_start(GTK_BOX(v), l, FALSE, FALSE, 0);
-    hig_workarea_add_tall_row(t, &row, str, v, nullptr);
-
-    l = gtk_check_button_new_with_mnemonic(_("Co_mment:"));
-    ui->comment_check = l;
-    gtk_toggle_button_set_active(GTK_TOGGLE_BUTTON(l), FALSE);
-    w = gtk_entry_new();
-    ui->comment_entry = w;
-    gtk_widget_set_sensitive(GTK_WIDGET(w), FALSE);
-    g_signal_connect(l, "toggled", G_CALLBACK(onSourceToggled), w);
-    hig_workarea_add_row_w(t, &row, l, w, nullptr);
-
-    l = gtk_check_button_new_with_mnemonic(_("_Source:"));
-    ui->source_check = l;
-    gtk_toggle_button_set_active(GTK_TOGGLE_BUTTON(l), FALSE);
-    w = gtk_entry_new();
-    ui->source_entry = w;
-    gtk_widget_set_sensitive(GTK_WIDGET(w), FALSE);
-    g_signal_connect(l, "toggled", G_CALLBACK(onSourceToggled), w);
-    hig_workarea_add_row_w(t, &row, l, w, NULL);
-
-    w = hig_workarea_add_wide_checkbutton(t, &row, _("_Private torrent"), FALSE);
-    ui->private_check = w;
-
-    gtr_dialog_set_content(GTK_DIALOG(d), t);
-
-    gtk_drag_dest_set(d, GTK_DEST_DEFAULT_ALL, nullptr, 0, GDK_ACTION_COPY);
-    gtk_drag_dest_add_uri_targets(d);
-    g_signal_connect(d, "drag-data-received", G_CALLBACK(on_drag_data_received), ui);
-
-    return d;
-=======
     l->set_justify(Gtk::JUSTIFY_LEFT);
     l->set_halign(Gtk::ALIGN_START);
     l->set_valign(Gtk::ALIGN_CENTER);
@@ -597,6 +500,13 @@
     comment_check_->signal_toggled().connect([this]() { onSourceToggled(comment_check_, comment_entry_); });
     t->add_row_w(row, *comment_check_, *comment_entry_);
 
+    source_check_ = Gtk::make_managed<Gtk::CheckButton>(_("_Source:"), true);
+    source_check_->set_active(false);
+    source_entry_ = Gtk::make_managed<Gtk::Entry>();
+    source_entry_->set_sensitive(false);
+    source_check_->signal_toggled().connect([this]() { onSourceToggled(source_check_, source_entry_); });
+    t->add_row_w(row, *source_check_, *source_entry_);
+
     private_check_ = t->add_wide_checkbutton(row, _("_Private torrent"), false);
 
     gtr_dialog_set_content(dialog_, *t);
@@ -604,5 +514,4 @@
     dialog_.drag_dest_set(Gtk::DEST_DEFAULT_ALL, Gdk::ACTION_COPY);
     dialog_.drag_dest_add_uri_targets();
     dialog_.signal_drag_data_received().connect(sigc::mem_fun(this, &Impl::on_drag_data_received));
->>>>>>> bf41e148
 }