// This file Copyright © Mnemosyne LLC.
// It may be used under GPLv2 (SPDX: GPL-2.0-only), GPLv3 (SPDX: GPL-3.0-only),
// or any future license endorsed by Mnemosyne LLC.
// License text can be found in the licenses/ folder.

#include "DetailsDialog.h"

#include "Actions.h"
#include "FileList.h"
#include "GtkCompat.h"
#include "HigWorkarea.h" // GUI_PAD, GUI_PAD_BIG, GUI_PAD_SMALL
#include "IPToLocation.h"
#include "Prefs.h"
#include "PrefsDialog.h"
#include "Session.h"
#include "Utils.h"

#include <libtransmission/values.h>
#include <libtransmission/web-utils.h>

#include <gdkmm/pixbuf.h>
#include <glibmm/i18n.h>
#include <glibmm/main.h>
#include <glibmm/markup.h>
#include <glibmm/quark.h>
#include <glibmm/ustring.h>
#include <gtkmm/adjustment.h>
#include <gtkmm/button.h>
#include <gtkmm/cellrendererpixbuf.h>
#include <gtkmm/cellrendererprogress.h>
#include <gtkmm/cellrenderertext.h>
#include <gtkmm/checkbutton.h>
#include <gtkmm/combobox.h>
#include <gtkmm/entry.h>
#include <gtkmm/label.h>
#include <gtkmm/liststore.h>
#include <gtkmm/messagedialog.h>
#include <gtkmm/notebook.h>
#include <gtkmm/scrolledwindow.h>
#include <gtkmm/spinbutton.h>
#include <gtkmm/textbuffer.h>
#include <gtkmm/textview.h>
#include <gtkmm/tooltip.h>
#include <gtkmm/treemodel.h>
#include <gtkmm/treemodelfilter.h>
#include <gtkmm/treemodelsort.h>
#include <gtkmm/treerowreference.h>
#include <gtkmm/treeview.h>

#include <fmt/chrono.h>
#include <fmt/format.h>
#include <fmt/ranges.h>

#include <algorithm>
#include <array>
#include <chrono>
#include <cstddef>
#include <cstdlib> // abort()
#include <iterator>
#include <limits>
#include <memory>
#include <numeric>
#include <sstream>
#include <string>
#include <string_view>
#include <unordered_map>

#ifdef _WIN32
#include <winsock2.h>
#include <ws2tcpip.h>
#else
#include <arpa/inet.h>
#include <sys/socket.h>
#endif

using namespace std::literals;

using namespace libtransmission::Values;

class DetailsDialog::Impl
{
public:
    Impl(DetailsDialog& dialog, Glib::RefPtr<Gtk::Builder> const& builder, Glib::RefPtr<Session> const& core);
    Impl(Impl&&) = delete;
    Impl(Impl const&) = delete;
    Impl& operator=(Impl&&) = delete;
    Impl& operator=(Impl const&) = delete;
    ~Impl();

    void set_torrents(std::vector<tr_torrent_id_t> const& torrent_ids);
    void refresh();

private:
    void info_page_init(Glib::RefPtr<Gtk::Builder> const& builder);
    void peer_page_init(Glib::RefPtr<Gtk::Builder> const& builder);
    void tracker_page_init(Glib::RefPtr<Gtk::Builder> const& builder);
    void options_page_init(Glib::RefPtr<Gtk::Builder> const& builder);

    void on_details_window_size_allocated();

    bool onPeerViewQueryTooltip(int x, int y, bool keyboard_tip, Glib::RefPtr<Gtk::Tooltip> const& tooltip);
    void onMorePeerInfoToggled();

    bool trackerVisibleFunc(Gtk::TreeModel::const_iterator const& iter);
    void on_tracker_list_selection_changed();

    void on_tracker_list_add_button_clicked();
    void on_edit_trackers();
    void on_tracker_list_remove_button_clicked();
    void onScrapeToggled();
    void onBackupToggled();

    void torrent_set_bool(tr_quark key, bool value);
    void torrent_set_int(tr_quark key, int value);
    void torrent_set_real(tr_quark key, double value);

    void refreshInfo(std::vector<tr_torrent*> const& torrents);
    void refreshPeers(std::vector<tr_torrent*> const& torrents);
    void refreshTracker(std::vector<tr_torrent*> const& torrents);
    void refreshFiles(std::vector<tr_torrent*> const& torrents);
    void refreshOptions(std::vector<tr_torrent*> const& torrents);

    void refreshPeerList(std::vector<tr_torrent*> const& torrents);
    void refreshWebseedList(std::vector<tr_torrent*> const& torrents);

    tr_torrent_id_t tracker_list_get_current_torrent_id() const;
    tr_torrent* tracker_list_get_current_torrent() const;

    std::vector<tr_torrent*> getTorrents() const;

private:
    DetailsDialog& dialog_;
    Glib::RefPtr<Session> const core_;

    Gtk::CheckButton* honor_limits_check_ = nullptr;
    Gtk::CheckButton* up_limited_check_ = nullptr;
    Gtk::SpinButton* up_limit_sping_ = nullptr;
    Gtk::CheckButton* down_limited_check_ = nullptr;
    Gtk::SpinButton* down_limit_spin_ = nullptr;
    Gtk::ComboBox* bandwidth_combo_ = nullptr;

    Gtk::ComboBox* ratio_combo_ = nullptr;
    Gtk::SpinButton* ratio_spin_ = nullptr;
    Gtk::ComboBox* idle_combo_ = nullptr;
    Gtk::SpinButton* idle_spin_ = nullptr;
    Gtk::SpinButton* max_peers_spin_ = nullptr;

    sigc::connection honor_limits_check_tag_;
    sigc::connection up_limited_check_tag_;
    sigc::connection down_limited_check_tag_;
    sigc::connection down_limit_spin_tag_;
    sigc::connection up_limit_spin_tag_;
    sigc::connection bandwidth_combo_tag_;
    sigc::connection ratio_combo_tag_;
    sigc::connection ratio_spin_tag_;
    sigc::connection idle_combo_tag_;
    sigc::connection idle_spin_tag_;
    sigc::connection max_peers_spin_tag_;

    Gtk::Label* added_lb_ = nullptr;
    Gtk::Label* size_lb_ = nullptr;
    Gtk::Label* state_lb_ = nullptr;
    Gtk::Label* have_lb_ = nullptr;
    Gtk::Label* dl_lb_ = nullptr;
    Gtk::Label* ul_lb_ = nullptr;
    Gtk::Label* error_lb_ = nullptr;
    Gtk::Label* date_started_lb_ = nullptr;
    Gtk::Label* eta_lb_ = nullptr;
    Gtk::Label* last_activity_lb_ = nullptr;

    Gtk::Label* hash_lb_ = nullptr;
    Gtk::Label* privacy_lb_ = nullptr;
    Gtk::Label* origin_lb_ = nullptr;
    Gtk::Label* destination_lb_ = nullptr;
    Glib::RefPtr<Gtk::TextBuffer> comment_buffer_;

    std::unordered_map<std::string, Gtk::TreeRowReference> peer_hash_;
    std::unordered_map<std::string, Gtk::TreeRowReference> webseed_hash_;
    Glib::RefPtr<Gtk::ListStore> peer_store_;
    Glib::RefPtr<Gtk::ListStore> webseed_store_;
    Gtk::ScrolledWindow* webseed_view_ = nullptr;
    Gtk::TreeView* peer_view_ = nullptr;
    Gtk::CheckButton* more_peer_details_check_ = nullptr;

    Glib::RefPtr<Gtk::ListStore> tracker_store_;
    std::unordered_map<std::string, Gtk::TreeRowReference> tracker_hash_;
    Glib::RefPtr<Gtk::TreeModelFilter> trackers_filtered_;
    Gtk::Button* add_tracker_button_ = nullptr;
    Gtk::Button* edit_trackers_button_ = nullptr;
    Gtk::Button* remove_tracker_button_ = nullptr;
    Gtk::TreeView* tracker_view_ = nullptr;
    Gtk::CheckButton* scrape_check_ = nullptr;
    Gtk::CheckButton* all_check_ = nullptr;

    FileList* file_list_ = nullptr;
    Gtk::Label* file_label_ = nullptr;

    std::vector<tr_torrent_id_t> ids_;
    sigc::connection periodic_refresh_tag_;

    Glib::Quark const TORRENT_ID_KEY = Glib::Quark("tr-torrent-id-key");
    Glib::Quark const TEXT_BUFFER_KEY = Glib::Quark("tr-text-buffer-key");
    Glib::Quark const URL_ENTRY_KEY = Glib::Quark("tr-url-entry-key");

    static guint last_page_;
};

guint DetailsDialog::Impl::last_page_ = 0;

std::vector<tr_torrent*> DetailsDialog::Impl::getTorrents() const
{
    std::vector<tr_torrent*> torrents;
    torrents.reserve(ids_.size());

    for (auto const id : ids_)
    {
        if (auto* torrent = core_->find_torrent(id); torrent != nullptr)
        {
            torrents.push_back(torrent);
        }
    }

    return torrents;
}

/****
*****
*****  OPTIONS TAB
*****
****/

namespace
{

void set_togglebutton_if_different(Gtk::CheckButton* toggle, sigc::connection& tag, bool value)
{
    bool const currentValue = toggle->get_active();

    if (currentValue != value)
    {
        tag.block();
        toggle->set_active(value);
        tag.unblock();
    }
}

void set_int_spin_if_different(Gtk::SpinButton* spin, sigc::connection& tag, int value)
{
    int const currentValue = spin->get_value_as_int();

    if (currentValue != value)
    {
        tag.block();
        spin->set_value(value);
        tag.unblock();
    }
}

void set_double_spin_if_different(Gtk::SpinButton* spin, sigc::connection& tag, double value)
{
    double const currentValue = spin->get_value();

    if ((int)(currentValue * 100) != (int)(value * 100))
    {
        tag.block();
        spin->set_value(value);
        tag.unblock();
    }
}

void unset_combo(Gtk::ComboBox* combobox, sigc::connection& tag)
{
    tag.block();
    combobox->set_active(-1);
    tag.unblock();
}

} // namespace

void DetailsDialog::Impl::refreshOptions(std::vector<tr_torrent*> const& torrents)
{
    /***
    ****  Options Page
    ***/

    /* honor_limits_check */
    if (!torrents.empty())
    {
        bool const baseline = tr_torrentUsesSessionLimits(torrents.front());
        bool const is_uniform = std::all_of(
            torrents.begin(),
            torrents.end(),
            [baseline](auto const* torrent) { return baseline == tr_torrentUsesSessionLimits(torrent); });

        if (is_uniform)
        {
            set_togglebutton_if_different(honor_limits_check_, honor_limits_check_tag_, baseline);
        }
    }

    /* down_limited_check */
    if (!torrents.empty())
    {
        bool const baseline = tr_torrentUsesSpeedLimit(torrents.front(), TR_DOWN);
        bool const is_uniform = std::all_of(
            torrents.begin(),
            torrents.end(),
            [baseline](auto const* torrent) { return baseline == tr_torrentUsesSpeedLimit(torrent, TR_DOWN); });

        if (is_uniform)
        {
            set_togglebutton_if_different(down_limited_check_, down_limited_check_tag_, baseline);
        }
    }

    /* down_limit_spin */
    if (!torrents.empty())
    {
        auto const baseline = tr_torrentGetSpeedLimit_KBps(torrents.front(), TR_DOWN);
        bool const is_uniform = std::all_of(
            torrents.begin(),
            torrents.end(),
            [baseline](auto const* torrent) { return baseline == tr_torrentGetSpeedLimit_KBps(torrent, TR_DOWN); });

        if (is_uniform)
        {
            set_int_spin_if_different(down_limit_spin_, down_limit_spin_tag_, baseline);
        }
    }

    /* up_limited_check */
    if (!torrents.empty())
    {
        bool const baseline = tr_torrentUsesSpeedLimit(torrents.front(), TR_UP);
        bool const is_uniform = std::all_of(
            torrents.begin(),
            torrents.end(),
            [baseline](auto const* torrent) { return baseline == tr_torrentUsesSpeedLimit(torrent, TR_UP); });

        if (is_uniform)
        {
            set_togglebutton_if_different(up_limited_check_, up_limited_check_tag_, baseline);
        }
    }

    /* up_limit_sping */
    if (!torrents.empty())
    {
        auto const baseline = tr_torrentGetSpeedLimit_KBps(torrents.front(), TR_UP);
        bool const is_uniform = std::all_of(
            torrents.begin(),
            torrents.end(),
            [baseline](auto const* torrent) { return baseline == tr_torrentGetSpeedLimit_KBps(torrent, TR_UP); });

        if (is_uniform)
        {
            set_int_spin_if_different(up_limit_sping_, up_limit_spin_tag_, baseline);
        }
    }

    /* bandwidth_combo */
    if (!torrents.empty())
    {
        auto const baseline = tr_torrentGetPriority(torrents.front());
        bool const is_uniform = std::all_of(
            torrents.begin(),
            torrents.end(),
            [baseline](auto const* torrent) { return baseline == tr_torrentGetPriority(torrent); });

        if (is_uniform)
        {
            bandwidth_combo_tag_.block();
            gtr_combo_box_set_active_enum(*bandwidth_combo_, baseline);
            bandwidth_combo_tag_.unblock();
        }
        else
        {
            unset_combo(bandwidth_combo_, bandwidth_combo_tag_);
        }
    }

    /* ratio_combo */
    if (!torrents.empty())
    {
        auto const baseline = tr_torrentGetRatioMode(torrents.front());
        bool const is_uniform = std::all_of(
            torrents.begin(),
            torrents.end(),
            [baseline](auto const* torrent) { return baseline == tr_torrentGetRatioMode(torrent); });

        if (is_uniform)
        {
            ratio_combo_tag_.block();
            gtr_combo_box_set_active_enum(*ratio_combo_, baseline);
            gtr_widget_set_visible(*ratio_spin_, baseline == TR_RATIOLIMIT_SINGLE);
            ratio_combo_tag_.unblock();
        }
    }

    /* ratio_spin */
    if (!torrents.empty())
    {
        auto const baseline = tr_torrentGetRatioLimit(torrents.front());
        set_double_spin_if_different(ratio_spin_, ratio_spin_tag_, baseline);
    }

    /* idle_combo */
    if (!torrents.empty())
    {
        auto const baseline = tr_torrentGetIdleMode(torrents.front());
        bool const is_uniform = std::all_of(
            torrents.begin(),
            torrents.end(),
            [baseline](auto const* torrent) { return baseline == tr_torrentGetIdleMode(torrent); });

        if (is_uniform)
        {
            idle_combo_tag_.block();
            gtr_combo_box_set_active_enum(*idle_combo_, baseline);
            gtr_widget_set_visible(*idle_spin_, baseline == TR_IDLELIMIT_SINGLE);
            idle_combo_tag_.unblock();
        }
    }

    /* idle_spin */
    if (!torrents.empty())
    {
        auto const baseline = tr_torrentGetIdleLimit(torrents.front());
        set_int_spin_if_different(idle_spin_, idle_spin_tag_, baseline);
    }

    /* max_peers_spin */
    if (!torrents.empty())
    {
        auto const baseline = tr_torrentGetPeerLimit(torrents.front());
        set_int_spin_if_different(max_peers_spin_, max_peers_spin_tag_, baseline);
    }
}

void DetailsDialog::Impl::torrent_set_bool(tr_quark key, bool value)
{
    tr_variant top;

    tr_variantInitDict(&top, 2);
    tr_variantDictAddStrView(&top, TR_KEY_method, tr_quark_get_string_view(TR_KEY_torrent_set_kebab));
    tr_variant* const args = tr_variantDictAddDict(&top, TR_KEY_arguments, 2);
    tr_variantDictAddBool(args, key, value);
    tr_variant* const ids = tr_variantDictAddList(args, TR_KEY_ids, ids_.size());

    for (auto const id : ids_)
    {
        tr_variantListAddInt(ids, id);
    }

    core_->exec(top);
}

void DetailsDialog::Impl::torrent_set_int(tr_quark key, int value)
{
    tr_variant top;

    tr_variantInitDict(&top, 2);
    tr_variantDictAddStrView(&top, TR_KEY_method, tr_quark_get_string_view(TR_KEY_torrent_set_kebab));
    tr_variant* const args = tr_variantDictAddDict(&top, TR_KEY_arguments, 2);
    tr_variantDictAddInt(args, key, value);
    tr_variant* const ids = tr_variantDictAddList(args, TR_KEY_ids, ids_.size());

    for (auto const id : ids_)
    {
        tr_variantListAddInt(ids, id);
    }

    core_->exec(top);
}

void DetailsDialog::Impl::torrent_set_real(tr_quark key, double value)
{
    tr_variant top;

    tr_variantInitDict(&top, 2);
    tr_variantDictAddStrView(&top, TR_KEY_method, tr_quark_get_string_view(TR_KEY_torrent_set_kebab));
    tr_variant* const args = tr_variantDictAddDict(&top, TR_KEY_arguments, 2);
    tr_variantDictAddReal(args, key, value);
    tr_variant* const ids = tr_variantDictAddList(args, TR_KEY_ids, ids_.size());

    for (auto const id : ids_)
    {
        tr_variantListAddInt(ids, id);
    }

    core_->exec(top);
}

void DetailsDialog::Impl::options_page_init(Glib::RefPtr<Gtk::Builder> const& /*builder*/)
{
    auto const speed_units_kbyps_str = Speed::units().display_name(Speed::Units::KByps);

    honor_limits_check_tag_ = honor_limits_check_->signal_toggled().connect(
        [this]() { torrent_set_bool(TR_KEY_honors_session_limits_camel, honor_limits_check_->get_active()); });

    down_limited_check_->set_label(
        fmt::format(fmt::runtime(down_limited_check_->get_label().raw()), fmt::arg("speed_units", speed_units_kbyps_str)));
    down_limited_check_tag_ = down_limited_check_->signal_toggled().connect(
        [this]() { torrent_set_bool(TR_KEY_download_limited_camel, down_limited_check_->get_active()); });

    down_limit_spin_->set_adjustment(Gtk::Adjustment::create(0, 0, std::numeric_limits<int>::max(), 5));
    down_limit_spin_tag_ = down_limit_spin_->signal_value_changed().connect(
        [this]() { torrent_set_int(TR_KEY_download_limit_camel, down_limit_spin_->get_value_as_int()); });

    up_limited_check_->set_label(
        fmt::format(fmt::runtime(up_limited_check_->get_label().raw()), fmt::arg("speed_units", speed_units_kbyps_str)));
    up_limited_check_tag_ = up_limited_check_->signal_toggled().connect(
        [this]() { torrent_set_bool(TR_KEY_upload_limited_camel, up_limited_check_->get_active()); });

    up_limit_sping_->set_adjustment(Gtk::Adjustment::create(0, 0, std::numeric_limits<int>::max(), 5));
    up_limit_spin_tag_ = up_limit_sping_->signal_value_changed().connect(
        [this]() { torrent_set_int(TR_KEY_upload_limit_camel, up_limit_sping_->get_value_as_int()); });

    gtr_priority_combo_init(*bandwidth_combo_);
    bandwidth_combo_tag_ = bandwidth_combo_->signal_changed().connect(
        [this]() { torrent_set_int(TR_KEY_bandwidth_priority_camel, gtr_combo_box_get_active_enum(*bandwidth_combo_)); });

    gtr_combo_box_set_enum(
        *ratio_combo_,
        {
            { _("Use global settings"), TR_RATIOLIMIT_GLOBAL },
            { _("Seed regardless of ratio"), TR_RATIOLIMIT_UNLIMITED },
            { _("Stop seeding at ratio:"), TR_RATIOLIMIT_SINGLE },
        });
    ratio_combo_tag_ = ratio_combo_->signal_changed().connect(
        [this]()
        {
            torrent_set_int(TR_KEY_seed_ratio_mode_camel, gtr_combo_box_get_active_enum(*ratio_combo_));
            refresh();
        });
    ratio_spin_->set_adjustment(Gtk::Adjustment::create(0, 0, 1000, .05));
    ratio_spin_->set_width_chars(7);
    ratio_spin_tag_ = ratio_spin_->signal_value_changed().connect(
        [this]() { torrent_set_real(TR_KEY_seed_ratio_limit_camel, ratio_spin_->get_value()); });

    gtr_combo_box_set_enum(
        *idle_combo_,
        {
            { _("Use global settings"), TR_IDLELIMIT_GLOBAL },
            { _("Seed regardless of activity"), TR_IDLELIMIT_UNLIMITED },
            { _("Stop seeding if idle for N minutes:"), TR_IDLELIMIT_SINGLE },
        });
    idle_combo_tag_ = idle_combo_->signal_changed().connect(
        [this]()
        {
            torrent_set_int(TR_KEY_seed_idle_mode_camel, gtr_combo_box_get_active_enum(*idle_combo_));
            refresh();
        });
    idle_spin_->set_adjustment(Gtk::Adjustment::create(1, 1, 40320, 5));
    idle_spin_tag_ = idle_spin_->signal_value_changed().connect(
        [this]() { torrent_set_int(TR_KEY_seed_idle_limit_camel, idle_spin_->get_value_as_int()); });

    max_peers_spin_->set_adjustment(Gtk::Adjustment::create(1, 1, 3000, 5));
    max_peers_spin_tag_ = max_peers_spin_->signal_value_changed().connect(
        [this]() { torrent_set_int(TR_KEY_peer_limit_kebab, max_peers_spin_->get_value_as_int()); });
}

/****
*****
*****  INFO TAB
*****
****/

namespace
{

Glib::ustring activityString(int activity, bool finished)
{
    switch (activity)
    {
    case TR_STATUS_CHECK_WAIT:
        return _("Queued for verification");

    case TR_STATUS_CHECK:
        return _("Verifying local data");

    case TR_STATUS_DOWNLOAD_WAIT:
        return _("Queued for download");

    case TR_STATUS_DOWNLOAD:
        return C_("Verb", "Downloading");

    case TR_STATUS_SEED_WAIT:
        return _("Queued for seeding");

    case TR_STATUS_SEED:
        return C_("Verb", "Seeding");

    case TR_STATUS_STOPPED:
        return finished ? _("Finished") : _("Paused");

    default:
        g_assert_not_reached();
    }

    return {};
}

/* Only call gtk_text_buffer_set_text () if the new text differs from the old.
 * This way if the user has text selected, refreshing won't deselect it */
void gtr_text_buffer_set_text(Glib::RefPtr<Gtk::TextBuffer> const& b, Glib::ustring const& str)
{
    if (b->get_text() != str)
    {
        b->set_text(str);
    }
}

[[nodiscard]] std::string get_date_string(time_t t)
{
    return t == 0 ? _("N/A") : fmt::format("{:%x}", *std::localtime(&t));
}

[[nodiscard]] std::string get_date_time_string(time_t t)
{
    return t == 0 ? _("N/A") : fmt::format("{:%c}", *std::localtime(&t));
}

} // namespace

void DetailsDialog::Impl::refreshInfo(std::vector<tr_torrent*> const& torrents)
{
    auto const now = time(nullptr);
    Glib::ustring str;
    Glib::ustring const mixed = _("Mixed");
    Glib::ustring const no_torrent = _("No Torrents Selected");
    Glib::ustring stateString;
    uint64_t sizeWhenDone = 0;
    std::vector<tr_stat const*> stats;
    std::vector<tr_torrent_view> infos;

    stats.reserve(torrents.size());
    infos.reserve(torrents.size());
    for (auto* const torrent : torrents)
    {
        stats.push_back(tr_torrentStat(torrent));
        infos.push_back(tr_torrentView(torrent));
    }

    /* privacy_lb */
    if (infos.empty())
    {
        str = no_torrent;
    }
    else
    {
        bool const baseline = infos.front().is_private;
        bool const is_uniform = std::all_of(
            infos.begin(),
            infos.end(),
            [baseline](auto const& info) { return info.is_private == baseline; });

        if (is_uniform)
        {
            str = baseline ? _("Private to this tracker -- DHT and PEX disabled") : _("Public torrent");
        }
        else
        {
            str = mixed;
        }
    }

    privacy_lb_->set_text(str);

    /* added_lb */
    if (stats.empty())
    {
        str = no_torrent;
    }
    else
    {
        auto const baseline = stats.front()->addedDate;
        bool const is_uniform = std::all_of(
            stats.begin(),
            stats.end(),
            [baseline](auto const* stat) { return stat->addedDate == baseline; });

        if (is_uniform)
        {
            str = get_date_time_string(baseline);
        }
        else
        {
            str = mixed;
        }
    }

    added_lb_->set_text(str);

    /* origin_lb */
    if (infos.empty())
    {
        str = no_torrent;
    }
    else
    {
        auto const creator = tr_strv_strip(infos.front().creator != nullptr ? infos.front().creator : "");
        auto const date = infos.front().date_created;
        auto const datestr = get_date_string(date);
        bool const mixed_creator = std::any_of(
            infos.begin(),
            infos.end(),
            [&creator](auto const& info) { return creator != (info.creator != nullptr ? info.creator : ""); });
        bool const mixed_date = std::any_of(
            infos.begin(),
            infos.end(),
            [date](auto const& info) { return date != info.date_created; });

        bool const empty_creator = std::empty(creator);
        bool const empty_date = date == 0;

        if (mixed_creator || mixed_date)
        {
            str = mixed;
        }
        else if (!empty_creator && !empty_date)
        {
            str = fmt::format(
                fmt::runtime(_("Created by {creator} on {date}")),
                fmt::arg("creator", creator),
                fmt::arg("date", datestr));
        }
        else if (!empty_creator)
        {
            str = fmt::format(fmt::runtime(_("Created by {creator}")), fmt::arg("creator", creator));
        }
        else if (!empty_date)
        {
            str = fmt::format(fmt::runtime(_("Created on {date}")), fmt::arg("date", datestr));
        }
        else
        {
            str = _("N/A");
        }
    }

    origin_lb_->set_text(str);

    /* comment_buffer */
    if (infos.empty())
    {
        str.clear();
    }
    else
    {
        auto const baseline = Glib::ustring(infos.front().comment != nullptr ? infos.front().comment : "");
        bool const is_uniform = std::all_of(
            infos.begin(),
            infos.end(),
            [&baseline](auto const& info) { return baseline == (info.comment != nullptr ? info.comment : ""); });

        str = is_uniform ? baseline : mixed;
    }

    gtr_text_buffer_set_text(comment_buffer_, str);

    /* destination_lb */
    if (torrents.empty())
    {
        str = no_torrent;
    }
    else
    {
        auto const baseline = Glib::ustring(tr_torrentGetDownloadDir(torrents.front()));
        bool const is_uniform = std::all_of(
            torrents.begin(),
            torrents.end(),
            [&baseline](auto const* torrent) { return baseline == tr_torrentGetDownloadDir(torrent); });

        str = is_uniform ? baseline : mixed;
    }

    destination_lb_->set_text(str);

    /* state_lb */
    if (stats.empty())
    {
        str = no_torrent;
    }
    else
    {
        auto const activity = stats.front()->activity;
        bool const is_uniform = std::all_of(
            stats.begin(),
            stats.end(),
            [activity](auto const* st) { return activity == st->activity; });
        bool const allFinished = std::all_of(stats.begin(), stats.end(), [](auto const* st) { return st->finished; });

        str = is_uniform ? activityString(activity, allFinished) : mixed;
    }

    stateString = str;
    state_lb_->set_text(str);

    /* date started */
    if (stats.empty())
    {
        str = no_torrent;
    }
    else
    {
        time_t const baseline = stats.front()->startDate;
        bool const is_uniform = std::all_of(
            stats.begin(),
            stats.end(),
            [baseline](auto const* st) { return baseline == st->startDate; });

        if (!is_uniform)
        {
            str = mixed;
        }
        else if (baseline <= 0 || stats[0]->activity == TR_STATUS_STOPPED)
        {
            str = stateString;
        }
        else
        {
            str = tr_format_time(now - baseline);
        }
    }

    date_started_lb_->set_text(str);

    /* eta */
    if (stats.empty())
    {
        str = no_torrent;
    }
    else
    {
        auto const baseline = stats.front()->eta;
        auto const is_uniform = std::all_of(
            stats.begin(),
            stats.end(),
            [baseline](auto const* st) { return baseline == st->eta; });

        if (!is_uniform)
        {
            str = mixed;
        }
        else if (baseline < 0)
        {
            str = _("Unknown");
        }
        else
        {
            str = tr_format_time_left(baseline);
        }
    }

    eta_lb_->set_text(str);

    /* size_lb */
    {
        auto const piece_count = std::accumulate(
            std::begin(infos),
            std::end(infos),
            uint64_t{},
            [](auto sum, auto const& info) { return sum + info.n_pieces; });

        if (piece_count == 0)
        {
            str.clear();
        }
        else
        {
            auto const total_size = std::accumulate(
                std::begin(infos),
                std::end(infos),
                uint64_t{},
                [](auto sum, auto const& info) { return sum + info.total_size; });

            auto const file_count = std::accumulate(
                std::begin(torrents),
                std::end(torrents),
                std::size_t{},
                [](auto sum, auto const* tor) { return sum + tr_torrentFileCount(tor); });

            str = fmt::format(
                fmt::runtime(
                    ngettext("{total_size} in {file_count:L} file", "{total_size} in {file_count:L} files", file_count)),
                fmt::arg("total_size", tr_strlsize(total_size)),
                fmt::arg("file_count", file_count));

            auto const piece_size = std::empty(infos) ? uint32_t{} : infos.front().piece_size;
            auto const piece_size_is_uniform = std::all_of(
                std::begin(infos),
                std::end(infos),
                [piece_size](auto const& info) { return info.piece_size == piece_size; });

            if (piece_size_is_uniform)
            {
                str += ' ';
                str += fmt::format(
                    fmt::runtime(ngettext(
                        "({piece_count} BitTorrent piece @ {piece_size})",
                        "({piece_count} BitTorrent pieces @ {piece_size})",
                        piece_count)),
                    fmt::arg("piece_count", piece_count),
                    fmt::arg("piece_size", Memory{ piece_size, Memory::Units::Bytes }.to_string()));
            }
        }

        size_lb_->set_text(str);
    }

    /* have_lb */
    if (stats.empty())
    {
        str = no_torrent;
    }
    else
    {
        uint64_t leftUntilDone = 0;
        uint64_t haveUnchecked = 0;
        uint64_t haveValid = 0;
        uint64_t available = 0;

        for (auto const* const st : stats)
        {
            haveUnchecked += st->haveUnchecked;
            haveValid += st->haveValid;
            sizeWhenDone += st->sizeWhenDone;
            leftUntilDone += st->leftUntilDone;
            available += st->sizeWhenDone - st->leftUntilDone + st->haveUnchecked + st->desiredAvailable;
        }

        {
            double const d = sizeWhenDone != 0 ? (100.0 * available) / sizeWhenDone : 0;
            double const ratio = 100.0 * (sizeWhenDone != 0 ? (haveValid + haveUnchecked) / (double)sizeWhenDone : 1);

            auto const avail = tr_strpercent(d);
            auto const buf2 = tr_strpercent(ratio);
            auto const total = tr_strlsize(haveUnchecked + haveValid);
            auto const unver = tr_strlsize(haveUnchecked);

            if (haveUnchecked == 0 && leftUntilDone == 0)
            {
                str = fmt::format(
                    fmt::runtime(_("{current_size} ({percent_done}%)")),
                    fmt::arg("current_size", total),
                    fmt::arg("percent_done", buf2));
            }
            else if (haveUnchecked == 0)
            {
                str = fmt::format(
                    // xgettext:no-c-format
                    fmt::runtime(_("{current_size} ({percent_done}% of {percent_available}% available)")),
                    fmt::arg("current_size", total),
                    fmt::arg("percent_done", buf2),
                    fmt::arg("percent_available", avail));
            }
            else
            {
                str = fmt::format(
                    // xgettext:no-c-format
                    fmt::runtime(
                        _("{current_size} ({percent_done}% of {percent_available}% available; {unverified_size} unverified)")),
                    fmt::arg("current_size", total),
                    fmt::arg("percent_done", buf2),
                    fmt::arg("percent_available", avail),
                    fmt::arg("unverified_size", unver));
            }
        }
    }

    have_lb_->set_text(str);

    // dl_lb
    if (stats.empty())
    {
        str = no_torrent;
    }
    else
    {
<<<<<<< HEAD
        auto const downloaded_str = tr_strlsize(std::accumulate(
=======
        auto const downloaded_str = tr_strlsize(
            std::accumulate(
>>>>>>> 8dc5080d
                std::begin(stats),
                std::end(stats),
                uint64_t{ 0 },
                [](auto sum, auto const* st) { return sum + st->downloadedEver; }));

        auto const failed = std::accumulate(
            std::begin(stats),
            std::end(stats),
            uint64_t{ 0 },
            [](auto sum, auto const* st) { return sum + st->corruptEver; });

        if (failed != 0)
        {
            str = fmt::format(
                fmt::runtime(_("{downloaded_size} (+{discarded_size} discarded after failed checksum)")),
                fmt::arg("downloaded_size", downloaded_str),
                fmt::arg("discarded_size", tr_strlsize(failed)));
        }
        else
        {
            str = downloaded_str;
        }
    }

    dl_lb_->set_text(str);

    /* ul_lb */
    if (stats.empty())
    {
        str = no_torrent;
    }
    else
    {
        auto const uploaded = std::accumulate(
            std::begin(stats),
            std::end(stats),
            uint64_t{},
            [](auto sum, auto const* st) { return sum + st->uploadedEver; });
        auto const denominator = std::accumulate(
            std::begin(stats),
            std::end(stats),
            uint64_t{},
            [](auto sum, auto const* st) { return sum + st->sizeWhenDone; });
        str = fmt::format(
            fmt::runtime(_("{uploaded_size} (Ratio: {ratio})")),
            fmt::arg("uploaded_size", tr_strlsize(uploaded)),
            fmt::arg("ratio", tr_strlratio(tr_getRatio(uploaded, denominator))));
    }

    ul_lb_->set_text(str);

    /* hash_lb */
    if (infos.empty())
    {
        str = no_torrent;
    }
    else if (infos.size() == 1)
    {
        str = infos.front().hash_string;
    }
    else
    {
        str = mixed;
    }

    hash_lb_->set_text(str);

    /* error */
    if (stats.empty())
    {
        str = no_torrent;
    }
    else
    {
        auto const baseline = Glib::ustring(stats.front()->errorString);
        bool const is_uniform = std::all_of(
            stats.begin(),
            stats.end(),
            [&baseline](auto const* st) { return baseline == st->errorString; });

        str = is_uniform ? baseline : mixed;
    }

    if (str.empty())
    {
        str = _("No errors");
    }

    error_lb_->set_text(str);

    /* activity date */
    if (stats.empty())
    {
        str = no_torrent;
    }
    else
    {
        time_t const latest = (*std::max_element(
                                   stats.begin(),
                                   stats.end(),
                                   [](auto const* lhs, auto const* rhs) { return lhs->activityDate < rhs->activityDate; }))
                                  ->activityDate;

        if (latest <= 0)
        {
            str = _("Never");
        }
        else if ((now - latest) < 5)
        {
            str = _("Active now");
        }
        else
        {
            str = tr_format_time_relative(now, latest);
        }
    }

    last_activity_lb_->set_text(str);
}

void DetailsDialog::Impl::info_page_init(Glib::RefPtr<Gtk::Builder> const& builder)
{
    comment_buffer_ = Gtk::TextBuffer::create();
    auto* tw = gtr_get_widget<Gtk::TextView>(builder, "comment_value_view");
    tw->set_buffer(comment_buffer_);
}

/****
*****
*****  PEERS TAB
*****
****/

namespace
{

class WebseedModelColumns : public Gtk::TreeModelColumnRecord
{
public:
    WebseedModelColumns() noexcept
    {
        add(key);
        add(was_updated);
        add(url);
        add(download_rate_speed);
        add(download_rate_string);
    }

    Gtk::TreeModelColumn<std::string> key;
    Gtk::TreeModelColumn<bool> was_updated;
    Gtk::TreeModelColumn<Glib::ustring> url;
    Gtk::TreeModelColumn<Speed> download_rate_speed;
    Gtk::TreeModelColumn<Glib::ustring> download_rate_string;
};

WebseedModelColumns const webseed_cols;

class PeerModelColumns : public Gtk::TreeModelColumnRecord
{
public:
    PeerModelColumns() noexcept
    {
        add(key);
        add(was_updated);
        add(address);
        add(address_collated);
        add(location);
        add(download_rate_speed);
        add(download_rate_string);
        add(upload_rate_speed);
        add(upload_rate_string);
        add(client);
        add(progress);
        add(upload_request_count_number);
        add(upload_request_count_string);
        add(download_request_count_number);
        add(download_request_count_string);
        add(blocks_downloaded_count_number);
        add(blocks_downloaded_count_string);
        add(blocks_uploaded_count_number);
        add(blocks_uploaded_count_string);
        add(reqs_cancelled_by_client_count_number);
        add(reqs_cancelled_by_client_count_string);
        add(reqs_cancelled_by_peer_count_number);
        add(reqs_cancelled_by_peer_count_string);
        add(encryption_stock_id);
        add(flags);
        add(torrent_name);
    }

    Gtk::TreeModelColumn<std::string> key;
    Gtk::TreeModelColumn<bool> was_updated;
    Gtk::TreeModelColumn<Glib::ustring> address;
    Gtk::TreeModelColumn<Glib::ustring> address_collated;
    Gtk::TreeModelColumn<Glib::ustring> location;
    Gtk::TreeModelColumn<Speed> download_rate_speed;
    Gtk::TreeModelColumn<Glib::ustring> download_rate_string;
    Gtk::TreeModelColumn<Speed> upload_rate_speed;
    Gtk::TreeModelColumn<Glib::ustring> upload_rate_string;
    Gtk::TreeModelColumn<Glib::ustring> client;
    Gtk::TreeModelColumn<int> progress;
    Gtk::TreeModelColumn<decltype(tr_peer_stat::activeReqsToClient)> upload_request_count_number;
    Gtk::TreeModelColumn<Glib::ustring> upload_request_count_string;
    Gtk::TreeModelColumn<decltype(tr_peer_stat::activeReqsToPeer)> download_request_count_number;
    Gtk::TreeModelColumn<Glib::ustring> download_request_count_string;
    Gtk::TreeModelColumn<decltype(tr_peer_stat::blocksToClient)> blocks_downloaded_count_number;
    Gtk::TreeModelColumn<Glib::ustring> blocks_downloaded_count_string;
    Gtk::TreeModelColumn<decltype(tr_peer_stat::blocksToPeer)> blocks_uploaded_count_number;
    Gtk::TreeModelColumn<Glib::ustring> blocks_uploaded_count_string;
    Gtk::TreeModelColumn<decltype(tr_peer_stat::cancelsToPeer)> reqs_cancelled_by_client_count_number;
    Gtk::TreeModelColumn<Glib::ustring> reqs_cancelled_by_client_count_string;
    Gtk::TreeModelColumn<decltype(tr_peer_stat::cancelsToClient)> reqs_cancelled_by_peer_count_number;
    Gtk::TreeModelColumn<Glib::ustring> reqs_cancelled_by_peer_count_string;
    Gtk::TreeModelColumn<Glib::ustring> encryption_stock_id;
    Gtk::TreeModelColumn<Glib::ustring> flags;
    Gtk::TreeModelColumn<Glib::ustring> torrent_name;
};

PeerModelColumns const peer_cols;

void initPeerRow(
    Gtk::TreeModel::iterator const& iter,
    std::string_view key,
    std::string_view torrent_name,
    tr_peer_stat const* peer)
{
    g_return_if_fail(peer != nullptr);

    char const* client = peer->client;
    if (client == nullptr || g_strcmp0(client, "Unknown Client") == 0)
    {
        client = "";
    }

    auto peer_addr4 = in_addr();
    // NOLINTNEXTLINE(cppcoreguidelines-pro-type-reinterpret-cast)
    auto const* const peer_addr4_octets = reinterpret_cast<uint8_t const*>(&peer_addr4.s_addr);
    auto const collated_name = inet_pton(AF_INET, std::data(peer->addr), &peer_addr4) != 1 ?
        std::data(peer->addr) :
        fmt::format(
            "{:03}",
            fmt::join(
                peer_addr4_octets,
                // NOLINTNEXTLINE(cppcoreguidelines-pro-bounds-pointer-arithmetic)
                peer_addr4_octets + sizeof(peer_addr4.s_addr), // TODO(C++20): Use std::span
                "."));

    (*iter)[peer_cols.address] = std::data(peer->addr);
    (*iter)[peer_cols.address_collated] = collated_name;
    (*iter)[peer_cols.location] = get_location_from_ip(std::data(peer->addr));
    (*iter)[peer_cols.client] = client;
    (*iter)[peer_cols.encryption_stock_id] = peer->isEncrypted ? "lock" : "";
    (*iter)[peer_cols.key] = std::string(key);
    (*iter)[peer_cols.torrent_name] = std::string(torrent_name);
}

void refreshPeerRow(Gtk::TreeModel::iterator const& iter, tr_peer_stat const* peer)
{
    g_return_if_fail(peer != nullptr);

    auto const down_speed = Speed{ peer->rateToClient_KBps, Speed::Units::KByps };
    auto const up_speed = Speed{ peer->rateToPeer_KBps, Speed::Units::KByps };

    auto blocks_to_client = std::string{};
    auto blocks_to_peer = std::string{};
    auto cancelled_by_client = std::string{};
    auto cancelled_by_peer = std::string{};
    auto down_count = std::string{};
    auto down_speed_string = std::string{};
    auto up_count = std::string{};
    auto up_speed_string = std::string{};

    if (peer->rateToPeer_KBps > 0.01)
    {
        up_speed_string = up_speed.to_string();
    }

    if (peer->rateToClient_KBps > 0)
    {
        down_speed_string = down_speed.to_string();
    }

    if (peer->activeReqsToPeer > 0)
    {
        down_count = std::to_string(peer->activeReqsToPeer);
    }

    if (peer->activeReqsToClient > 0)
    {
        up_count = std::to_string(peer->activeReqsToClient);
    }

    if (peer->blocksToPeer > 0)
    {
        blocks_to_peer = std::to_string(peer->blocksToPeer);
    }

    if (peer->blocksToClient > 0)
    {
        blocks_to_client = std::to_string(peer->blocksToClient);
    }

    if (peer->cancelsToPeer > 0)
    {
        cancelled_by_client = std::to_string(peer->cancelsToPeer);
    }

    if (peer->cancelsToClient > 0)
    {
        cancelled_by_peer = std::to_string(peer->cancelsToClient);
    }

    (*iter)[peer_cols.progress] = static_cast<int>(100.0 * peer->progress);
    (*iter)[peer_cols.upload_request_count_number] = peer->activeReqsToClient;
    (*iter)[peer_cols.upload_request_count_string] = up_count;
    (*iter)[peer_cols.download_request_count_number] = peer->activeReqsToPeer;
    (*iter)[peer_cols.download_request_count_string] = down_count;
    (*iter)[peer_cols.download_rate_speed] = down_speed;
    (*iter)[peer_cols.download_rate_string] = down_speed_string;
    (*iter)[peer_cols.upload_rate_speed] = up_speed;
    (*iter)[peer_cols.upload_rate_string] = up_speed_string;
    (*iter)[peer_cols.flags] = std::data(peer->flagStr);
    (*iter)[peer_cols.was_updated] = true;
    (*iter)[peer_cols.blocks_downloaded_count_number] = peer->blocksToClient;
    (*iter)[peer_cols.blocks_downloaded_count_string] = blocks_to_client;
    (*iter)[peer_cols.blocks_uploaded_count_number] = peer->blocksToPeer;
    (*iter)[peer_cols.blocks_uploaded_count_string] = blocks_to_peer;
    (*iter)[peer_cols.reqs_cancelled_by_client_count_number] = peer->cancelsToPeer;
    (*iter)[peer_cols.reqs_cancelled_by_client_count_string] = cancelled_by_client;
    (*iter)[peer_cols.reqs_cancelled_by_peer_count_number] = peer->cancelsToClient;
    (*iter)[peer_cols.reqs_cancelled_by_peer_count_string] = cancelled_by_peer;
}

} // namespace

void DetailsDialog::Impl::refreshPeerList(std::vector<tr_torrent*> const& torrents)
{
    auto& hash = peer_hash_;
    auto const& store = peer_store_;

    /* step 1: get all the peers */
    std::vector<tr_peer_stat*> peers;
    std::vector<size_t> peerCount;

    peers.reserve(torrents.size());
    peerCount.reserve(torrents.size());
    for (auto const* const torrent : torrents)
    {
        size_t count = 0;
        peers.push_back(tr_torrentPeers(torrent, &count));
        peerCount.push_back(count);
    }

    /* step 2: mark all the peers in the list as not-updated */
    for (auto& row : store->children())
    {
        row[peer_cols.was_updated] = false;
    }

    auto make_key = [](tr_torrent const* tor, tr_peer_stat const* ps)
    {
        return fmt::format("{:d}.{:s}", tr_torrentId(tor), ps->addr);
    };

    /* step 3: add any new peers */
    for (size_t i = 0; i < torrents.size(); ++i)
    {
        auto const* tor = torrents.at(i);

        for (size_t j = 0; j < peerCount[i]; ++j)
        {
            auto const* s = &peers.at(i)[j];
            auto const key = make_key(tor, s);

            if (hash.find(key) == hash.end())
            {
                auto const iter = store->append();
                initPeerRow(iter, key, tr_torrentName(tor), s);
                hash.try_emplace(key, Gtk::TreeRowReference(store, store->get_path(iter)));
            }
        }
    }

    /* step 4: update the peers */
    for (size_t i = 0; i < torrents.size(); ++i)
    {
        auto const* tor = torrents.at(i);

        for (size_t j = 0; j < peerCount[i]; ++j)
        {
            auto const* s = &peers.at(i)[j];
            auto const key = make_key(tor, s);
            refreshPeerRow(store->get_iter(hash.at(key).get_path()), s);
        }
    }

    /* step 5: remove peers that have disappeared */
    if (auto iter = store->children().begin(); iter)
    {
        while (iter)
        {
            if (iter->get_value(peer_cols.was_updated))
            {
                ++iter;
            }
            else
            {
                auto const key = iter->get_value(peer_cols.key);
                hash.erase(key);
                iter = store->erase(iter);
            }
        }
    }

    /* step 6: cleanup */
    for (size_t i = 0; i < peers.size(); ++i)
    {
        tr_torrentPeersFree(peers[i], peerCount[i]);
    }
}

void DetailsDialog::Impl::refreshWebseedList(std::vector<tr_torrent*> const& torrents)
{
    auto has_any_webseeds = false;
    auto& hash = webseed_hash_;
    auto const& store = webseed_store_;

    auto make_key = [](tr_torrent const* tor, char const* url)
    {
        return fmt::format("{:d}.{:s}", tr_torrentId(tor), url);
    };

    /* step 1: mark all webseeds as not-updated */
    for (auto& row : store->children())
    {
        row[webseed_cols.was_updated] = false;
    }

    /* step 2: add any new webseeds */
    for (auto const* const tor : torrents)
    {
        for (size_t j = 0, n = tr_torrentWebseedCount(tor); j < n; ++j)
        {
            has_any_webseeds = true;

            auto const* const url = tr_torrentWebseed(tor, j).url;
            auto const key = make_key(tor, url);

            if (hash.find(key) == hash.end())
            {
                auto const iter = store->append();
                (*iter)[webseed_cols.url] = url;
                (*iter)[webseed_cols.key] = key;
                hash.try_emplace(key, Gtk::TreeRowReference(store, store->get_path(iter)));
            }
        }
    }

    /* step 3: update the webseeds */
    for (auto const* const tor : torrents)
    {
        for (size_t j = 0, n = tr_torrentWebseedCount(tor); j < n; ++j)
        {
            auto const webseed = tr_torrentWebseed(tor, j);
            auto const key = make_key(tor, webseed.url);
            auto const iter = store->get_iter(hash.at(key).get_path());

            auto const speed = Speed{ webseed.download_bytes_per_second, Speed::Units::Byps };
            auto const speed_string = webseed.is_downloading ? speed.to_string() : std::string{};

            (*iter)[webseed_cols.download_rate_speed] = speed;
            (*iter)[webseed_cols.download_rate_string] = speed_string;
            (*iter)[webseed_cols.was_updated] = true;
        }
    }

    /* step 4: remove webseeds that have disappeared */
    if (auto iter = store->children().begin(); iter)
    {
        while (iter)
        {
            if (iter->get_value(webseed_cols.was_updated))
            {
                ++iter;
            }
            else
            {
                auto const key = iter->get_value(webseed_cols.key);
                hash.erase(key);
                iter = store->erase(iter);
            }
        }
    }

    /* most of the time there are no webseeds...
       don't waste space showing an empty list */
    webseed_view_->set_visible(has_any_webseeds);
}

void DetailsDialog::Impl::refreshPeers(std::vector<tr_torrent*> const& torrents)
{
    refreshPeerList(torrents);
    refreshWebseedList(torrents);
}

bool DetailsDialog::Impl::onPeerViewQueryTooltip(int x, int y, bool keyboard_tip, Glib::RefPtr<Gtk::Tooltip> const& tooltip)
{
    Gtk::TreeModel::iterator iter;
    bool show_tip = false;

    if (peer_view_->get_tooltip_context_iter(x, y, keyboard_tip, iter))
    {
        auto const name = iter->get_value(peer_cols.torrent_name);
        auto const addr = iter->get_value(peer_cols.address);
        auto const flagstr = iter->get_value(peer_cols.flags);

        std::ostringstream gstr;
        gstr << "<b>" << Glib::Markup::escape_text(name) << "</b>\n" << addr << "\n \n";

        for (char const ch : flagstr)
        {
            char const* s = nullptr;

            switch (ch)
            {
            case 'O':
                s = _("Optimistic unchoke");
                break;

            case 'D':
                s = _("Downloading from this peer");
                break;

            case 'd':
                s = _("We would download from this peer if they would let us");
                break;

            case 'U':
                s = _("Uploading to peer");
                break;

            case 'u':
                s = _("We would upload to this peer if they asked");
                break;

            case 'K':
                s = _("Peer has unchoked us, but we're not interested");
                break;

            case '?':
                s = _("We unchoked this peer, but they're not interested");
                break;

            case 'E':
                s = _("Encrypted connection");
                break;

            case 'X':
                s = _("Peer was found through Peer Exchange (PEX)");
                break;

            case 'H':
                s = _("Peer was found through DHT");
                break;

            case 'I':
                s = _("Peer is an incoming connection");
                break;

            case 'T':
                s = _("Peer is connected over µTP");
                break;

            default:
                g_assert_not_reached();
            }

            if (s != nullptr)
            {
                gstr << ch << ": " << s << '\n';
            }
        }

        auto str = gstr.str();
        if (!str.empty()) /* remove the last linefeed */
        {
            str.resize(str.size() - 1);
        }

        tooltip->set_markup(str);

        show_tip = true;
    }

    return show_tip;
}

namespace
{

void setPeerViewColumns(Gtk::TreeView* peer_view)
{
    std::vector<Gtk::TreeModelColumnBase const*> view_columns;
    Gtk::TreeViewColumn* c = nullptr;
    bool const more = gtr_pref_flag_get(TR_KEY_show_extra_peer_details);

    view_columns.push_back(&peer_cols.encryption_stock_id);
    view_columns.push_back(&peer_cols.upload_rate_string);

    if (more)
    {
        view_columns.push_back(&peer_cols.upload_request_count_string);
    }

    view_columns.push_back(&peer_cols.download_rate_string);

    if (more)
    {
        view_columns.push_back(&peer_cols.download_request_count_string);
        view_columns.push_back(&peer_cols.blocks_downloaded_count_string);
        view_columns.push_back(&peer_cols.blocks_uploaded_count_string);
        view_columns.push_back(&peer_cols.reqs_cancelled_by_client_count_string);
        view_columns.push_back(&peer_cols.reqs_cancelled_by_peer_count_string);
    }

    view_columns.push_back(&peer_cols.progress);
    view_columns.push_back(&peer_cols.flags);
    view_columns.push_back(&peer_cols.address);
    view_columns.push_back(&peer_cols.location);
    view_columns.push_back(&peer_cols.client);

    /* remove any existing columns */
    peer_view->remove_all_columns();

    for (auto const* const col : view_columns)
    {
        auto const* sort_col = col;

        if (*col == peer_cols.address)
        {
            auto* r = Gtk::make_managed<Gtk::CellRendererText>();
            c = Gtk::make_managed<Gtk::TreeViewColumn>(_("Address"), *r);
            c->add_attribute(r->property_text(), *col);
            sort_col = &peer_cols.address_collated;
        }
        else if (*col == peer_cols.location)
        {
            auto* r = Gtk::make_managed<Gtk::CellRendererText>();
            c = Gtk::make_managed<Gtk::TreeViewColumn>(_("Location"), *r);
            c->add_attribute(r->property_text(), *col);
            // sort_col = &peer_cols.location;
        }
        else if (*col == peer_cols.progress)
        {
            auto* r = Gtk::make_managed<Gtk::CellRendererProgress>();
            // % is percent done
            c = Gtk::make_managed<Gtk::TreeViewColumn>(_("%"), *r);
            c->add_attribute(r->property_text(), *col);
        }
        else if (*col == peer_cols.encryption_stock_id)
        {
            auto* r = Gtk::make_managed<Gtk::CellRendererPixbuf>();
            r->property_xalign() = 0.0F;
            r->property_yalign() = 0.5F;
            c = Gtk::make_managed<Gtk::TreeViewColumn>(Glib::ustring(), *r);
            c->add_attribute(r->property_icon_name(), *col);
            c->set_sizing(TR_GTK_TREE_VIEW_COLUMN_SIZING(FIXED));
            c->set_fixed_width(20);
        }
        else if (*col == peer_cols.download_request_count_string)
        {
            auto* r = Gtk::make_managed<Gtk::CellRendererText>();
            c = Gtk::make_managed<Gtk::TreeViewColumn>(_("Dn Reqs"), *r);
            c->add_attribute(r->property_text(), *col);
            sort_col = &peer_cols.download_request_count_number;
        }
        else if (*col == peer_cols.upload_request_count_string)
        {
            auto* r = Gtk::make_managed<Gtk::CellRendererText>();
            c = Gtk::make_managed<Gtk::TreeViewColumn>(_("Up Reqs"), *r);
            c->add_attribute(r->property_text(), *col);
            sort_col = &peer_cols.upload_request_count_number;
        }
        else if (*col == peer_cols.blocks_downloaded_count_string)
        {
            auto* r = Gtk::make_managed<Gtk::CellRendererText>();
            c = Gtk::make_managed<Gtk::TreeViewColumn>(_("Dn Blocks"), *r);
            c->add_attribute(r->property_text(), *col);
            sort_col = &peer_cols.blocks_downloaded_count_number;
        }
        else if (*col == peer_cols.blocks_uploaded_count_string)
        {
            auto* r = Gtk::make_managed<Gtk::CellRendererText>();
            c = Gtk::make_managed<Gtk::TreeViewColumn>(_("Up Blocks"), *r);
            c->add_attribute(r->property_text(), *col);
            sort_col = &peer_cols.blocks_uploaded_count_number;
        }
        else if (*col == peer_cols.reqs_cancelled_by_client_count_string)
        {
            auto* r = Gtk::make_managed<Gtk::CellRendererText>();
            c = Gtk::make_managed<Gtk::TreeViewColumn>(_("We Cancelled"), *r);
            c->add_attribute(r->property_text(), *col);
            sort_col = &peer_cols.reqs_cancelled_by_client_count_number;
        }
        else if (*col == peer_cols.reqs_cancelled_by_peer_count_string)
        {
            auto* r = Gtk::make_managed<Gtk::CellRendererText>();
            c = Gtk::make_managed<Gtk::TreeViewColumn>(_("They Cancelled"), *r);
            c->add_attribute(r->property_text(), *col);
            sort_col = &peer_cols.reqs_cancelled_by_peer_count_number;
        }
        else if (*col == peer_cols.download_rate_string)
        {
            auto* r = Gtk::make_managed<Gtk::CellRendererText>();
            r->property_xalign() = 1.0F;
            c = Gtk::make_managed<Gtk::TreeViewColumn>(_("Down"), *r);
            c->add_attribute(r->property_text(), *col);
            sort_col = &peer_cols.download_rate_speed;
        }
        else if (*col == peer_cols.upload_rate_string)
        {
            auto* r = Gtk::make_managed<Gtk::CellRendererText>();
            r->property_xalign() = 1.0F;
            c = Gtk::make_managed<Gtk::TreeViewColumn>(_("Up"), *r);
            c->add_attribute(r->property_text(), *col);
            sort_col = &peer_cols.upload_rate_speed;
        }
        else if (*col == peer_cols.client)
        {
            auto* r = Gtk::make_managed<Gtk::CellRendererText>();
            c = Gtk::make_managed<Gtk::TreeViewColumn>(_("Client"), *r);
            c->add_attribute(r->property_text(), *col);
        }
        else if (*col == peer_cols.flags)
        {
            auto* r = Gtk::make_managed<Gtk::CellRendererText>();
            c = Gtk::make_managed<Gtk::TreeViewColumn>(_("Flags"), *r);
            c->add_attribute(r->property_text(), *col);
        }
        else
        {
            std::abort();
        }

        c->set_resizable(false);
        c->set_sort_column(*sort_col);
        peer_view->append_column(*c);
    }

    /* the 'expander' column has a 10-pixel margin on the left
       that doesn't look quite correct in any of these columns...
       so create a non-visible column and assign it as the
       'expander column. */
    c = Gtk::make_managed<Gtk::TreeViewColumn>();
    c->set_visible(false);
    peer_view->append_column(*c);
    peer_view->set_expander_column(*c);
}

} // namespace

void DetailsDialog::Impl::onMorePeerInfoToggled()
{
    tr_quark const key = TR_KEY_show_extra_peer_details;
    bool const value = more_peer_details_check_->get_active();
    core_->set_pref(key, value);
    setPeerViewColumns(peer_view_);
}

void DetailsDialog::Impl::peer_page_init(Glib::RefPtr<Gtk::Builder> const& builder)
{
    /* webseeds */

    webseed_store_ = Gtk::ListStore::create(webseed_cols);
    auto* v = gtr_get_widget<Gtk::TreeView>(builder, "webseeds_view");
    v->set_model(webseed_store_);
    setup_item_view_button_event_handling(
        *v,
        {},
        [v](double view_x, double view_y) { return on_item_view_button_released(*v, view_x, view_y); });

    {
        auto* r = Gtk::make_managed<Gtk::CellRendererText>();
        r->property_ellipsize() = TR_PANGO_ELLIPSIZE_MODE(END);
        auto* c = Gtk::make_managed<Gtk::TreeViewColumn>(_("Web Seeds"), *r);
        c->add_attribute(r->property_text(), webseed_cols.url);
        c->set_expand(true);
        c->set_sort_column(webseed_cols.url);
        v->append_column(*c);
    }

    {
        auto* r = Gtk::make_managed<Gtk::CellRendererText>();
        auto* c = Gtk::make_managed<Gtk::TreeViewColumn>(_("Down"), *r);
        c->add_attribute(r->property_text(), webseed_cols.download_rate_string);
        c->set_sort_column(webseed_cols.download_rate_speed);
        v->append_column(*c);
    }

    /* peers */

    peer_store_ = Gtk::ListStore::create(peer_cols);
    auto m = Gtk::TreeModelSort::create(peer_store_);
    m->set_sort_column(peer_cols.progress, TR_GTK_SORT_TYPE(DESCENDING));

    peer_view_->set_model(m);
    peer_view_->set_has_tooltip(true);
    peer_view_->signal_query_tooltip().connect(sigc::mem_fun(*this, &Impl::onPeerViewQueryTooltip), false);
    setup_item_view_button_event_handling(
        *peer_view_,
        {},
        [this](double view_x, double view_y) { return on_item_view_button_released(*peer_view_, view_x, view_y); });

    setPeerViewColumns(peer_view_);

    more_peer_details_check_->set_active(gtr_pref_flag_get(TR_KEY_show_extra_peer_details));
    more_peer_details_check_->signal_toggled().connect(sigc::mem_fun(*this, &Impl::onMorePeerInfoToggled));
}

/****
*****
*****  TRACKER
*****
****/

namespace
{

auto constexpr ErrMarkupBegin = "<span color='red'>"sv;
auto constexpr ErrMarkupEnd = "</span>"sv;
auto constexpr TimeoutMarkupBegin = "<span color='#246'>"sv;
auto constexpr TimeoutMarkupEnd = "</span>"sv;
auto constexpr SuccessMarkupBegin = "<span color='#080'>"sv;
auto constexpr SuccessMarkupEnd = "</span>"sv;

std::array<std::string_view, 3> const text_dir_mark = { ""sv, "\u200E"sv, "\u200F"sv };

void appendAnnounceInfo(tr_tracker_view const& tracker, time_t const now, Gtk::TextDirection direction, std::ostream& gstr)
{
    auto const dir_mark = text_dir_mark.at(static_cast<int>(direction));

    if (tracker.hasAnnounced && tracker.announceState != TR_TRACKER_INACTIVE)
    {
        gstr << '\n';
        gstr << dir_mark;
        auto const time_span_ago = tr_format_time_relative(now, tracker.lastAnnounceTime);

        if (tracker.lastAnnounceSucceeded)
        {
            gstr << fmt::format(
                // {markup_begin} and {markup_end} should surround the peer text
                fmt::runtime(ngettext(
                    "Got a list of {markup_begin}{peer_count} peer{markup_end} {time_span_ago}",
                    "Got a list of {markup_begin}{peer_count} peers{markup_end} {time_span_ago}",
                    tracker.lastAnnouncePeerCount)),
                fmt::arg("markup_begin", SuccessMarkupBegin),
                fmt::arg("peer_count", tracker.lastAnnouncePeerCount),
                fmt::arg("markup_end", SuccessMarkupEnd),
                fmt::arg("time_span_ago", time_span_ago));
        }
        else if (tracker.lastAnnounceTimedOut)
        {
            gstr << fmt::format(
                // {markup_begin} and {markup_end} should surround the time_span
                fmt::runtime(_("Peer list request {markup_begin}timed out {time_span_ago}{markup_end}; will retry")),
                fmt::arg("markup_begin", TimeoutMarkupBegin),
                fmt::arg("time_span_ago", time_span_ago),
                fmt::arg("markup_end", TimeoutMarkupEnd));
        }
        else
        {
            gstr << fmt::format(
                // {markup_begin} and {markup_end} should surround the error
                fmt::runtime(_("Got an error '{markup_begin}{error}{markup_end}' {time_span_ago}")),
                fmt::arg("markup_begin", ErrMarkupBegin),
                fmt::arg("error", Glib::Markup::escape_text(std::data(tracker.lastAnnounceResult))),
                fmt::arg("markup_end", ErrMarkupEnd),
                fmt::arg("time_span_ago", time_span_ago));
        }
    }

    switch (tracker.announceState)
    {
    case TR_TRACKER_INACTIVE:
        gstr << '\n';
        gstr << dir_mark;
        gstr << _("No updates scheduled");
        break;

    case TR_TRACKER_WAITING:
        gstr << '\n';
        gstr << dir_mark;
        gstr << fmt::format(
            fmt::runtime(_("Asking for more peers {time_span_from_now}")),
            fmt::arg("time_span_from_now", tr_format_time_relative(now, tracker.nextAnnounceTime)));
        break;

    case TR_TRACKER_QUEUED:
        gstr << '\n';
        gstr << dir_mark;
        gstr << _("Queued to ask for more peers");
        break;

    case TR_TRACKER_ACTIVE:
        gstr << '\n';
        gstr << dir_mark;
        gstr << fmt::format(
            // {markup_begin} and {markup_end} should surround time_span_ago
            fmt::runtime(_("Asked for more peers {markup_begin}{time_span_ago}{markup_end}")),
            fmt::arg("markup_begin", "<small>"),
            fmt::arg("time_span_ago", tr_format_time_relative(now, tracker.lastAnnounceStartTime)),
            fmt::arg("markup_end", "</small>"));
        break;

    default:
        g_assert_not_reached();
    }
}

void appendScrapeInfo(tr_tracker_view const& tracker, time_t const now, Gtk::TextDirection direction, std::ostream& gstr)
{
    auto const dir_mark = text_dir_mark.at(static_cast<int>(direction));

    if (tracker.hasScraped)
    {
        gstr << '\n';
        gstr << dir_mark;
        auto const time_span_ago = tr_format_time_relative(now, tracker.lastScrapeTime);

        if (tracker.lastScrapeSucceeded)
        {
            gstr << fmt::format(
                // {markup_begin} and {markup_end} should surround the seeder/leecher text
                fmt::runtime(_(
                    "Tracker had {markup_begin}{seeder_count} {seeder_or_seeders} and {leecher_count} {leecher_or_leechers}{markup_end} {time_span_ago}")),
                fmt::arg("seeder_count", tracker.seederCount),
                fmt::arg("seeder_or_seeders", ngettext("seeder", "seeders", tracker.seederCount)),
                fmt::arg("leecher_count", tracker.leecherCount),
                fmt::arg("leecher_or_leechers", ngettext("leecher", "leechers", tracker.leecherCount)),
                fmt::arg("time_span_ago", time_span_ago),
                fmt::arg("markup_begin", SuccessMarkupBegin),
                fmt::arg("markup_end", SuccessMarkupEnd));
        }
        else
        {
            gstr << fmt::format(
                // {markup_begin} and {markup_end} should surround the error text
                fmt::runtime(_("Got a scrape error '{markup_begin}{error}{markup_end}' {time_span_ago}")),
                fmt::arg("error", Glib::Markup::escape_text(std::data(tracker.lastScrapeResult))),
                fmt::arg("time_span_ago", time_span_ago),
                fmt::arg("markup_begin", ErrMarkupBegin),
                fmt::arg("markup_end", ErrMarkupEnd));
        }
    }

    switch (tracker.scrapeState)
    {
    case TR_TRACKER_INACTIVE:
        break;

    case TR_TRACKER_WAITING:
        gstr << '\n';
        gstr << dir_mark;
        gstr << fmt::format(
            fmt::runtime(_("Asking for peer counts in {time_span_from_now}")),
            fmt::arg("time_span_from_now", tr_format_time_relative(now, tracker.nextScrapeTime)));
        break;

    case TR_TRACKER_QUEUED:
        gstr << '\n';
        gstr << dir_mark;
        gstr << _("Queued to ask for peer counts");
        break;

    case TR_TRACKER_ACTIVE:
        gstr << '\n';
        gstr << dir_mark;
        gstr << fmt::format(
            fmt::runtime(_("Asked for peer counts {markup_begin}{time_span_ago}{markup_end}")),
            fmt::arg("markup_begin", "<small>"),
            fmt::arg("time_span_ago", tr_format_time_relative(now, tracker.lastScrapeStartTime)),
            fmt::arg("markup_end", "</small>"));
        break;

    default:
        g_assert_not_reached();
    }
}

void buildTrackerSummary(
    std::ostream& gstr,
    std::string const& key,
    tr_tracker_view const& tracker,
    bool showScrape,
    Gtk::TextDirection direction)
{
    // hostname
    gstr << text_dir_mark.at(static_cast<int>(direction));
    gstr << (tracker.isBackup ? "<i>" : "<b>");
    gstr << Glib::Markup::escape_text(
        !key.empty() ? fmt::format("{:s} - {:s}", tracker.host_and_port, key) : tracker.host_and_port);
    gstr << (tracker.isBackup ? "</i>" : "</b>");

    if (!tracker.isBackup)
    {
        time_t const now = time(nullptr);

        appendAnnounceInfo(tracker, now, direction, gstr);

        if (showScrape)
        {
            appendScrapeInfo(tracker, now, direction, gstr);
        }
    }
}

class TrackerModelColumns : public Gtk::TreeModelColumnRecord
{
public:
    TrackerModelColumns() noexcept
    {
        add(torrent_id);
        add(text);
        add(is_backup);
        add(tracker_id);
        add(favicon);
        add(was_updated);
        add(key);
    }

    Gtk::TreeModelColumn<tr_torrent_id_t> torrent_id;
    Gtk::TreeModelColumn<Glib::ustring> text;
    Gtk::TreeModelColumn<bool> is_backup;
    Gtk::TreeModelColumn<int> tracker_id;
    Gtk::TreeModelColumn<Glib::RefPtr<Gdk::Pixbuf>> favicon;
    Gtk::TreeModelColumn<bool> was_updated;
    Gtk::TreeModelColumn<std::string> key;
};

TrackerModelColumns const tracker_cols;

} // namespace

bool DetailsDialog::Impl::trackerVisibleFunc(Gtk::TreeModel::const_iterator const& iter)
{
    /* show all */
    if (all_check_->get_active())
    {
        return true;
    }

    /* don't show the backups... */
    return !iter->get_value(tracker_cols.is_backup);
}

tr_torrent_id_t DetailsDialog::Impl::tracker_list_get_current_torrent_id() const
{
    // if there's only one torrent in the dialog, always use it
    if (ids_.size() == 1)
    {
        return ids_.front();
    }

    // otherwise, use the selected tracker's torrent
    auto const sel = tracker_view_->get_selection();
    if (auto const iter = sel->get_selected(); iter)
    {
        return iter->get_value(tracker_cols.torrent_id);
    }

    return -1;
}

tr_torrent* DetailsDialog::Impl::tracker_list_get_current_torrent() const
{
    return core_->find_torrent(tracker_list_get_current_torrent_id());
}

namespace
{

void favicon_ready_cb(Glib::RefPtr<Gdk::Pixbuf> const* pixbuf, Gtk::TreeRowReference& reference)
{
    if (pixbuf != nullptr && *pixbuf != nullptr)
    {
        auto const path = reference.get_path();
        auto const model = reference.get_model();

        if (auto const iter = model->get_iter(path); iter)
        {
            (*iter)[tracker_cols.favicon] = *pixbuf;
        }
    }
}

} // namespace

void DetailsDialog::Impl::refreshTracker(std::vector<tr_torrent*> const& torrents)
{
    std::ostringstream gstr;
    auto& hash = tracker_hash_;
    auto const& store = tracker_store_;
    bool const showScrape = scrape_check_->get_active();

    /* step 1: get all the trackers */
    auto trackers = std::multimap<tr_torrent const*, tr_tracker_view>{};
    for (auto const* tor : torrents)
    {
        for (size_t i = 0, n = tr_torrentTrackerCount(tor); i < n; ++i)
        {
            trackers.emplace(tor, tr_torrentTracker(tor, i));
        }
    }

    /* step 2: mark all the trackers in the list as not-updated */
    for (auto& row : store->children())
    {
        row[tracker_cols.was_updated] = false;
    }

    /* step 3: add / update trackers */
    for (auto const& [tor, tracker] : trackers)
    {
        auto const torrent_id = tr_torrentId(tor);

        // build the key to find the row
        gstr.str({});
        gstr << torrent_id << '\t' << tracker.tier << '\t' << tracker.announce;
        if (hash.find(gstr.str()) == hash.end())
        {
            // if we didn't have that row, add it
            auto const iter = store->append();
            (*iter)[tracker_cols.torrent_id] = torrent_id;
            (*iter)[tracker_cols.tracker_id] = tracker.id;
            (*iter)[tracker_cols.key] = gstr.str();

            auto const p = store->get_path(iter);
            hash.try_emplace(gstr.str(), Gtk::TreeRowReference(store, p));
            core_->favicon_cache().load(
                tracker.announce,
                [ref = Gtk::TreeRowReference(store, p)](auto const* pixbuf_refptr) mutable
                { favicon_ready_cb(pixbuf_refptr, ref); });
        }
    }

    /* step 4: update the rows */
    auto const summary_name = std::string(std::size(torrents) == 1 ? tr_torrentName(torrents.front()) : "");
    for (auto const& [tor, tracker] : trackers)
    {
        auto const torrent_id = tr_torrentId(tor);

        // build the key to find the row
        gstr.str({});
        gstr << torrent_id << '\t' << tracker.tier << '\t' << tracker.announce;
        auto const iter = store->get_iter(hash.at(gstr.str()).get_path());

        // update the row
        gstr.str({});
        buildTrackerSummary(gstr, summary_name, tracker, showScrape, dialog_.get_direction());
        (*iter)[tracker_cols.text] = gstr.str();
        (*iter)[tracker_cols.is_backup] = tracker.isBackup;
        (*iter)[tracker_cols.tracker_id] = tracker.id;
        (*iter)[tracker_cols.was_updated] = true;
    }

    /* step 5: remove trackers that have disappeared */
    if (auto iter = store->children().begin(); iter)
    {
        while (iter)
        {
            if (iter->get_value(tracker_cols.was_updated))
            {
                ++iter;
            }
            else
            {
                auto const key = iter->get_value(tracker_cols.key);
                hash.erase(key);
                iter = store->erase(iter);
            }
        }
    }

    edit_trackers_button_->set_sensitive(tracker_list_get_current_torrent_id() > 0);
}

void DetailsDialog::Impl::refreshFiles(std::vector<tr_torrent*> const& torrents)
{
    if (torrents.size() == 1)
    {
        file_list_->set_torrent(tr_torrentId(torrents.front()));
        file_list_->show();
        file_label_->hide();
    }
    else
    {
        file_list_->clear();
        file_list_->hide();
        file_label_->show();
    }
}

void DetailsDialog::Impl::onScrapeToggled()
{
    tr_quark const key = TR_KEY_show_tracker_scrapes;
    bool const value = scrape_check_->get_active();
    core_->set_pref(key, value);
    refresh();
}

void DetailsDialog::Impl::onBackupToggled()
{
    tr_quark const key = TR_KEY_show_backup_trackers;
    bool const value = all_check_->get_active();
    core_->set_pref(key, value);
    refresh();
}

namespace
{

class EditTrackersDialog : public Gtk::Dialog
{
public:
    EditTrackersDialog(
        BaseObjectType* cast_item,
        Glib::RefPtr<Gtk::Builder> const& builder,
        DetailsDialog& parent,
        Glib::RefPtr<Session> const& core,
        tr_torrent const* torrent);
    EditTrackersDialog(EditTrackersDialog&&) = delete;
    EditTrackersDialog(EditTrackersDialog const&) = delete;
    EditTrackersDialog& operator=(EditTrackersDialog&&) = delete;
    EditTrackersDialog& operator=(EditTrackersDialog const&) = delete;
    ~EditTrackersDialog() override = default;

    static std::unique_ptr<EditTrackersDialog> create(
        DetailsDialog& parent,
        Glib::RefPtr<Session> const& core,
        tr_torrent const* tor);

private:
    void on_response(int response) override;

private:
    DetailsDialog& parent_;
    Glib::RefPtr<Session> const core_;
    tr_torrent_id_t const torrent_id_;
    Gtk::TextView* const urls_view_;
};

EditTrackersDialog::EditTrackersDialog(
    BaseObjectType* cast_item,
    Glib::RefPtr<Gtk::Builder> const& builder,
    DetailsDialog& parent,
    Glib::RefPtr<Session> const& core,
    tr_torrent const* torrent)
    : Gtk::Dialog(cast_item)
    , parent_(parent)
    , core_(core)
    , torrent_id_(tr_torrentId(torrent))
    , urls_view_(gtr_get_widget<Gtk::TextView>(builder, "urls_view"))
{
    set_title(
        fmt::format(fmt::runtime(_("{torrent_name} - Edit Trackers")), fmt::arg("torrent_name", tr_torrentName(torrent))));
    set_transient_for(parent);

    urls_view_->get_buffer()->set_text(tr_torrentGetTrackerList(torrent));
}

std::unique_ptr<EditTrackersDialog> EditTrackersDialog::create(
    DetailsDialog& parent,
    Glib::RefPtr<Session> const& core,
    tr_torrent const* torrent)
{
    auto const builder = Gtk::Builder::create_from_resource(gtr_get_full_resource_path("EditTrackersDialog.ui"));
    return std::unique_ptr<EditTrackersDialog>(
        gtr_get_widget_derived<EditTrackersDialog>(builder, "EditTrackersDialog", parent, core, torrent));
}

void EditTrackersDialog::on_response(int response)
{
    bool do_destroy = true;

    if (response == TR_GTK_RESPONSE_TYPE(ACCEPT))
    {
        auto const text_buffer = urls_view_->get_buffer();

        if (auto* const tor = core_->find_torrent(torrent_id_); tor != nullptr)
        {
            if (tr_torrentSetTrackerList(tor, text_buffer->get_text(false).c_str()))
            {
                parent_.refresh();
            }
            else
            {
                auto w = std::make_shared<Gtk::MessageDialog>(
                    *this,
                    _("List contains invalid URLs"),
                    false,
                    TR_GTK_MESSAGE_TYPE(ERROR),
                    TR_GTK_BUTTONS_TYPE(CLOSE),
                    true);
                w->set_secondary_text(_("Please correct the errors and try again."));
                w->signal_response().connect([w](int /*response*/) mutable { w.reset(); });
                w->show();

                do_destroy = false;
            }
        }
    }

    if (do_destroy)
    {
        close();
    }
}

} // namespace

void DetailsDialog::Impl::on_edit_trackers()
{
    if (auto const* const tor = tracker_list_get_current_torrent(); tor != nullptr)
    {
        auto d = std::shared_ptr<EditTrackersDialog>(EditTrackersDialog::create(dialog_, core_, tor));
        gtr_window_on_close(*d, [d]() mutable { d.reset(); });
        d->show();
    }
}

void DetailsDialog::Impl::on_tracker_list_selection_changed()
{
    int const n = tracker_view_->get_selection()->count_selected_rows();
    auto const* const tor = tracker_list_get_current_torrent();

    remove_tracker_button_->set_sensitive(n > 0);
    add_tracker_button_->set_sensitive(tor != nullptr);
    edit_trackers_button_->set_sensitive(tor != nullptr);
}

namespace
{

class AddTrackerDialog : public Gtk::Dialog
{
public:
    AddTrackerDialog(
        BaseObjectType* cast_item,
        Glib::RefPtr<Gtk::Builder> const& builder,
        DetailsDialog& parent,
        Glib::RefPtr<Session> const& core,
        tr_torrent const* torrent);
    AddTrackerDialog(AddTrackerDialog&&) = delete;
    AddTrackerDialog(AddTrackerDialog const&) = delete;
    AddTrackerDialog& operator=(AddTrackerDialog&&) = delete;
    AddTrackerDialog& operator=(AddTrackerDialog const&) = delete;
    ~AddTrackerDialog() override = default;

    static std::unique_ptr<AddTrackerDialog> create(
        DetailsDialog& parent,
        Glib::RefPtr<Session> const& core,
        tr_torrent const* tor);

private:
    void on_response(int response) override;

private:
    DetailsDialog& parent_;
    Glib::RefPtr<Session> const core_;
    tr_torrent_id_t const torrent_id_;
    Gtk::Entry* const url_entry_;
};

AddTrackerDialog::AddTrackerDialog(
    BaseObjectType* cast_item,
    Glib::RefPtr<Gtk::Builder> const& builder,
    DetailsDialog& parent,
    Glib::RefPtr<Session> const& core,
    tr_torrent const* torrent)
    : Gtk::Dialog(cast_item)
    , parent_(parent)
    , core_(core)
    , torrent_id_(tr_torrentId(torrent))
    , url_entry_(gtr_get_widget<Gtk::Entry>(builder, "url_entry"))
{
    set_title(fmt::format(fmt::runtime(_("{torrent_name} - Add Tracker")), fmt::arg("torrent_name", tr_torrentName(torrent))));
    set_transient_for(parent);

    auto* const accept = get_widget_for_response(TR_GTK_RESPONSE_TYPE(ACCEPT));
#if GTKMM_CHECK_VERSION(4, 0, 0)
    set_default_widget(*accept);
#else
    set_default(*accept);
#endif

    gtr_paste_clipboard_url_into_entry(*url_entry_);
}

std::unique_ptr<AddTrackerDialog> AddTrackerDialog::create(
    DetailsDialog& parent,
    Glib::RefPtr<Session> const& core,
    tr_torrent const* torrent)
{
    auto const builder = Gtk::Builder::create_from_resource(gtr_get_full_resource_path("AddTrackerDialog.ui"));
    return std::unique_ptr<AddTrackerDialog>(
        gtr_get_widget_derived<AddTrackerDialog>(builder, "AddTrackerDialog", parent, core, torrent));
}

void AddTrackerDialog::on_response(int response)
{
    bool destroy = true;

    if (response == TR_GTK_RESPONSE_TYPE(ACCEPT))
    {
        auto const url = gtr_str_strip(url_entry_->get_text());

        if (!url.empty())
        {
            if (tr_urlIsValidTracker(url.c_str()))
            {
                tr_variant top;

                tr_variantInitDict(&top, 2);
                tr_variantDictAddStrView(&top, TR_KEY_method, tr_quark_get_string_view(TR_KEY_torrent_set_kebab));
                auto* const args = tr_variantDictAddDict(&top, TR_KEY_arguments, 2);
                tr_variantDictAddInt(args, TR_KEY_id, torrent_id_);
                auto* const trackers = tr_variantDictAddList(args, TR_KEY_tracker_add_camel, 1);
                tr_variantListAddStr(trackers, url.raw());

                core_->exec(top);
                parent_.refresh();
            }
            else
            {
                gtr_unrecognized_url_dialog(*this, url);
                destroy = false;
            }
        }
    }

    if (destroy)
    {
        close();
    }
}

} // namespace

void DetailsDialog::Impl::on_tracker_list_add_button_clicked()
{
    if (auto const* const tor = tracker_list_get_current_torrent(); tor != nullptr)
    {
        auto d = std::shared_ptr<AddTrackerDialog>(AddTrackerDialog::create(dialog_, core_, tor));
        gtr_window_on_close(*d, [d]() mutable { d.reset(); });
        d->show();
    }
}

void DetailsDialog::Impl::on_tracker_list_remove_button_clicked()
{
    auto* v = tracker_view_;
    auto sel = v->get_selection();

    if (auto const iter = sel->get_selected(); iter)
    {
        auto const torrent_id = iter->get_value(tracker_cols.torrent_id);
        auto const tracker_id = iter->get_value(tracker_cols.tracker_id);
        tr_variant top;

        tr_variantInitDict(&top, 2);
        tr_variantDictAddStrView(&top, TR_KEY_method, tr_quark_get_string_view(TR_KEY_torrent_set_kebab));
        auto* const args = tr_variantDictAddDict(&top, TR_KEY_arguments, 2);
        tr_variantDictAddInt(args, TR_KEY_id, torrent_id);
        auto* const trackers = tr_variantDictAddList(args, TR_KEY_tracker_remove_camel, 1);
        tr_variantListAddInt(trackers, tracker_id);

        core_->exec(top);
        refresh();
    }
}

void DetailsDialog::Impl::tracker_page_init(Glib::RefPtr<Gtk::Builder> const& /*builder*/)
{
    int const pad = (GUI_PAD + GUI_PAD_BIG) / 2;

    tracker_store_ = Gtk::ListStore::create(tracker_cols);

    trackers_filtered_ = Gtk::TreeModelFilter::create(tracker_store_);
    trackers_filtered_->set_visible_func(sigc::mem_fun(*this, &Impl::trackerVisibleFunc));

    tracker_view_->set_model(trackers_filtered_);
    setup_item_view_button_event_handling(
        *tracker_view_,
        [this](guint /*button*/, TrGdkModifierType /*state*/, double view_x, double view_y, bool context_menu_requested)
        { return on_item_view_button_pressed(*tracker_view_, view_x, view_y, context_menu_requested); },
        [this](double view_x, double view_y) { return on_item_view_button_released(*tracker_view_, view_x, view_y); });

    auto sel = tracker_view_->get_selection();
    sel->signal_changed().connect(sigc::mem_fun(*this, &Impl::on_tracker_list_selection_changed));

    auto* c = Gtk::make_managed<Gtk::TreeViewColumn>();
    c->set_title(_("Trackers"));
    tracker_view_->append_column(*c);

    {
        auto* r = Gtk::make_managed<Gtk::CellRendererPixbuf>();
        r->property_width() = 20 + (GUI_PAD_SMALL * 2);
        r->property_xpad() = GUI_PAD_SMALL;
        r->property_ypad() = pad;
        r->property_yalign() = 0.0F;
        c->pack_start(*r, false);
        c->add_attribute(r->property_pixbuf(), tracker_cols.favicon);
    }

    {
        auto* r = Gtk::make_managed<Gtk::CellRendererText>();
        r->property_ellipsize() = TR_PANGO_ELLIPSIZE_MODE(END);
        r->property_xpad() = GUI_PAD_SMALL;
        r->property_ypad() = pad;
        c->pack_start(*r, true);
        c->add_attribute(r->property_markup(), tracker_cols.text);
    }

    add_tracker_button_->signal_clicked().connect(sigc::mem_fun(*this, &Impl::on_tracker_list_add_button_clicked));
    edit_trackers_button_->signal_clicked().connect(sigc::mem_fun(*this, &Impl::on_edit_trackers));
    remove_tracker_button_->signal_clicked().connect(sigc::mem_fun(*this, &Impl::on_tracker_list_remove_button_clicked));

    scrape_check_->set_active(gtr_pref_flag_get(TR_KEY_show_tracker_scrapes));
    scrape_check_->signal_toggled().connect(sigc::mem_fun(*this, &Impl::onScrapeToggled));

    all_check_->set_active(gtr_pref_flag_get(TR_KEY_show_backup_trackers));
    all_check_->signal_toggled().connect(sigc::mem_fun(*this, &Impl::onBackupToggled));
}

/****
*****  DIALOG
****/

void DetailsDialog::Impl::refresh()
{
    auto const torrents = getTorrents();

    refreshInfo(torrents);
    refreshPeers(torrents);
    refreshTracker(torrents);
    refreshFiles(torrents);
    refreshOptions(torrents);

    if (torrents.empty())
    {
        dialog_.response(TR_GTK_RESPONSE_TYPE(CLOSE));
    }
}

void DetailsDialog::Impl::on_details_window_size_allocated()
{
    int w = 0;
    int h = 0;
#if GTKMM_CHECK_VERSION(4, 0, 0)
    dialog_.get_default_size(w, h);
#else
    dialog_.get_size(w, h);
#endif
    gtr_pref_int_set(TR_KEY_details_window_width, w);
    gtr_pref_int_set(TR_KEY_details_window_height, h);
}

DetailsDialog::Impl::~Impl()
{
    periodic_refresh_tag_.disconnect();
}

std::unique_ptr<DetailsDialog> DetailsDialog::create(Gtk::Window& parent, Glib::RefPtr<Session> const& core)
{
    auto const builder = Gtk::Builder::create_from_resource(gtr_get_full_resource_path("DetailsDialog.ui"));
    return std::unique_ptr<DetailsDialog>(gtr_get_widget_derived<DetailsDialog>(builder, "DetailsDialog", parent, core));
}

DetailsDialog::DetailsDialog(
    BaseObjectType* cast_item,
    Glib::RefPtr<Gtk::Builder> const& builder,
    Gtk::Window& parent,
    Glib::RefPtr<Session> const& core)
    : Gtk::Dialog(cast_item)
    , impl_(std::make_unique<Impl>(*this, builder, core))
{
    set_transient_for(parent);
}

DetailsDialog::~DetailsDialog() = default;

DetailsDialog::Impl::Impl(DetailsDialog& dialog, Glib::RefPtr<Gtk::Builder> const& builder, Glib::RefPtr<Session> const& core)
    : dialog_(dialog)
    , core_(core)
    , honor_limits_check_(gtr_get_widget<Gtk::CheckButton>(builder, "honor_limits_check"))
    , up_limited_check_(gtr_get_widget<Gtk::CheckButton>(builder, "upload_limit_check"))
    , up_limit_sping_(gtr_get_widget<Gtk::SpinButton>(builder, "upload_limit_spin"))
    , down_limited_check_(gtr_get_widget<Gtk::CheckButton>(builder, "download_limit_check"))
    , down_limit_spin_(gtr_get_widget<Gtk::SpinButton>(builder, "download_limit_spin"))
    , bandwidth_combo_(gtr_get_widget<Gtk::ComboBox>(builder, "priority_combo"))
    , ratio_combo_(gtr_get_widget<Gtk::ComboBox>(builder, "ratio_limit_combo"))
    , ratio_spin_(gtr_get_widget<Gtk::SpinButton>(builder, "ratio_limit_spin"))
    , idle_combo_(gtr_get_widget<Gtk::ComboBox>(builder, "idle_limit_combo"))
    , idle_spin_(gtr_get_widget<Gtk::SpinButton>(builder, "idle_limit_spin"))
    , max_peers_spin_(gtr_get_widget<Gtk::SpinButton>(builder, "max_peers_spin"))
    , added_lb_(gtr_get_widget<Gtk::Label>(builder, "added_value_label"))
    , size_lb_(gtr_get_widget<Gtk::Label>(builder, "torrent_size_value_label"))
    , state_lb_(gtr_get_widget<Gtk::Label>(builder, "state_value_label"))
    , have_lb_(gtr_get_widget<Gtk::Label>(builder, "have_value_label"))
    , dl_lb_(gtr_get_widget<Gtk::Label>(builder, "downloaded_value_label"))
    , ul_lb_(gtr_get_widget<Gtk::Label>(builder, "uploaded_value_label"))
    , error_lb_(gtr_get_widget<Gtk::Label>(builder, "error_value_label"))
    , date_started_lb_(gtr_get_widget<Gtk::Label>(builder, "running_time_value_label"))
    , eta_lb_(gtr_get_widget<Gtk::Label>(builder, "remaining_time_value_label"))
    , last_activity_lb_(gtr_get_widget<Gtk::Label>(builder, "last_activity_value_label"))
    , hash_lb_(gtr_get_widget<Gtk::Label>(builder, "hash_value_label"))
    , privacy_lb_(gtr_get_widget<Gtk::Label>(builder, "privacy_value_label"))
    , origin_lb_(gtr_get_widget<Gtk::Label>(builder, "origin_value_label"))
    , destination_lb_(gtr_get_widget<Gtk::Label>(builder, "location_value_label"))
    , webseed_view_(gtr_get_widget<Gtk::ScrolledWindow>(builder, "webseeds_view_scroll"))
    , peer_view_(gtr_get_widget<Gtk::TreeView>(builder, "peers_view"))
    , more_peer_details_check_(gtr_get_widget<Gtk::CheckButton>(builder, "more_peer_details_check"))
    , add_tracker_button_(gtr_get_widget<Gtk::Button>(builder, "add_tracker_button"))
    , edit_trackers_button_(gtr_get_widget<Gtk::Button>(builder, "edit_tracker_button"))
    , remove_tracker_button_(gtr_get_widget<Gtk::Button>(builder, "remove_tracker_button"))
    , tracker_view_(gtr_get_widget<Gtk::TreeView>(builder, "trackers_view"))
    , scrape_check_(gtr_get_widget<Gtk::CheckButton>(builder, "more_tracker_details_check"))
    , all_check_(gtr_get_widget<Gtk::CheckButton>(builder, "backup_trackers_check"))
    , file_list_(gtr_get_widget_derived<FileList>(builder, "files_view_scroll", "files_view", core, 0))
    , file_label_(gtr_get_widget<Gtk::Label>(builder, "files_label"))
{
    // Open the IP-to-location database (if available)
    test_and_open_mmdb();
    // Run database maintenance in the background
    maintain_mmdb_file_async();

    /* return saved window size */
    auto const width = (int)gtr_pref_int_get(TR_KEY_details_window_width);
    auto const height = (int)gtr_pref_int_get(TR_KEY_details_window_height);
#if GTKMM_CHECK_VERSION(4, 0, 0)
    dialog_.set_default_size(width, height);
    dialog_.property_default_width().signal_changed().connect(sigc::mem_fun(*this, &Impl::on_details_window_size_allocated));
    dialog_.property_default_height().signal_changed().connect(sigc::mem_fun(*this, &Impl::on_details_window_size_allocated));
#else
    dialog_.resize(width, height);
    dialog_.signal_size_allocate().connect(sigc::hide<0>(sigc::mem_fun(*this, &Impl::on_details_window_size_allocated)));
#endif

    dialog_.signal_response().connect(sigc::hide<0>(sigc::mem_fun(dialog_, &DetailsDialog::close)));

    info_page_init(builder);
    peer_page_init(builder);
    tracker_page_init(builder);
    options_page_init(builder);

    periodic_refresh_tag_ = Glib::signal_timeout().connect_seconds(
        [this]() { return refresh(), true; },
        SECONDARY_WINDOW_REFRESH_INTERVAL_SECONDS);

    auto* const n = gtr_get_widget<Gtk::Notebook>(builder, "dialog_pages");
    n->set_current_page(last_page_);
    n->signal_switch_page().connect([](Gtk::Widget* /*page*/, guint page_number) { last_page_ = page_number; });
}

void DetailsDialog::set_torrents(std::vector<tr_torrent_id_t> const& ids)
{
    impl_->set_torrents(ids);
}

void DetailsDialog::refresh()
{
    impl_->refresh();
}

void DetailsDialog::Impl::set_torrents(std::vector<tr_torrent_id_t> const& ids)
{
    Glib::ustring title;
    auto const len = ids.size();

    ids_ = ids;

    if (len == 1)
    {
        int const id = ids.front();
        auto const* tor = core_->find_torrent(id);
        title = fmt::format(fmt::runtime(_("{torrent_name} Properties")), fmt::arg("torrent_name", tr_torrentName(tor)));
    }
    else
    {
        title = fmt::format(
            fmt::runtime(ngettext("Properties - {torrent_count:L} Torrent", "Properties - {torrent_count:L} Torrents", len)),
            fmt::arg("torrent_count", len));
    }

    dialog_.set_title(title);

    refresh();
}<|MERGE_RESOLUTION|>--- conflicted
+++ resolved
@@ -978,12 +978,8 @@
     }
     else
     {
-<<<<<<< HEAD
-        auto const downloaded_str = tr_strlsize(std::accumulate(
-=======
         auto const downloaded_str = tr_strlsize(
             std::accumulate(
->>>>>>> 8dc5080d
                 std::begin(stats),
                 std::end(stats),
                 uint64_t{ 0 },
