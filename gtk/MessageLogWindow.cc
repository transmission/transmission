--- conflicted
+++ resolved
@@ -142,42 +142,21 @@
 
 void MessageLogWindow::Impl::level_combo_init(Gtk::ComboBox* level_combo) const
 {
-<<<<<<< HEAD
-    auto const default_level = TR_LOG_INFO;
-    auto const pref_level = gtr_pref_int_get(TR_KEY_message_level);
-
-    auto has_pref_level = false;
-=======
     auto const current_level = gtr_pref_int_get(TR_KEY_message_level);
     auto const default_level = TR_LOG_INFO;
 
     auto current_row = std::optional<int>{};
     auto default_row = int{ 0 };
 
->>>>>>> 3ebf6fd0
     auto items = std::vector<std::pair<Glib::ustring, int>>{};
     for (auto const& [level, name] : level_names_)
     {
-        if (level == current_level)
-        {
-            current_row = std::size(items);
-        }
-
-        if (level == default_level)
-        {
-            default_row = std::size(items);
-        }
-
         items.emplace_back(name, level);
         has_pref_level |= level == pref_level;
     }
 
     gtr_combo_box_set_enum(*level_combo, items);
-<<<<<<< HEAD
     gtr_combo_box_set_active_enum(*level_combo, has_pref_level ? pref_level : default_level);
-=======
-    level_combo->set_active(current_row ? *current_row : default_row);
->>>>>>> 3ebf6fd0
 }
 
 void MessageLogWindow::Impl::level_combo_changed_cb(Gtk::ComboBox* combo_box)
@@ -485,7 +464,6 @@
     , refresh_tag_(Glib::signal_timeout().connect_seconds(
           sigc::mem_fun(*this, &Impl::onRefresh),
           SECONDARY_WINDOW_REFRESH_INTERVAL_SECONDS))
-<<<<<<< HEAD
     , level_names_{
         { { TR_LOG_CRITICAL, C_("Logging level", "Critical") },
           { TR_LOG_ERROR, C_("Logging level", "Error") },
@@ -493,13 +471,6 @@
           { TR_LOG_INFO, C_("Logging level", "Information") },
           { TR_LOG_DEBUG, C_("Logging level", "Debug") } },
     }
-=======
-    , level_names_{ { { TR_LOG_CRITICAL, C_("Logging level", "Critical") },
-                      { TR_LOG_ERROR, C_("Logging level", "Error") },
-                      { TR_LOG_WARN, C_("Logging level", "Warning") },
-                      { TR_LOG_INFO, C_("Logging level", "Information") },
-                      { TR_LOG_DEBUG, C_("Logging level", "Debug") } } }
->>>>>>> 3ebf6fd0
 {
     /**
     ***  toolbar
