--- conflicted
+++ resolved
@@ -16,10 +16,7 @@
 $grey-900: #191919;
 $red-500: #d73a49;
 $white: #fff;
-<<<<<<< HEAD
-=======
 $black: #000;
->>>>>>> 908e8a55
 $dark-mode-white: #c9d1d9;
 $yellow-300: #ffea7f;
 $grey-40: #666;
