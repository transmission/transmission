--- conflicted
+++ resolved
@@ -28,11 +28,7 @@
         use: ['style-loader', 'css-loader'],
       },
       {
-<<<<<<< HEAD
-        test: /\.(png|svg)$/,
-=======
         test: /\.(png|svg)/,
->>>>>>> 5b14df51
         type: 'asset/inline',
       },
     ],
