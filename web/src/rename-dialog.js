--- conflicted
+++ resolved
@@ -60,29 +60,13 @@
     const [tor] = this.torrents;
     const file_path = handler ? handler.file_path : tor.getName();
     const new_name = this.elements.entry.value;
-<<<<<<< HEAD
-    this.remote.renameTorrent([tor.getId()], old_name, new_name, (response) => {
-      if ('result' in response) {
-        tor.refresh(response.result);
-      } else {
-        const error_obj = response.error;
-        const err_msg = error_obj.data?.errorString ?? error_obj.message ?? '';
-        const connection_alert = new AlertDialog({
-          heading: `Error renaming "${old_name}"`,
-          message: `${err_msg} (${error_obj.code}`,
-        });
-        this.controller.setCurrentPopup(connection_alert);
-      }
-      delete this.controller;
-    });
-=======
     this.remote.renameTorrent(
       [tor.getId()],
       file_path,
       new_name,
       (response) => {
-        if (response.result === 'success') {
-          const args = response.arguments;
+        if ('result' in response) {
+          const args = response.result;
           if (handler) {
             handler.subtree.name = args.name;
             setTextContent(handler.name_container, args.name);
@@ -101,18 +85,19 @@
           } else {
             tor.refresh(args);
           }
-        } else if (response.result === 'Invalid argument') {
+        } else {
+          const error_obj = response.error;
+          const err_msg =
+            error_obj.data?.errorString ?? error_obj.message ?? '';
           const connection_alert = new AlertDialog({
             heading: `Error renaming "${file_path}"`,
-            message:
-              'Could not rename a torrent or file name. The path to file may have changed/not reflected correctly or the argument is invalid.',
+            message: `${err_msg} (${error_obj.code}`,
           });
           this.controller.setCurrentPopup(connection_alert);
         }
         delete this.controller;
       },
     );
->>>>>>> bdbce644
 
     this.close();
   }
