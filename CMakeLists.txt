--- conflicted
+++ resolved
@@ -576,7 +576,14 @@
     CMAKE_ARGS
         -DLIBB64_SHARED:BOOL=OFF)
 
-<<<<<<< HEAD
+tr_add_external_auto_library(CRC32C crc32c crc32c
+    TARGET Crc32c::crc32c
+    CMAKE_ARGS
+        -DCRC32C_BUILD_TESTS=OFF
+        -DCRC32C_BUILD_BENCHMARKS=OFF
+        -DCRC32C_USE_GLOG=OFF
+        -DCRC32C_INSTALL=ON)
+
 tr_add_external_auto_library(FAST_FLOAT FastFloat
     SUBPROJECT
     SOURCE_DIR fast_float
@@ -638,15 +645,6 @@
 }" TR_HAVE_INT128)
 add_compile_definitions(
     $<$<BOOL:${TR_HAVE_INT128}>:WIDE_INTEGER_HAS_LIMB_TYPE_UINT64>)
-=======
-tr_add_external_auto_library(CRC32C crc32c crc32c
-    TARGET Crc32c::crc32c
-    CMAKE_ARGS
-        -DCRC32C_BUILD_TESTS=OFF
-        -DCRC32C_BUILD_BENCHMARKS=OFF
-        -DCRC32C_USE_GLOG=OFF
-        -DCRC32C_INSTALL=ON)
->>>>>>> d31e77a4
 
 set(TR_WEB_ASSETS ${PROJECT_SOURCE_DIR}/web/public_html)
 if(REBUILD_WEB)
