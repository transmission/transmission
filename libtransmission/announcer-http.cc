--- conflicted
+++ resolved
@@ -487,12 +487,7 @@
             else
             {
                 fprintf(stderr, "%s", "Scrape response:\n< ");
-<<<<<<< HEAD
-
                 for (auto const ch : msg)
-=======
-                for (auto const ch : tr_variantToStr(&top, TR_VARIANT_FMT_JSON))
->>>>>>> 5b8dae35
                 {
                     fputc(ch, stderr);
                 }
