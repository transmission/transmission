--- conflicted
+++ resolved
@@ -260,11 +260,7 @@
 
 // ---
 
-<<<<<<< HEAD
-size_t tr_bandwidth::clamp(tr_direction dir, size_t byte_count) const noexcept
-=======
-size_t tr_bandwidth::clamp(uint64_t now, tr_direction const dir, size_t byte_count) const
->>>>>>> f2fa47b7
+size_t tr_bandwidth::clamp(tr_direction const dir, size_t byte_count) const noexcept
 {
     TR_ASSERT(tr_isDirection(dir));
 
