// This file Copyright © Mnemosyne LLC.
// It may be used under GPLv2 (SPDX: GPL-2.0-only), GPLv3 (SPDX: GPL-3.0-only),
// or any future license endorsed by Mnemosyne LLC.
// License text can be found in the licenses/ folder.

#include <array>
#include <cerrno>
#include <chrono>
#include <cstddef> // size_t
#include <iterator> // back_insert_iterator, empty
#include <mutex>
#include <optional>
#include <string>
#include <string_view>
#include <utility>

#ifdef __ANDROID__
#include <android/log.h>
#endif

#include <fmt/chrono.h>
#include <fmt/core.h>

#include <small/map.hpp>

#include "libtransmission/file.h"
#include "libtransmission/log.h"
#include "libtransmission/tr-assert.h"
#include "libtransmission/tr-strbuf.h"
#include "libtransmission/utils.h"

using namespace std::literals;

namespace
{

class tr_log_state
{
public:
    [[nodiscard]] auto unique_lock()
    {
        return std::unique_lock(message_mutex_);
    }

    tr_log_level level = TR_LOG_ERROR;

    bool queue_enabled_ = false;

    tr_log_message* queue_ = nullptr;

    tr_log_message** queue_tail_ = &queue_;

    int queue_length_ = 0;

    std::recursive_mutex message_mutex_;
};

auto log_state = tr_log_state{};

// ---

void logAddImpl(
    [[maybe_unused]] std::string_view file,
    [[maybe_unused]] long line,
    [[maybe_unused]] tr_log_level level,
    std::string&& msg,
    [[maybe_unused]] std::string_view name)
{
    if (std::empty(msg))
    {
        return;
    }

    auto const lock = log_state.unique_lock();

#if defined(__ANDROID__)

    int prio;

    switch (level)
    {
    case TR_LOG_CRITICAL:
        prio = ANDROID_LOG_FATAL;
        break;
    case TR_LOG_ERROR:
        prio = ANDROID_LOG_ERROR;
        break;
    case TR_LOG_WARN:
        prio = ANDROID_LOG_WARN;
        break;
    case TR_LOG_INFO:
        prio = ANDROID_LOG_INFO;
        break;
    case TR_LOG_DEBUG:
        prio = ANDROID_LOG_DEBUG;
        break;
    case TR_LOG_TRACE:
        prio = ANDROID_LOG_VERBOSE;
    }

#ifdef NDEBUG
    auto const szmsg = fmt::format("{:s}", msg);
#else
    auto const szmsg = fmt::format("[{:s}:{:d}] {:s}", file, line, msg);
#endif
    __android_log_write(prio, "transmission", szmsg.c_str());

#else

    if (log_state.queue_enabled_)
    {
        auto* const newmsg = new tr_log_message{};
        newmsg->level = level;
        newmsg->when = std::chrono::system_clock::now();
        newmsg->message = std::move(msg);
        newmsg->file = file;
        newmsg->line = line;
        newmsg->name = name;

        *log_state.queue_tail_ = newmsg;
        log_state.queue_tail_ = &newmsg->next;
        ++log_state.queue_length_;

        if (log_state.queue_length_ > TR_LOG_MAX_QUEUE_LENGTH)
        {
            tr_log_message* old = log_state.queue_;
            log_state.queue_ = old->next;
            old->next = nullptr;
            tr_logFreeQueue(old);
            --log_state.queue_length_;
            TR_ASSERT(log_state.queue_length_ == TR_LOG_MAX_QUEUE_LENGTH);
        }
    }
    else
    {
        auto buf = std::array<char, 64U>{};
        auto const timestr = tr_logGetTimeStr(std::data(buf), std::size(buf));

        if (std::empty(name))
        {
            fmt::print(stderr, "[{:s}] {:s}\n", timestr, msg);
        }
        else
        {
            fmt::print("[{:s}] {:s}: {:s}\n", timestr, name, msg);
        }
    }
#endif
}

} // unnamed namespace

tr_log_level tr_logGetLevel()
{
    return log_state.level;
}

bool tr_logLevelIsActive(tr_log_level level)
{
    return tr_logGetLevel() >= level;
}

void tr_logSetLevel(tr_log_level level)
{
    log_state.level = level;
}

void tr_logSetQueueEnabled(bool is_enabled)
{
    log_state.queue_enabled_ = is_enabled;
}

tr_log_message* tr_logGetQueue()
{
    auto const lock = log_state.unique_lock();

    auto* const ret = log_state.queue_;
    log_state.queue_ = nullptr;
    log_state.queue_tail_ = &log_state.queue_;
    log_state.queue_length_ = 0;

    return ret;
}

void tr_logFreeQueue(tr_log_message* freeme)
{
    while (freeme != nullptr)
    {
        auto* const next = freeme->next;
        delete freeme;
        freeme = next;
    }
}

// ---

std::string_view tr_logGetTimeStr(std::chrono::system_clock::time_point now, char* buf, size_t buflen)
{
<<<<<<< HEAD
    auto const [out, len] = fmt::format_to_n(
        buf,
        buflen,
        "{0:%F %H:%M:}{1:%S}",
        now,
        std::chrono::duration_cast<std::chrono::milliseconds>(now.time_since_epoch()));
    return { buf, len };
}

std::string_view tr_logGetTimeStr(char* buf, size_t buflen)
{
    auto const a = std::chrono::system_clock::now();
    return tr_logGetTimeStr(a, buf, buflen);
=======
    auto const a = std::chrono::system_clock::now();
    auto const a_tm = fmt::localtime(std::chrono::system_clock::to_time_t(a));
    auto const subseconds = a - std::chrono::time_point_cast<std::chrono::seconds>(a);
    auto const [out, len] = fmt::format_to_n(
        buf,
        buflen - 1,
        "{0:%FT%T.}{1:0>3%Q}{0:%z}",
        a_tm,
        std::chrono::duration_cast<std::chrono::milliseconds>(subseconds));
    *out = '\0';
    return buf;
>>>>>>> 1ae39f87
}

void tr_logAddMessage(char const* file, long line, tr_log_level level, std::string&& msg, std::string_view name)
{
    TR_ASSERT(!std::empty(msg));

    // strip source path to only include the filename
    auto filename = tr_sys_path_basename(file);
    if (std::empty(filename))
    {
        filename = "?"sv;
    }

    auto name_fallback = std::string{};
    if (std::empty(name))
    {
        name_fallback = fmt::format("{:s}:{:d}", filename, line);
        name = name_fallback;
    }

    // message logging shouldn't affect errno
    int const err = errno;

    // skip unwanted messages
    if (!tr_logLevelIsActive(level))
    {
        errno = err;
        return;
    }

    auto const lock = log_state.unique_lock();

    // don't log the same warning ad infinitum.
    // at some point, it stops being useful.
    bool last_one = false;
    if (level == TR_LOG_CRITICAL || level == TR_LOG_ERROR || level == TR_LOG_WARN)
    {
        static auto constexpr MaxRepeat = size_t{ 30 };
        static auto* const counts = new small::map<std::pair<std::string_view, long>, size_t>{};

        auto& count = (*counts)[std::make_pair(filename, line)];
        ++count;
        last_one = count == MaxRepeat;
        if (count > MaxRepeat)
        {
            errno = err;
            return;
        }
    }

    // log the messages
    logAddImpl(filename, line, level, std::move(msg), name);
    if (last_one)
    {
        char const* final_msg = _("Too many messages like this! I won't log this message anymore this session.");
        logAddImpl(filename, line, level, final_msg, name);
    }

    errno = err;
}

// ---

namespace
{

auto constexpr LogKeys = std::array<std::pair<std::string_view, tr_log_level>, 7>{ { { "off", TR_LOG_OFF },
                                                                                     { "critical", TR_LOG_CRITICAL },
                                                                                     { "error", TR_LOG_ERROR },
                                                                                     { "warn", TR_LOG_WARN },
                                                                                     { "info", TR_LOG_INFO },
                                                                                     { "debug", TR_LOG_DEBUG },
                                                                                     { "trace", TR_LOG_TRACE } } };

bool constexpr keysAreOrdered()
{
    for (size_t i = 0, n = std::size(LogKeys); i < n; ++i)
    {
        if (LogKeys[i].second != static_cast<tr_log_level>(i))
        {
            return false;
        }
    }

    return true;
}

static_assert(keysAreOrdered());

} // unnamed namespace

std::optional<tr_log_level> tr_logGetLevelFromKey(std::string_view key_in)
{
    auto const key = tr_strlower(tr_strv_strip(key_in));

    for (auto const& [name, level] : LogKeys)
    {
        if (key == name)
        {
            return level;
        }
    }

    return std::nullopt;
}<|MERGE_RESOLUTION|>--- conflicted
+++ resolved
@@ -196,13 +196,14 @@
 
 std::string_view tr_logGetTimeStr(std::chrono::system_clock::time_point now, char* buf, size_t buflen)
 {
-<<<<<<< HEAD
+    auto const now_tm = fmt::localtime(std::chrono::system_clock::to_time_t(now));
+    auto const subseconds = now - std::chrono::time_point_cast<std::chrono::seconds>(now);
     auto const [out, len] = fmt::format_to_n(
         buf,
         buflen,
-        "{0:%F %H:%M:}{1:%S}",
-        now,
-        std::chrono::duration_cast<std::chrono::milliseconds>(now.time_since_epoch()));
+        "{0:%FT%T.}{1:0>3%Q}{0:%z}",
+        now_tm,
+        std::chrono::duration_cast<std::chrono::milliseconds>(subseconds));
     return { buf, len };
 }
 
@@ -210,19 +211,6 @@
 {
     auto const a = std::chrono::system_clock::now();
     return tr_logGetTimeStr(a, buf, buflen);
-=======
-    auto const a = std::chrono::system_clock::now();
-    auto const a_tm = fmt::localtime(std::chrono::system_clock::to_time_t(a));
-    auto const subseconds = a - std::chrono::time_point_cast<std::chrono::seconds>(a);
-    auto const [out, len] = fmt::format_to_n(
-        buf,
-        buflen - 1,
-        "{0:%FT%T.}{1:0>3%Q}{0:%z}",
-        a_tm,
-        std::chrono::duration_cast<std::chrono::milliseconds>(subseconds));
-    *out = '\0';
-    return buf;
->>>>>>> 1ae39f87
 }
 
 void tr_logAddMessage(char const* file, long line, tr_log_level level, std::string&& msg, std::string_view name)
