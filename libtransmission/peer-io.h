--- conflicted
+++ resolved
@@ -275,22 +275,14 @@
         return filter_.is_active();
     }
 
-    void decrypt_init(bool is_incoming, DH const& dh, tr_sha1& sha1, tr_sha1_digest_t const& info_hash)
-    {
-<<<<<<< HEAD
-        filter_.decrypt_init(is_incoming, dh, sha1, info_hash);
-=======
+    void decrypt_init(bool is_incoming, DH const& dh, tr_sha1_digest_t const& info_hash)
+    {
         filter_.decrypt_init(is_incoming, dh, info_hash);
->>>>>>> 52b03c24
-    }
-
-    void encrypt_init(bool is_incoming, DH const& dh, tr_sha1& sha1, tr_sha1_digest_t const& info_hash)
-    {
-<<<<<<< HEAD
-        filter_.encrypt_init(is_incoming, dh, sha1, info_hash);
-=======
+    }
+
+    void encrypt_init(bool is_incoming, DH const& dh, tr_sha1_digest_t const& info_hash)
+    {
         filter_.encrypt_init(is_incoming, dh, info_hash);
->>>>>>> 52b03c24
     }
 
     ///
