--- conflicted
+++ resolved
@@ -269,16 +269,7 @@
     {
         return false;
     }
-<<<<<<< HEAD
-    socket_ = std::move(sock);
-
-    this->event_read_.reset(
-        libtransmission::evhelpers::event_new_pri2(session_->event_base(), socket_.handle.tcp, EV_READ, event_read_cb, this));
-    this->event_write_.reset(
-        libtransmission::evhelpers::event_new_pri2(session_->event_base(), socket_.handle.tcp, EV_WRITE, event_write_cb, this));
-=======
     set_socket(std::move(sock));
->>>>>>> 9513cdae
 
     event_enable(pending_events);
 
