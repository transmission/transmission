--- conflicted
+++ resolved
@@ -787,13 +787,8 @@
 
 static char* strip_non_utf8(std::string_view sv)
 {
-<<<<<<< HEAD
-    auto* ret = tr_new(char, std::size(sv) + 1);
-    auto const it = utf8::replace_invalid(std::data(sv), std::data(sv) + std::size(sv), ret, '?');
-=======
     char* ret = tr_new(char, std::size(sv) + 1);
     auto const it = utf8::unchecked::replace_invalid(std::data(sv), std::data(sv) + std::size(sv), ret, '?');
->>>>>>> 933990fb
     *it = '\0';
     return ret;
 }
