// This file Copyright © Mnemosyne LLC.
// It may be used under GPLv2 (SPDX: GPL-2.0-only), GPLv3 (SPDX: GPL-3.0-only),
// or any future license endorsed by Mnemosyne LLC.
// License text can be found in the licenses/ folder.

#include <algorithm> // std::partial_sort(), std::min(), std::max()
#include <condition_variable>
#include <chrono>
#include <csignal>
#include <cstddef> // size_t
#include <cstdint>
#include <ctime>
#include <future>
#include <iterator> // for std::back_inserter
#include <limits> // std::numeric_limits
#include <memory>
#include <optional>
#include <string>
#include <string_view>
#include <utility>
#include <vector>

#ifndef _WIN32
#include <sys/stat.h> /* umask() */
#endif

#include <event2/event.h>

#include <fmt/core.h> // fmt::ptr

#include "libtransmission/transmission.h"

#include "libtransmission/bandwidth.h"
#include "libtransmission/blocklist.h"
#include "libtransmission/cache.h"
#include "libtransmission/crypto-utils.h"
#include "libtransmission/file.h"
#include "libtransmission/ip-cache.h"
#include "libtransmission/interned-string.h"
#include "libtransmission/log.h"
#include "libtransmission/net.h"
#include "libtransmission/peer-mgr.h"
#include "libtransmission/peer-socket.h"
#include "libtransmission/port-forwarding.h"
#include "libtransmission/quark.h"
#include "libtransmission/rpc-server.h"
#include "libtransmission/session.h"
#include "libtransmission/session-alt-speeds.h"
#include "libtransmission/timer-ev.h"
#include "libtransmission/torrent.h"
#include "libtransmission/torrent-ctor.h"
#include "libtransmission/tr-assert.h"
#include "libtransmission/tr-dht.h"
#include "libtransmission/tr-lpd.h"
#include "libtransmission/tr-strbuf.h"
#include "libtransmission/tr-utp.h"
#include "libtransmission/utils.h"
#include "libtransmission/variant.h"
#include "libtransmission/version.h"
#include "libtransmission/web.h"

struct tr_ctor;

using namespace std::literals;
using namespace libtransmission::Values;

namespace
{
namespace bandwidth_group_helpers
{
auto constexpr BandwidthGroupsFilename = "bandwidth-groups.json"sv;

void bandwidthGroupRead(tr_session* session, std::string_view config_dir)
{
    auto const filename = tr_pathbuf{ config_dir, '/', BandwidthGroupsFilename };
    if (!tr_sys_path_exists(filename))
    {
        return;
    }

    auto const groups_var = tr_variant_serde::json().parse_file(filename);
    if (!groups_var)
    {
        return;
    }

    auto const* const groups_map = groups_var->get_if<tr_variant::Map>();
    if (groups_map == nullptr)
    {
        return;
    }

    for (auto const& [key, group_var] : *groups_map)
    {
        auto const* const group_map = group_var.get_if<tr_variant::Map>();
        if (group_map == nullptr)
        {
            continue;
        }

        auto& group = session->getBandwidthGroup(tr_interned_string{ key });
        auto limits = tr_bandwidth_limits{};

        if (auto const val = group_map->value_if<bool>(TR_KEY_uploadLimited))
        {
            limits.up_limited = *val;
        }

        if (auto const val = group_map->value_if<bool>(TR_KEY_downloadLimited))
        {
            limits.down_limited = *val;
        }

        if (auto const val = group_map->value_if<int64_t>(TR_KEY_uploadLimit))
        {
            limits.up_limit = Speed{ *val, Speed::Units::KByps };
        }

        if (auto const val = group_map->value_if<int64_t>(TR_KEY_downloadLimit))
        {
            limits.down_limit = Speed{ *val, Speed::Units::KByps };
        }

        group.set_limits(limits);

        if (auto const val = group_map->value_if<bool>(TR_KEY_honorsSessionLimits))
        {
            group.honor_parent_limits(TR_UP, *val);
            group.honor_parent_limits(TR_DOWN, *val);
        }
    }
}

void bandwidthGroupWrite(tr_session const* session, std::string_view config_dir)
{
    auto const& groups = session->bandwidthGroups();
    auto groups_map = tr_variant::Map{ std::size(groups) };
    for (auto const& [name, group] : groups)
    {
        auto const limits = group->get_limits();
        auto group_map = tr_variant::Map{ 6U };
        group_map.try_emplace(TR_KEY_downloadLimit, limits.down_limit.count(Speed::Units::KByps));
        group_map.try_emplace(TR_KEY_downloadLimited, limits.down_limited);
        group_map.try_emplace(TR_KEY_honorsSessionLimits, group->are_parent_limits_honored(TR_UP));
        group_map.try_emplace(TR_KEY_name, name.sv());
        group_map.try_emplace(TR_KEY_uploadLimit, limits.up_limit.count(Speed::Units::KByps));
        group_map.try_emplace(TR_KEY_uploadLimited, limits.up_limited);
        groups_map.try_emplace(name.quark(), std::move(group_map));
    }

    tr_variant_serde::json().to_file(
        tr_variant{ std::move(groups_map) },
        tr_pathbuf{ config_dir, '/', BandwidthGroupsFilename });
}
} // namespace bandwidth_group_helpers
} // namespace

void tr_session::update_bandwidth(tr_direction const dir)
{
    if (auto const limit = active_speed_limit(dir); limit)
    {
        top_bandwidth_.set_limited(dir, limit->base_quantity() > 0U);
        top_bandwidth_.set_desired_speed(dir, *limit);
    }
    else
    {
        top_bandwidth_.set_limited(dir, false);
    }
}

tr_port tr_session::randomPort() const
{
    auto const lower = std::min(settings_.peer_port_random_low.host(), settings_.peer_port_random_high.host());
    auto const upper = std::max(settings_.peer_port_random_low.host(), settings_.peer_port_random_high.host());
    auto const range = upper - lower;
    return tr_port::from_host(lower + tr_rand_int(range + 1U));
}

/* Generate a peer id : "-TRxyzb-" + 12 random alphanumeric
   characters, where x is the major version number, y is the
   minor version number, z is the maintenance number, and b
   designates beta (Azureus-style) */
tr_peer_id_t tr_peerIdInit()
{
    auto peer_id = tr_peer_id_t{};
    auto* it = std::data(peer_id);

    // starts with -TRXXXX-
    auto constexpr Prefix = std::string_view{ PEERID_PREFIX };
    auto const* const end = it + std::size(peer_id);
    it = std::copy_n(std::data(Prefix), std::size(Prefix), it);

    // remainder is randomly-generated characters
    auto constexpr Pool = std::string_view{ "0123456789abcdefghijklmnopqrstuvwxyz" };
    auto total = 0;
    tr_rand_buffer(it, end - it);
    while (it + 1 < end)
    {
        int const val = *it % std::size(Pool);
        total += val;
        *it++ = Pool[val];
    }
    int const val = total % std::size(Pool) != 0 ? std::size(Pool) - (total % std::size(Pool)) : 0;
    *it = Pool[val];

    return peer_id;
}

// ---

std::vector<tr_torrent_id_t> tr_session::DhtMediator::torrents_allowing_dht() const
{
    auto ids = std::vector<tr_torrent_id_t>{};
    auto const& torrents = session_.torrents();

    ids.reserve(std::size(torrents));
    for (auto const* const tor : torrents)
    {
        if (tor->is_running() && tor->allows_dht())
        {
            ids.push_back(tor->id());
        }
    }

    return ids;
}

tr_sha1_digest_t tr_session::DhtMediator::torrent_info_hash(tr_torrent_id_t id) const
{
    if (auto const* const tor = session_.torrents().get(id); tor != nullptr)
    {
        return tor->info_hash();
    }

    return {};
}

void tr_session::DhtMediator::add_pex(tr_sha1_digest_t const& info_hash, tr_pex const* pex, size_t n_pex)
{
    if (auto* const tor = session_.torrents().get(info_hash); tor != nullptr)
    {
        tr_peerMgrAddPex(tor, TR_PEER_FROM_DHT, pex, n_pex);
    }
}

// ---

bool tr_session::LpdMediator::onPeerFound(std::string_view info_hash_str, tr_address address, tr_port port)
{
    auto const digest = tr_sha1_from_string(info_hash_str);
    if (!digest)
    {
        return false;
    }

    tr_torrent* const tor = session_.torrents_.get(*digest);
    if (!tr_isTorrent(tor) || !tor->allows_lpd())
    {
        return false;
    }

    // we found a suitable peer, add it to the torrent
    auto const socket_address = tr_socket_address{ address, port };
    auto const pex = tr_pex{ socket_address };
    tr_peerMgrAddPex(tor, TR_PEER_FROM_LPD, &pex, 1U);
    tr_logAddDebugTor(tor, fmt::format("Found a local peer from LPD ({:s})", socket_address.display_name()));
    return true;
}

std::vector<tr_lpd::Mediator::TorrentInfo> tr_session::LpdMediator::torrents() const
{
    auto ret = std::vector<tr_lpd::Mediator::TorrentInfo>{};
    ret.reserve(std::size(session_.torrents()));
    for (auto const* const tor : session_.torrents())
    {
        auto info = tr_lpd::Mediator::TorrentInfo{};
        info.info_hash_str = tor->info_hash_string();
        info.activity = tor->activity();
        info.allows_lpd = tor->allows_lpd();
        info.announce_after = tor->lpdAnnounceAt;
        ret.emplace_back(info);
    }
    return ret;
}

void tr_session::LpdMediator::setNextAnnounceTime(std::string_view info_hash_str, time_t announce_after)
{
    if (auto digest = tr_sha1_from_string(info_hash_str); digest)
    {
        if (tr_torrent* const tor = session_.torrents_.get(*digest); tr_isTorrent(tor))
        {
            tor->lpdAnnounceAt = announce_after;
        }
    }
}

// ---

std::optional<std::string> tr_session::WebMediator::cookieFile() const
{
    auto const path = tr_pathbuf{ session_->configDir(), "/cookies.txt"sv };

    if (!tr_sys_path_exists(path))
    {
        return {};
    }

    return std::string{ path };
}

std::optional<std::string_view> tr_session::WebMediator::userAgent() const
{
    return TR_NAME "/" SHORT_VERSION_STRING;
}

std::optional<std::string> tr_session::WebMediator::bind_address_V4() const
{
    if (auto const addr = session_->bind_address(TR_AF_INET); !addr.is_any())
    {
        return addr.display_name();
    }

    return std::nullopt;
}

std::optional<std::string> tr_session::WebMediator::bind_address_V6() const
{
    if (auto const addr = session_->bind_address(TR_AF_INET6); !addr.is_any())
    {
        return addr.display_name();
    }

    return std::nullopt;
}

size_t tr_session::WebMediator::clamp(int torrent_id, size_t byte_count) const
{
    auto const lock = session_->unique_lock();

    auto const* const tor = session_->torrents().get(torrent_id);
    return tor == nullptr ? 0U : tor->bandwidth().clamp(TR_DOWN, byte_count);
}

std::optional<std::string_view> tr_session::WebMediator::proxyUrl() const
{
    return session_->settings_.proxy_url;
}

void tr_session::WebMediator::notifyBandwidthConsumed(int torrent_id, size_t byte_count)
{
    auto const lock = session_->unique_lock();

    if (auto* const tor = session_->torrents().get(torrent_id); tor != nullptr)
    {
        tor->bandwidth().notify_bandwidth_consumed(TR_DOWN, byte_count, true, tr_time_msec());
    }
}

void tr_session::WebMediator::run(tr_web::FetchDoneFunc&& func, tr_web::FetchResponse&& response) const
{
    session_->run_in_session_thread(std::move(func), std::move(response));
}

time_t tr_session::WebMediator::now() const
{
    return tr_time();
}

void tr_sessionFetch(tr_session* session, tr_web::FetchOptions&& options)
{
    session->fetch(std::move(options));
}

// ---

tr_encryption_mode tr_sessionGetEncryption(tr_session const* session)
{
    TR_ASSERT(session != nullptr);

    return session->encryptionMode();
}

void tr_sessionSetEncryption(tr_session* session, tr_encryption_mode mode)
{
    TR_ASSERT(session != nullptr);
    TR_ASSERT(mode == TR_ENCRYPTION_PREFERRED || mode == TR_ENCRYPTION_REQUIRED || mode == TR_CLEAR_PREFERRED);

    session->settings_.encryption_mode = mode;
}

// ---

void tr_session::onIncomingPeerConnection(tr_socket_t fd, void* vsession)
{
    auto* session = static_cast<tr_session*>(vsession);

    if (auto const incoming_info = tr_netAccept(session, fd); incoming_info)
    {
        auto const& [socket_address, sock] = *incoming_info;
        tr_logAddTrace(fmt::format("new incoming connection {} ({})", sock, socket_address.display_name()));
        session->addIncoming({ session, socket_address, sock });
    }
}

tr_session::BoundSocket::BoundSocket(
    struct event_base* evbase,
    tr_address const& addr,
    tr_port port,
    IncomingCallback cb,
    void* cb_data)
    : cb_{ cb }
    , cb_data_{ cb_data }
    , socket_{ tr_netBindTCP(addr, port, false) }
    , ev_{ event_new(evbase, socket_, EV_READ | EV_PERSIST, &BoundSocket::onCanRead, this) }
{
    if (socket_ == TR_BAD_SOCKET)
    {
        return;
    }

    tr_logAddInfo(fmt::format(
        _("Listening to incoming peer connections on {hostport}"),
        fmt::arg("hostport", tr_socket_address::display_name(addr, port))));
    event_add(ev_.get(), nullptr);
}

tr_session::BoundSocket::~BoundSocket()
{
    ev_.reset();

    if (socket_ != TR_BAD_SOCKET)
    {
        tr_net_close_socket(socket_);
        socket_ = TR_BAD_SOCKET;
    }
}

tr_address tr_session::bind_address(tr_address_type type) const noexcept
{
    if (type == TR_AF_INET)
    {
        // if user provided an address, use it.
        // otherwise, use any_ipv4 (0.0.0.0).
        return ip_cache_.bind_addr(type);
    }

    if (type == TR_AF_INET6)
    {
        // if user provided an address, use it.
        // otherwise, if we can determine which one to use via global_source_address(ipv6) magic, use it.
        // otherwise, use any_ipv6 (::).
        auto const source_addr = global_source_address(type);
        auto const default_addr = source_addr && source_addr->is_global_unicast_address() ? *source_addr :
                                                                                            tr_address::any(TR_AF_INET6);
        return tr_address::from_string(settings_.bind_address_ipv6).value_or(default_addr);
    }

    TR_ASSERT_MSG(false, "invalid type");
    return {};
}

// ---

tr_variant tr_sessionGetDefaultSettings()
{
    auto ret = tr_variant::make_map();
    ret.merge(tr_rpc_server::Settings{}.save());
    ret.merge(tr_session_alt_speeds::Settings{}.save());
    ret.merge(tr_session::Settings{}.save());
    return ret;
}

tr_variant tr_sessionGetSettings(tr_session const* session)
{
    auto settings = tr_variant::make_map();
    settings.merge(session->alt_speeds_.settings().save());
    settings.merge(session->rpc_server_->settings().save());
    settings.merge(session->settings_.save());
    tr_variantDictAddInt(&settings, TR_KEY_message_level, tr_logGetLevel());
    return settings;
}

tr_variant tr_sessionLoadSettings(tr_variant const* app_defaults, char const* config_dir, char const* app_name)
{
    auto settings = tr_sessionGetDefaultSettings();

    // if app defaults are provided, override libtransmission defaults
    if (app_defaults != nullptr && app_defaults->holds_alternative<tr_variant::Map>())
    {
        settings.merge(*app_defaults);
    }

    // if a settings file exists, use it to override the defaults
    if (auto const filename = fmt::format(
            "{:s}/settings.json",
            config_dir != nullptr ? config_dir : tr_getDefaultConfigDir(app_name));
        tr_sys_path_exists(filename))
    {
        if (auto file_settings = tr_variant_serde::json().parse_file(filename); file_settings)
        {
            settings.merge(*file_settings);
        }
    }

    return settings;
}

void tr_sessionSaveSettings(tr_session* session, char const* config_dir, tr_variant const& client_settings)
{
    using namespace bandwidth_group_helpers;

    TR_ASSERT(client_settings.holds_alternative<tr_variant::Map>());

    auto const filename = tr_pathbuf{ config_dir, "/settings.json"sv };

    // from highest to lowest precedence:
    // - actual values
    // - client settings
    // - previous session's settings stored in settings.json
    // - built-in defaults
    auto settings = tr_sessionGetDefaultSettings();
    if (auto const file_settings = tr_variant_serde::json().parse_file(filename); file_settings)
    {
        settings.merge(*file_settings);
    }
    settings.merge(client_settings);
    settings.merge(tr_sessionGetSettings(session));

    // save 'em
    tr_variant_serde::json().to_file(settings, filename);

    // write bandwidth groups limits to file
    bandwidthGroupWrite(session, config_dir);
}

// ---

struct tr_session::init_data
{
    init_data(bool message_queuing_enabled_in, std::string_view config_dir_in, tr_variant const& settings_in)
        : message_queuing_enabled{ message_queuing_enabled_in }
        , config_dir{ config_dir_in }
        , settings{ settings_in }
    {
    }

    bool message_queuing_enabled;
    std::string_view config_dir;
    tr_variant const& settings;

    std::condition_variable_any done_cv;
};

tr_session* tr_sessionInit(char const* config_dir, bool message_queueing_enabled, tr_variant const& client_settings)
{
    using namespace bandwidth_group_helpers;

    TR_ASSERT(config_dir != nullptr);
    TR_ASSERT(client_settings.holds_alternative<tr_variant::Map>());

    tr_timeUpdate(time(nullptr));

    // settings order of precedence from highest to lowest:
    // - client settings
    // - previous session's values in settings.json
    // - hardcoded defaults
    auto settings = tr_sessionLoadSettings(nullptr, config_dir, nullptr);
    settings.merge(client_settings);

    // if logging is desired, start it now before doing more work
    if (auto const* settings_map = settings.get_if<tr_variant::Map>(); settings_map != nullptr)
    {
        if (auto const val = settings_map->value_if<bool>(TR_KEY_message_level))
        {
            tr_logSetLevel(static_cast<tr_log_level>(*val));
        }
    }

    // initialize the bare skeleton of the session object
    auto* const session = new tr_session{ config_dir, tr_variant::make_map() };
    bandwidthGroupRead(session, config_dir);

    // run initImpl() in the libtransmission thread
    auto data = tr_session::init_data{ message_queueing_enabled, config_dir, settings };
    auto lock = session->unique_lock();
    session->run_in_session_thread([&session, &data]() { session->initImpl(data); });
    data.done_cv.wait(lock); // wait for the session to be ready

    return session;
}

void tr_session::on_now_timer()
{
    TR_ASSERT(now_timer_);
    auto const now = std::chrono::system_clock::now();

    // tr_session upkeep tasks to perform once per second
    tr_timeUpdate(std::chrono::system_clock::to_time_t(now));
    alt_speeds_.check_scheduler();

    // set the timer to kick again right after (10ms after) the next second
    auto const target_time = std::chrono::time_point_cast<std::chrono::seconds>(now) + 1s + 10ms;
    auto target_interval = target_time - now;
    if (target_interval < 100ms)
    {
        target_interval += 1s;
    }
    now_timer_->set_interval(std::chrono::duration_cast<std::chrono::milliseconds>(target_interval));
}

namespace
{
namespace queue_helpers
{
std::vector<tr_torrent*> get_next_queued_torrents(tr_torrents& torrents, tr_direction dir, size_t num_wanted)
{
    TR_ASSERT(tr_isDirection(dir));

    auto candidates = torrents.get_matching([dir](auto const* const tor) { return tor->is_queued(dir); });

    // find the best n candidates
    num_wanted = std::min(num_wanted, std::size(candidates));
    if (num_wanted < candidates.size())
    {
        std::partial_sort(
            std::begin(candidates),
            std::begin(candidates) + num_wanted,
            std::end(candidates),
            tr_torrent::CompareQueuePosition);
        candidates.resize(num_wanted);
    }

    return candidates;
}
} // namespace queue_helpers
} // namespace

size_t tr_session::count_queue_free_slots(tr_direction dir) const noexcept
{
    if (!queueEnabled(dir))
    {
        return std::numeric_limits<size_t>::max();
    }

    auto const max = queueSize(dir);
    auto const activity = dir == TR_UP ? TR_STATUS_SEED : TR_STATUS_DOWNLOAD;

    // count how many torrents are active
    auto active_count = size_t{};
    auto const stalled_enabled = queueStalledEnabled();
    auto const stalled_if_idle_for_n_seconds = queueStalledMinutes() * 60;
    auto const now = tr_time();
    for (auto const* const tor : torrents())
    {
        // is it the right activity?
        if (activity != tor->activity())
        {
            continue;
        }

        // is it stalled?
        if (stalled_enabled)
        {
            auto const idle_seconds = tor->idle_seconds(now);
            if (idle_seconds && *idle_seconds >= stalled_if_idle_for_n_seconds)
            {
                continue;
            }
        }

        ++active_count;

        /* if we've reached the limit, no need to keep counting */
        if (active_count >= max)
        {
            return 0;
        }
    }

    return max - active_count;
}

void tr_session::on_queue_timer()
{
    using namespace queue_helpers;

    for (auto const dir : { TR_UP, TR_DOWN })
    {
        if (!queueEnabled(dir))
        {
            continue;
        }

        auto const n_wanted = count_queue_free_slots(dir);

        for (auto* tor : get_next_queued_torrents(torrents(), dir, n_wanted))
        {
            tr_torrentStartNow(tor);

            if (queue_start_callback_ != nullptr)
            {
                queue_start_callback_(this, tor, queue_start_user_data_);
            }
        }
    }
}

// Periodically save the .resume files of any torrents whose
// status has recently changed. This prevents loss of metadata
// in the case of a crash, unclean shutdown, clumsy user, etc.
void tr_session::on_save_timer()
{
    for (auto* const tor : torrents())
    {
        tor->save_resume_file();
    }

    stats().save();
}

void tr_session::initImpl(init_data& data)
{
    auto lock = unique_lock();
    TR_ASSERT(am_in_session_thread());

    auto const& settings = data.settings;
    TR_ASSERT(settings.holds_alternative<tr_variant::Map>());

    tr_logAddTrace(fmt::format("tr_sessionInit: the session's top-level bandwidth object is {}", fmt::ptr(&top_bandwidth_)));

#ifndef _WIN32
    /* Don't exit when writing on a broken socket */
    (void)signal(SIGPIPE, SIG_IGN);
#endif

    tr_logSetQueueEnabled(data.message_queuing_enabled);

    blocklists_.load(blocklist_dir_, blocklist_enabled());

    tr_logAddInfo(fmt::format(_("Transmission version {version} starting"), fmt::arg("version", LONG_VERSION_STRING)));

    setSettings(settings, true);

    tr_utp_init(this);

    /* cleanup */
    data.done_cv.notify_one();
}

void tr_session::setSettings(tr_variant const& settings, bool force)
{
    TR_ASSERT(am_in_session_thread());
    TR_ASSERT(settings.holds_alternative<tr_variant::Map>());

    setSettings(tr_session::Settings{ settings }, force);

    // delegate loading out the other settings
    alt_speeds_.load(tr_session_alt_speeds::Settings{ settings });
    rpc_server_->load(tr_rpc_server::Settings{ settings });
}

void tr_session::setSettings(tr_session::Settings&& settings_in, bool force)
{
    auto const lock = unique_lock();

    std::swap(settings_, settings_in);
    auto const& new_settings = settings_;
    auto const& old_settings = settings_in;

    // the rest of the func is session_ responding to settings changes

    if (auto const& val = new_settings.log_level; force || val != old_settings.log_level)
    {
        tr_logSetLevel(val);
    }

#ifndef _WIN32
    if (auto const& val = new_settings.umask; force || val != old_settings.umask)
    {
        ::umask(val);
    }
#endif

    if (auto const& val = new_settings.cache_size_mbytes; force || val != old_settings.cache_size_mbytes)
    {
        tr_sessionSetCacheLimit_MB(this, val);
    }

    if (auto const& val = new_settings.bind_address_ipv4; force || val != old_settings.bind_address_ipv4)
    {
        ip_cache_.update_addr(TR_AF_INET);
    }
    if (auto const& val = new_settings.bind_address_ipv6; force || val != old_settings.bind_address_ipv6)
    {
        ip_cache_.update_addr(TR_AF_INET6);
    }

    if (auto const& val = new_settings.default_trackers_str; force || val != old_settings.default_trackers_str)
    {
        setDefaultTrackers(val);
    }

    bool const utp_changed = new_settings.utp_enabled != old_settings.utp_enabled;

    set_blocklist_enabled(new_settings.blocklist_enabled);

    auto local_peer_port = force && settings_.peer_port_random_on_start ? randomPort() : new_settings.peer_port;
    bool port_changed = false;
    if (force || local_peer_port_ != local_peer_port)
    {
        local_peer_port_ = local_peer_port;
        advertised_peer_port_ = local_peer_port;
        port_changed = true;
    }

    bool addr_changed = false;
    if (new_settings.tcp_enabled)
    {
        if (auto const& val = new_settings.bind_address_ipv4; force || port_changed || val != old_settings.bind_address_ipv4)
        {
            auto const addr = bind_address(TR_AF_INET);
            bound_ipv4_.emplace(event_base(), addr, local_peer_port_, &tr_session::onIncomingPeerConnection, this);
            addr_changed = true;
        }

        if (auto const& val = new_settings.bind_address_ipv6; force || port_changed || val != old_settings.bind_address_ipv6)
        {
            auto const addr = bind_address(TR_AF_INET6);
            bound_ipv6_.emplace(event_base(), addr, local_peer_port_, &tr_session::onIncomingPeerConnection, this);
            addr_changed = true;
        }
    }
    else
    {
        bound_ipv4_.reset();
        bound_ipv6_.reset();
        addr_changed = true;
    }

    if (auto const& val = new_settings.port_forwarding_enabled; force || val != old_settings.port_forwarding_enabled)
    {
        tr_sessionSetPortForwardingEnabled(this, val);
    }

    if (port_changed)
    {
        port_forwarding_->local_port_changed();
    }

    if (!udp_core_ || force || port_changed || utp_changed)
    {
        udp_core_ = std::make_unique<tr_session::tr_udp_core>(*this, udpPort());
    }

    // Sends out announce messages with advertisedPeerPort(), so this
    // section needs to happen here after the peer port settings changes
    if (auto const& val = new_settings.lpd_enabled; force || val != old_settings.lpd_enabled)
    {
        if (val)
        {
            lpd_ = tr_lpd::create(lpd_mediator_, event_base());
        }
        else
        {
            lpd_.reset();
        }
    }

    if (!new_settings.dht_enabled)
    {
        dht_.reset();
    }
    else if (force || !dht_ || port_changed || addr_changed || new_settings.dht_enabled != old_settings.dht_enabled)
    {
        dht_ = tr_dht::create(dht_mediator_, localPeerPort(), udp_core_->socket4(), udp_core_->socket6());
    }

    if (auto const& val = new_settings.sleep_per_seconds_during_verify;
        force || val != old_settings.sleep_per_seconds_during_verify)
    {
        verifier_->set_sleep_per_seconds_during_verify(val);
    }

    // We need to update bandwidth if speed settings changed.
    // It's a harmless call, so just call it instead of checking for settings changes
<<<<<<< HEAD
    update_bandwidth(this, TR_UP);
    update_bandwidth(this, TR_DOWN);

    // web_ should initialize with parameters from settings file (for example, proxy-url)
    if (!web_ || force)
    {
        web_ = tr_web::create(web_mediator_);
    }
=======
    update_bandwidth(TR_UP);
    update_bandwidth(TR_DOWN);
>>>>>>> 23159030
}

void tr_sessionSet(tr_session* session, tr_variant const& settings)
{
    // do the work in the session thread
    auto done_promise = std::promise<void>{};
    auto done_future = done_promise.get_future();
    session->run_in_session_thread(
        [&session, &settings, &done_promise]()
        {
            session->setSettings(settings, false);
            done_promise.set_value();
        });
    done_future.wait();
}

// ---

void tr_sessionSetDownloadDir(tr_session* session, char const* dir)
{
    TR_ASSERT(session != nullptr);

    session->setDownloadDir(dir != nullptr ? dir : "");
}

char const* tr_sessionGetDownloadDir(tr_session const* session)
{
    TR_ASSERT(session != nullptr);

    return session->downloadDir().c_str();
}

char const* tr_sessionGetConfigDir(tr_session const* session)
{
    TR_ASSERT(session != nullptr);

    return session->configDir().c_str();
}

// ---

void tr_sessionSetIncompleteFileNamingEnabled(tr_session* session, bool enabled)
{
    TR_ASSERT(session != nullptr);

    session->settings_.is_incomplete_file_naming_enabled = enabled;
}

bool tr_sessionIsIncompleteFileNamingEnabled(tr_session const* session)
{
    TR_ASSERT(session != nullptr);

    return session->isIncompleteFileNamingEnabled();
}

// ---

void tr_sessionSetIncompleteDir(tr_session* session, char const* dir)
{
    TR_ASSERT(session != nullptr);

    session->setIncompleteDir(dir != nullptr ? dir : "");
}

char const* tr_sessionGetIncompleteDir(tr_session const* session)
{
    TR_ASSERT(session != nullptr);

    return session->incompleteDir().c_str();
}

void tr_sessionSetIncompleteDirEnabled(tr_session* session, bool enabled)
{
    TR_ASSERT(session != nullptr);

    session->useIncompleteDir(enabled);
}

bool tr_sessionIsIncompleteDirEnabled(tr_session const* session)
{
    TR_ASSERT(session != nullptr);

    return session->useIncompleteDir();
}

// --- Peer Port

void tr_sessionSetPeerPort(tr_session* session, uint16_t hport)
{
    TR_ASSERT(session != nullptr);

    if (auto const port = tr_port::from_host(hport); port != session->localPeerPort())
    {
        session->run_in_session_thread(
            [session, port]()
            {
                auto settings = session->settings_;
                settings.peer_port = port;
                session->setSettings(std::move(settings), false);
            });
    }
}

uint16_t tr_sessionGetPeerPort(tr_session const* session)
{
    return session != nullptr ? session->localPeerPort().host() : 0U;
}

uint16_t tr_sessionSetPeerPortRandom(tr_session* session)
{
    auto const p = session->randomPort();
    tr_sessionSetPeerPort(session, p.host());
    return p.host();
}

void tr_sessionSetPeerPortRandomOnStart(tr_session* session, bool random)
{
    TR_ASSERT(session != nullptr);

    session->settings_.peer_port_random_on_start = random;
}

bool tr_sessionGetPeerPortRandomOnStart(tr_session const* session)
{
    TR_ASSERT(session != nullptr);

    return session->isPortRandom();
}

tr_port_forwarding_state tr_sessionGetPortForwarding(tr_session const* session)
{
    TR_ASSERT(session != nullptr);

    return session->port_forwarding_->state();
}

void tr_session::onAdvertisedPeerPortChanged()
{
    for (auto* const tor : torrents())
    {
        tr_torrentChangeMyPort(tor);
    }
}

// ---

void tr_sessionSetRatioLimited(tr_session* session, bool is_limited)
{
    TR_ASSERT(session != nullptr);

    session->settings_.ratio_limit_enabled = is_limited;
}

void tr_sessionSetRatioLimit(tr_session* session, double desired_ratio)
{
    TR_ASSERT(session != nullptr);

    session->settings_.ratio_limit = desired_ratio;
}

bool tr_sessionIsRatioLimited(tr_session const* session)
{
    TR_ASSERT(session != nullptr);

    return session->isRatioLimited();
}

double tr_sessionGetRatioLimit(tr_session const* session)
{
    TR_ASSERT(session != nullptr);

    return session->desiredRatio();
}

// ---

void tr_sessionSetIdleLimited(tr_session* session, bool is_limited)
{
    TR_ASSERT(session != nullptr);

    session->settings_.idle_seeding_limit_enabled = is_limited;
}

void tr_sessionSetIdleLimit(tr_session* session, uint16_t idle_minutes)
{
    TR_ASSERT(session != nullptr);

    session->settings_.idle_seeding_limit_minutes = idle_minutes;
}

bool tr_sessionIsIdleLimited(tr_session const* session)
{
    TR_ASSERT(session != nullptr);

    return session->isIdleLimited();
}

uint16_t tr_sessionGetIdleLimit(tr_session const* session)
{
    TR_ASSERT(session != nullptr);

    return session->idleLimitMinutes();
}

// --- Speed limits

std::optional<Speed> tr_session::active_speed_limit(tr_direction dir) const noexcept
{
    if (tr_sessionUsesAltSpeed(this))
    {
        return alt_speeds_.speed_limit(dir);
    }

    if (is_speed_limited(dir))
    {
        return speed_limit(dir);
    }

    return {};
}

time_t tr_session::AltSpeedMediator::time()
{
    return tr_time();
}

void tr_session::AltSpeedMediator::is_active_changed(bool is_active, tr_session_alt_speeds::ChangeReason reason)
{
    auto const in_session_thread = [session = &session_, is_active, reason]()
    {
        session->update_bandwidth(TR_UP);
        session->update_bandwidth(TR_DOWN);

        if (session->alt_speed_active_changed_func_ != nullptr)
        {
            session->alt_speed_active_changed_func_(
                session,
                is_active,
                reason == tr_session_alt_speeds::ChangeReason::User,
                session->alt_speed_active_changed_func_user_data_);
        }
    };

    session_.run_in_session_thread(in_session_thread);
}

// --- Session primary speed limits

void tr_sessionSetSpeedLimit_KBps(tr_session* const session, tr_direction const dir, size_t const limit_kbyps)
{
    TR_ASSERT(session != nullptr);
    TR_ASSERT(tr_isDirection(dir));

    session->set_speed_limit(dir, Speed{ limit_kbyps, Speed::Units::KByps });
}

size_t tr_sessionGetSpeedLimit_KBps(tr_session const* session, tr_direction dir)
{
    TR_ASSERT(session != nullptr);
    TR_ASSERT(tr_isDirection(dir));

    return session->speed_limit(dir).count(Speed::Units::KByps);
}

void tr_sessionLimitSpeed(tr_session* session, tr_direction const dir, bool limited)
{
    TR_ASSERT(session != nullptr);
    TR_ASSERT(tr_isDirection(dir));

    if (dir == TR_DOWN)
    {
        session->settings_.speed_limit_down_enabled = limited;
    }
    else
    {
        session->settings_.speed_limit_up_enabled = limited;
    }

    session->update_bandwidth(dir);
}

bool tr_sessionIsSpeedLimited(tr_session const* session, tr_direction const dir)
{
    TR_ASSERT(session != nullptr);
    TR_ASSERT(tr_isDirection(dir));

    return session->is_speed_limited(dir);
}

// --- Session alt speed limits

void tr_sessionSetAltSpeed_KBps(tr_session* const session, tr_direction const dir, size_t const limit_kbyps)
{
    TR_ASSERT(session != nullptr);
    TR_ASSERT(tr_isDirection(dir));

    session->alt_speeds_.set_speed_limit(dir, Speed{ limit_kbyps, Speed::Units::KByps });
    session->update_bandwidth(dir);
}

size_t tr_sessionGetAltSpeed_KBps(tr_session const* session, tr_direction dir)
{
    TR_ASSERT(session != nullptr);
    TR_ASSERT(tr_isDirection(dir));

    return session->alt_speeds_.speed_limit(dir).count(Speed::Units::KByps);
}

void tr_sessionUseAltSpeedTime(tr_session* session, bool enabled)
{
    TR_ASSERT(session != nullptr);

    session->alt_speeds_.set_scheduler_enabled(enabled);
}

bool tr_sessionUsesAltSpeedTime(tr_session const* session)
{
    TR_ASSERT(session != nullptr);

    return session->alt_speeds_.is_scheduler_enabled();
}

void tr_sessionSetAltSpeedBegin(tr_session* session, size_t minutes_since_midnight)
{
    TR_ASSERT(session != nullptr);

    session->alt_speeds_.set_start_minute(minutes_since_midnight);
}

size_t tr_sessionGetAltSpeedBegin(tr_session const* session)
{
    TR_ASSERT(session != nullptr);

    return session->alt_speeds_.start_minute();
}
void tr_sessionSetAltSpeedEnd(tr_session* session, size_t minutes_since_midnight)
{
    TR_ASSERT(session != nullptr);

    session->alt_speeds_.set_end_minute(minutes_since_midnight);
}

size_t tr_sessionGetAltSpeedEnd(tr_session const* session)
{
    TR_ASSERT(session != nullptr);

    return session->alt_speeds_.end_minute();
}

void tr_sessionSetAltSpeedDay(tr_session* session, tr_sched_day days)
{
    TR_ASSERT(session != nullptr);

    session->alt_speeds_.set_weekdays(days);
}

tr_sched_day tr_sessionGetAltSpeedDay(tr_session const* session)
{
    TR_ASSERT(session != nullptr);

    return session->alt_speeds_.weekdays();
}

void tr_sessionUseAltSpeed(tr_session* session, bool enabled)
{
    session->alt_speeds_.set_active(enabled, tr_session_alt_speeds::ChangeReason::User);
}

bool tr_sessionUsesAltSpeed(tr_session const* session)
{
    TR_ASSERT(session != nullptr);

    return session->alt_speeds_.is_active();
}

void tr_sessionSetAltSpeedFunc(tr_session* session, tr_altSpeedFunc func, void* user_data)
{
    TR_ASSERT(session != nullptr);

    session->alt_speed_active_changed_func_ = func;
    session->alt_speed_active_changed_func_user_data_ = user_data;
}

// ---

void tr_sessionSetPeerLimit(tr_session* session, uint16_t max_global_peers)
{
    TR_ASSERT(session != nullptr);

    session->settings_.peer_limit_global = max_global_peers;
}

uint16_t tr_sessionGetPeerLimit(tr_session const* session)
{
    TR_ASSERT(session != nullptr);

    return session->peerLimit();
}

void tr_sessionSetPeerLimitPerTorrent(tr_session* session, uint16_t max_peers)
{
    TR_ASSERT(session != nullptr);

    session->settings_.peer_limit_per_torrent = max_peers;
}

uint16_t tr_sessionGetPeerLimitPerTorrent(tr_session const* session)
{
    TR_ASSERT(session != nullptr);

    return session->peerLimitPerTorrent();
}

// ---

void tr_sessionSetPaused(tr_session* session, bool is_paused)
{
    TR_ASSERT(session != nullptr);

    session->settings_.should_start_added_torrents = !is_paused;
}

bool tr_sessionGetPaused(tr_session const* session)
{
    TR_ASSERT(session != nullptr);

    return session->shouldPauseAddedTorrents();
}

void tr_sessionSetDeleteSource(tr_session* session, bool delete_source)
{
    TR_ASSERT(session != nullptr);

    session->settings_.should_delete_source_torrents = delete_source;
}

// ---

double tr_sessionGetRawSpeed_KBps(tr_session const* session, tr_direction dir)
{
    if (session != nullptr)
    {
        return session->top_bandwidth_.get_raw_speed(0, dir).count(Speed::Units::KByps);
    }

    return {};
}

void tr_session::closeImplPart1(std::promise<void>* closed_promise, std::chrono::time_point<std::chrono::steady_clock> deadline)
{
    is_closing_ = true;

    // close the low-hanging fruit that can be closed immediately w/o consequences
    utp_timer.reset();
    verifier_.reset();
    save_timer_.reset();
    queue_timer_.reset();
    now_timer_.reset();
    rpc_server_.reset();
    dht_.reset();
    lpd_.reset();

    port_forwarding_.reset();
    bound_ipv6_.reset();
    bound_ipv4_.reset();

    // Close the torrents in order of most active to least active
    // so that the most important announce=stopped events are
    // fired out first...
    auto torrents = torrents_.get_all();
    std::sort(
        std::begin(torrents),
        std::end(torrents),
        [](auto const* a, auto const* b)
        {
            auto const a_cur = a->bytes_downloaded_.ever();
            auto const b_cur = b->bytes_downloaded_.ever();
            return a_cur > b_cur; // larger xfers go first
        });
    for (auto* tor : torrents)
    {
        tr_torrentFreeInSessionThread(tor);
    }
    torrents.clear();
    // ...now that all the torrents have been closed, any remaining
    // `&event=stopped` announce messages are queued in the announcer.
    // Tell the announcer to start shutdown, which sends out the stop
    // events and stops scraping.
    this->announcer_->startShutdown();
    // ...since global_ip_cache_ relies on web_ to update global addresses,
    // we tell it to stop updating before web_ starts to refuse new requests.
    // But we keep it intact for now, so that udp_core_ can continue.
    this->ip_cache_.try_shutdown();
    // ...and now that those are done, tell web_ that we're shutting
    // down soon. This leaves the `event=stopped` going but refuses any
    // new tasks.
    this->web_->startShutdown(10s);
    this->cache.reset();

    // recycle the now-unused save_timer_ here to wait for UDP shutdown
    TR_ASSERT(!save_timer_);
    save_timer_ = timerMaker().create([this, closed_promise, deadline]() { closeImplPart2(closed_promise, deadline); });
    save_timer_->start_repeating(50ms);
}

void tr_session::closeImplPart2(std::promise<void>* closed_promise, std::chrono::time_point<std::chrono::steady_clock> deadline)
{
    // try to keep web_ and the UDP announcer alive long enough to send out
    // all the &event=stopped tracker announces.
    // also wait for all ip cache updates to finish so that web_ can
    // safely destruct.
    if ((!web_->is_idle() || !announcer_udp_->is_idle() || !ip_cache_.try_shutdown()) &&
        std::chrono::steady_clock::now() < deadline)
    {
        announcer_->upkeep();
        return;
    }

    save_timer_.reset();

    this->announcer_.reset();
    this->announcer_udp_.reset();

    stats().save();
    peer_mgr_.reset();
    openFiles().close_all();
    tr_utp_close(this);
    this->udp_core_.reset();

    // tada we are done!
    closed_promise->set_value();
}

void tr_sessionClose(tr_session* session, size_t timeout_secs)
{
    TR_ASSERT(session != nullptr);
    TR_ASSERT(!session->am_in_session_thread());

    tr_logAddInfo(fmt::format(_("Transmission version {version} shutting down"), fmt::arg("version", LONG_VERSION_STRING)));

    auto closed_promise = std::promise<void>{};
    auto closed_future = closed_promise.get_future();
    auto const deadline = std::chrono::steady_clock::now() + std::chrono::seconds{ timeout_secs };
    session->run_in_session_thread([&closed_promise, deadline, session]()
                                   { session->closeImplPart1(&closed_promise, deadline); });
    closed_future.wait();

    delete session;
}

namespace
{
namespace load_torrents_helpers
{
void session_load_torrents(tr_session* session, tr_ctor* ctor, std::promise<size_t>* loaded_promise)
{
    auto n_torrents = size_t{};
    auto const& folder = session->torrentDir();

    for (auto const& name : tr_sys_dir_get_files(folder, [](auto name) { return tr_strv_ends_with(name, ".torrent"sv); }))
    {
        auto const path = tr_pathbuf{ folder, '/', name };

        if (ctor->set_metainfo_from_file(path.sv()) && tr_torrentNew(ctor, nullptr) != nullptr)
        {
            ++n_torrents;
        }
    }

    auto buf = std::vector<char>{};
    for (auto const& name : tr_sys_dir_get_files(folder, [](auto name) { return tr_strv_ends_with(name, ".magnet"sv); }))
    {
        auto const path = tr_pathbuf{ folder, '/', name };

        if (tr_file_read(path, buf) &&
            ctor->set_metainfo_from_magnet_link(std::string_view{ std::data(buf), std::size(buf) }, nullptr) &&
            tr_torrentNew(ctor, nullptr) != nullptr)
        {
            ++n_torrents;
        }
    }

    if (n_torrents != 0U)
    {
        tr_logAddInfo(fmt::format(
            tr_ngettext("Loaded {count} torrent", "Loaded {count} torrents", n_torrents),
            fmt::arg("count", n_torrents)));
    }

    loaded_promise->set_value(n_torrents);
}
} // namespace load_torrents_helpers
} // namespace

size_t tr_sessionLoadTorrents(tr_session* session, tr_ctor* ctor)
{
    using namespace load_torrents_helpers;

    auto loaded_promise = std::promise<size_t>{};
    auto loaded_future = loaded_promise.get_future();

    session->run_in_session_thread(session_load_torrents, session, ctor, &loaded_promise);
    loaded_future.wait();
    auto const n_torrents = loaded_future.get();

    return n_torrents;
}

size_t tr_sessionGetAllTorrents(tr_session* session, tr_torrent** buf, size_t buflen)
{
    auto& torrents = session->torrents();
    auto const n = std::size(torrents);

    if (buflen >= n)
    {
        std::copy_n(std::begin(torrents), n, buf);
    }

    return n;
}

// ---

void tr_sessionSetPexEnabled(tr_session* session, bool enabled)
{
    TR_ASSERT(session != nullptr);

    session->settings_.pex_enabled = enabled;
}

bool tr_sessionIsPexEnabled(tr_session const* session)
{
    TR_ASSERT(session != nullptr);

    return session->allows_pex();
}

bool tr_sessionIsDHTEnabled(tr_session const* session)
{
    TR_ASSERT(session != nullptr);

    return session->allowsDHT();
}

void tr_sessionSetDHTEnabled(tr_session* session, bool enabled)
{
    TR_ASSERT(session != nullptr);

    if (enabled != session->allowsDHT())
    {
        session->run_in_session_thread(
            [session, enabled]()
            {
                auto settings = session->settings_;
                settings.dht_enabled = enabled;
                session->setSettings(std::move(settings), false);
            });
    }
}

// ---

bool tr_session::allowsUTP() const noexcept
{
#ifdef WITH_UTP
    return settings_.utp_enabled;
#else
    return false;
#endif
}

bool tr_sessionIsUTPEnabled(tr_session const* session)
{
    TR_ASSERT(session != nullptr);

    return session->allowsUTP();
}

void tr_sessionSetUTPEnabled(tr_session* session, bool enabled)
{
    TR_ASSERT(session != nullptr);

    if (enabled == session->allowsUTP())
    {
        return;
    }

    session->run_in_session_thread(
        [session, enabled]()
        {
            auto settings = session->settings_;
            settings.utp_enabled = enabled;
            session->setSettings(std::move(settings), false);
        });
}

void tr_sessionSetLPDEnabled(tr_session* session, bool enabled)
{
    TR_ASSERT(session != nullptr);

    if (enabled != session->allowsLPD())
    {
        session->run_in_session_thread(
            [session, enabled]()
            {
                auto settings = session->settings_;
                settings.lpd_enabled = enabled;
                session->setSettings(std::move(settings), false);
            });
    }
}

bool tr_sessionIsLPDEnabled(tr_session const* session)
{
    TR_ASSERT(session != nullptr);

    return session->allowsLPD();
}

// ---

void tr_sessionSetCacheLimit_MB(tr_session* session, size_t mbytes)
{
    TR_ASSERT(session != nullptr);

    session->settings_.cache_size_mbytes = mbytes;
    session->cache->set_limit(Memory{ mbytes, Memory::Units::MBytes });
}

size_t tr_sessionGetCacheLimit_MB(tr_session const* session)
{
    TR_ASSERT(session != nullptr);

    return session->settings_.cache_size_mbytes;
}

// ---

void tr_session::setDefaultTrackers(std::string_view trackers)
{
    auto const oldval = default_trackers_;

    settings_.default_trackers_str = trackers;
    default_trackers_.parse(trackers);

    // if the list changed, update all the public torrents
    if (default_trackers_ != oldval)
    {
        for (auto* const tor : torrents())
        {
            if (tor->is_public())
            {
                announcer_->resetTorrent(tor);
            }
        }
    }
}

void tr_sessionSetDefaultTrackers(tr_session* session, char const* trackers)
{
    TR_ASSERT(session != nullptr);

    session->setDefaultTrackers(trackers != nullptr ? trackers : "");
}

// ---

tr_bandwidth& tr_session::getBandwidthGroup(std::string_view name)
{
    auto& groups = this->bandwidth_groups_;

    for (auto const& [group_name, group] : groups)
    {
        if (group_name == name)
        {
            return *group;
        }
    }

    auto& [group_name, group] = groups.emplace_back(name, std::make_unique<tr_bandwidth>(&top_bandwidth_, true));
    return *group;
}

// ---

void tr_sessionSetPortForwardingEnabled(tr_session* session, bool enabled)
{
    session->run_in_session_thread(
        [session, enabled]()
        {
            session->settings_.port_forwarding_enabled = enabled;
            session->port_forwarding_->set_enabled(enabled);
        });
}

bool tr_sessionIsPortForwardingEnabled(tr_session const* session)
{
    TR_ASSERT(session != nullptr);

    return session->port_forwarding_->is_enabled();
}

// ---

void tr_sessionReloadBlocklists(tr_session* session)
{
    session->blocklists_.load(session->blocklist_dir_, session->blocklist_enabled());
}

size_t tr_blocklistGetRuleCount(tr_session const* session)
{
    TR_ASSERT(session != nullptr);

    return session->blocklists_.num_rules();
}

bool tr_blocklistIsEnabled(tr_session const* session)
{
    TR_ASSERT(session != nullptr);

    return session->blocklist_enabled();
}

void tr_blocklistSetEnabled(tr_session* session, bool enabled)
{
    TR_ASSERT(session != nullptr);

    session->set_blocklist_enabled(enabled);
}

bool tr_blocklistExists(tr_session const* session)
{
    TR_ASSERT(session != nullptr);

    return session->blocklists_.num_lists() > 0U;
}

size_t tr_blocklistSetContent(tr_session* session, char const* content_filename)
{
    auto const lock = session->unique_lock();
    return session->blocklists_.update_primary_blocklist(content_filename, session->blocklist_enabled());
}

void tr_blocklistSetURL(tr_session* session, char const* url)
{
    session->setBlocklistUrl(url != nullptr ? url : "");
}

char const* tr_blocklistGetURL(tr_session const* session)
{
    return session->blocklistUrl().c_str();
}

// ---

void tr_session::setRpcWhitelist(std::string_view whitelist) const
{
    this->rpc_server_->set_whitelist(whitelist);
}

void tr_session::useRpcWhitelist(bool enabled) const
{
    this->rpc_server_->set_whitelist_enabled(enabled);
}

bool tr_session::useRpcWhitelist() const
{
    return this->rpc_server_->is_whitelist_enabled();
}

void tr_sessionSetRPCEnabled(tr_session* session, bool is_enabled)
{
    TR_ASSERT(session != nullptr);

    session->rpc_server_->set_enabled(is_enabled);
}

bool tr_sessionIsRPCEnabled(tr_session const* session)
{
    TR_ASSERT(session != nullptr);

    return session->rpc_server_->is_enabled();
}

void tr_sessionSetRPCPort(tr_session* session, uint16_t hport)
{
    TR_ASSERT(session != nullptr);

    if (session->rpc_server_)
    {
        session->rpc_server_->set_port(tr_port::from_host(hport));
    }
}

uint16_t tr_sessionGetRPCPort(tr_session const* session)
{
    TR_ASSERT(session != nullptr);

    return session->rpc_server_ ? session->rpc_server_->port().host() : uint16_t{};
}

void tr_sessionSetRPCCallback(tr_session* session, tr_rpc_func func, void* user_data)
{
    TR_ASSERT(session != nullptr);

    session->rpc_func_ = func;
    session->rpc_func_user_data_ = user_data;
}

void tr_sessionSetRPCWhitelist(tr_session* session, char const* whitelist)
{
    TR_ASSERT(session != nullptr);

    session->setRpcWhitelist(whitelist != nullptr ? whitelist : "");
}

char const* tr_sessionGetRPCWhitelist(tr_session const* session)
{
    TR_ASSERT(session != nullptr);

    return session->rpc_server_->whitelist().c_str();
}

void tr_sessionSetRPCWhitelistEnabled(tr_session* session, bool enabled)
{
    TR_ASSERT(session != nullptr);

    session->useRpcWhitelist(enabled);
}

bool tr_sessionGetRPCWhitelistEnabled(tr_session const* session)
{
    TR_ASSERT(session != nullptr);

    return session->useRpcWhitelist();
}

void tr_sessionSetRPCPassword(tr_session* session, char const* password)
{
    TR_ASSERT(session != nullptr);

    session->rpc_server_->set_password(password != nullptr ? password : "");
}

char const* tr_sessionGetRPCPassword(tr_session const* session)
{
    TR_ASSERT(session != nullptr);

    return session->rpc_server_->get_salted_password().c_str();
}

void tr_sessionSetRPCUsername(tr_session* session, char const* username)
{
    TR_ASSERT(session != nullptr);

    session->rpc_server_->set_username(username != nullptr ? username : "");
}

char const* tr_sessionGetRPCUsername(tr_session const* session)
{
    TR_ASSERT(session != nullptr);

    return session->rpc_server_->username().c_str();
}

void tr_sessionSetRPCPasswordEnabled(tr_session* session, bool enabled)
{
    TR_ASSERT(session != nullptr);

    session->rpc_server_->set_password_enabled(enabled);
}

bool tr_sessionIsRPCPasswordEnabled(tr_session const* session)
{
    TR_ASSERT(session != nullptr);

    return session->rpc_server_->is_password_enabled();
}

// ---

void tr_sessionSetScriptEnabled(tr_session* session, TrScript type, bool enabled)
{
    TR_ASSERT(session != nullptr);
    TR_ASSERT(type < TR_SCRIPT_N_TYPES);

    session->useScript(type, enabled);
}

bool tr_sessionIsScriptEnabled(tr_session const* session, TrScript type)
{
    TR_ASSERT(session != nullptr);
    TR_ASSERT(type < TR_SCRIPT_N_TYPES);

    return session->useScript(type);
}

void tr_sessionSetScript(tr_session* session, TrScript type, char const* script)
{
    TR_ASSERT(session != nullptr);
    TR_ASSERT(type < TR_SCRIPT_N_TYPES);

    session->setScript(type, script != nullptr ? script : "");
}

char const* tr_sessionGetScript(tr_session const* session, TrScript type)
{
    TR_ASSERT(session != nullptr);
    TR_ASSERT(type < TR_SCRIPT_N_TYPES);

    return session->script(type).c_str();
}

// ---

void tr_sessionSetQueueSize(tr_session* session, tr_direction dir, size_t max_simultaneous_torrents)
{
    TR_ASSERT(session != nullptr);
    TR_ASSERT(tr_isDirection(dir));

    if (dir == TR_DOWN)
    {
        session->settings_.download_queue_size = max_simultaneous_torrents;
    }
    else
    {
        session->settings_.seed_queue_size = max_simultaneous_torrents;
    }
}

size_t tr_sessionGetQueueSize(tr_session const* session, tr_direction dir)
{
    TR_ASSERT(session != nullptr);
    TR_ASSERT(tr_isDirection(dir));

    return session->queueSize(dir);
}

void tr_sessionSetQueueEnabled(tr_session* session, tr_direction dir, bool do_limit_simultaneous_torrents)
{
    TR_ASSERT(session != nullptr);
    TR_ASSERT(tr_isDirection(dir));

    if (dir == TR_DOWN)
    {
        session->settings_.download_queue_enabled = do_limit_simultaneous_torrents;
    }
    else
    {
        session->settings_.seed_queue_enabled = do_limit_simultaneous_torrents;
    }
}

bool tr_sessionGetQueueEnabled(tr_session const* session, tr_direction dir)
{
    TR_ASSERT(session != nullptr);
    TR_ASSERT(tr_isDirection(dir));

    return session->queueEnabled(dir);
}

void tr_sessionSetQueueStalledMinutes(tr_session* session, int minutes)
{
    TR_ASSERT(session != nullptr);
    TR_ASSERT(minutes > 0);

    session->settings_.queue_stalled_minutes = minutes;
}

void tr_sessionSetQueueStalledEnabled(tr_session* session, bool is_enabled)
{
    TR_ASSERT(session != nullptr);

    session->settings_.queue_stalled_enabled = is_enabled;
}

bool tr_sessionGetQueueStalledEnabled(tr_session const* session)
{
    TR_ASSERT(session != nullptr);

    return session->queueStalledEnabled();
}

size_t tr_sessionGetQueueStalledMinutes(tr_session const* session)
{
    TR_ASSERT(session != nullptr);

    return session->queueStalledMinutes();
}

// ---

void tr_sessionSetAntiBruteForceThreshold(tr_session* session, int max_bad_requests)
{
    TR_ASSERT(session != nullptr);
    TR_ASSERT(max_bad_requests > 0);

    session->rpc_server_->set_anti_brute_force_limit(max_bad_requests);
}

int tr_sessionGetAntiBruteForceThreshold(tr_session const* session)
{
    TR_ASSERT(session != nullptr);

    return session->rpc_server_->get_anti_brute_force_limit();
}

void tr_sessionSetAntiBruteForceEnabled(tr_session* session, bool is_enabled)
{
    TR_ASSERT(session != nullptr);

    session->rpc_server_->set_anti_brute_force_enabled(is_enabled);
}

bool tr_sessionGetAntiBruteForceEnabled(tr_session const* session)
{
    TR_ASSERT(session != nullptr);

    return session->rpc_server_->is_anti_brute_force_enabled();
}

// ---

void tr_session::verify_remove(tr_torrent const* const tor)
{
    if (verifier_)
    {
        verifier_->remove(tor->info_hash());
    }
}

void tr_session::verify_add(tr_torrent* const tor)
{
    if (verifier_)
    {
        verifier_->add(std::make_unique<tr_torrent::VerifyMediator>(tor), tor->get_priority());
    }
}

// ---

void tr_session::close_torrent_files(tr_torrent_id_t const tor_id) noexcept
{
    this->cache->flush_torrent(tor_id);
    openFiles().close_torrent(tor_id);
}

void tr_session::close_torrent_file(tr_torrent const& tor, tr_file_index_t file_num) noexcept
{
    this->cache->flush_file(tor, file_num);
    openFiles().close_file(tor.id(), file_num);
}

// ---

void tr_sessionSetQueueStartCallback(tr_session* session, void (*callback)(tr_session*, tr_torrent*, void*), void* user_data)
{
    session->setQueueStartCallback(callback, user_data);
}

void tr_sessionSetRatioLimitHitCallback(tr_session* session, tr_session_ratio_limit_hit_func callback, void* user_data)
{
    session->setRatioLimitHitCallback(callback, user_data);
}

void tr_sessionSetIdleLimitHitCallback(tr_session* session, tr_session_idle_limit_hit_func callback, void* user_data)
{
    session->setIdleLimitHitCallback(callback, user_data);
}

void tr_sessionSetMetadataCallback(tr_session* session, tr_session_metadata_func callback, void* user_data)
{
    session->setMetadataCallback(callback, user_data);
}

void tr_sessionSetCompletenessCallback(tr_session* session, tr_torrent_completeness_func callback, void* user_data)
{
    session->setTorrentCompletenessCallback(callback, user_data);
}

tr_session_stats tr_sessionGetStats(tr_session const* session)
{
    return session->stats().current();
}

tr_session_stats tr_sessionGetCumulativeStats(tr_session const* session)
{
    return session->stats().cumulative();
}

void tr_sessionClearStats(tr_session* session)
{
    session->stats().clear();
}

// ---

namespace
{
auto constexpr QueueInterval = 1s;
auto constexpr SaveInterval = 360s;

auto makeResumeDir(std::string_view config_dir)
{
#if defined(__APPLE__) || defined(_WIN32)
    auto dir = fmt::format("{:s}/Resume"sv, config_dir);
#else
    auto dir = fmt::format("{:s}/resume"sv, config_dir);
#endif
    tr_sys_dir_create(dir.c_str(), TR_SYS_DIR_CREATE_PARENTS, 0777);
    return dir;
}

auto makeTorrentDir(std::string_view config_dir)
{
#if defined(__APPLE__) || defined(_WIN32)
    auto dir = fmt::format("{:s}/Torrents"sv, config_dir);
#else
    auto dir = fmt::format("{:s}/torrents"sv, config_dir);
#endif
    tr_sys_dir_create(dir.c_str(), TR_SYS_DIR_CREATE_PARENTS, 0777);
    return dir;
}

auto makeBlocklistDir(std::string_view config_dir)
{
    auto dir = fmt::format("{:s}/blocklists"sv, config_dir);
    tr_sys_dir_create(dir.c_str(), TR_SYS_DIR_CREATE_PARENTS, 0777);
    return dir;
}
} // namespace

tr_session::tr_session(std::string_view config_dir, tr_variant const& settings_dict)
    : config_dir_{ config_dir }
    , resume_dir_{ makeResumeDir(config_dir) }
    , torrent_dir_{ makeTorrentDir(config_dir) }
    , blocklist_dir_{ makeBlocklistDir(config_dir) }
    , session_thread_{ tr_session_thread::create() }
    , timer_maker_{ std::make_unique<libtransmission::EvTimerMaker>(event_base()) }
    , settings_{ settings_dict }
    , session_id_{ tr_time }
    , peer_mgr_{ tr_peerMgrNew(this), &tr_peerMgrFree }
    , rpc_server_{ std::make_unique<tr_rpc_server>(this, tr_rpc_server::Settings{ settings_dict }) }
    , now_timer_{ timer_maker_->create([this]() { on_now_timer(); }) }
    , queue_timer_{ timer_maker_->create([this]() { on_queue_timer(); }) }
    , save_timer_{ timer_maker_->create([this]() { on_save_timer(); }) }
{
    now_timer_->start_repeating(1s);
    queue_timer_->start_repeating(QueueInterval);
    save_timer_->start_repeating(SaveInterval);
}

void tr_session::addIncoming(tr_peer_socket&& socket)
{
    tr_peerMgrAddIncoming(peer_mgr_.get(), std::move(socket));
}

void tr_session::addTorrent(tr_torrent* tor)
{
    tor->init_id(torrents().add(tor));

    tr_peerMgrAddTorrent(peer_mgr_.get(), tor);
}<|MERGE_RESOLUTION|>--- conflicted
+++ resolved
@@ -883,19 +883,14 @@
 
     // We need to update bandwidth if speed settings changed.
     // It's a harmless call, so just call it instead of checking for settings changes
-<<<<<<< HEAD
-    update_bandwidth(this, TR_UP);
-    update_bandwidth(this, TR_DOWN);
+    update_bandwidth(TR_UP);
+    update_bandwidth(TR_DOWN);
 
     // web_ should initialize with parameters from settings file (for example, proxy-url)
     if (!web_ || force)
     {
         web_ = tr_web::create(web_mediator_);
     }
-=======
-    update_bandwidth(TR_UP);
-    update_bandwidth(TR_DOWN);
->>>>>>> 23159030
 }
 
 void tr_sessionSet(tr_session* session, tr_variant const& settings)
