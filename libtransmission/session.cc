// This file Copyright © 2008-2022 Mnemosyne LLC.
// It may be used under GPLv2 (SPDX: GPL-2.0-only), GPLv3 (SPDX: GPL-3.0-only),
// or any future license endorsed by Mnemosyne LLC.
// License text can be found in the licenses/ folder.

#include <algorithm> // std::partial_sort(), std::min(), std::max()
#include <climits> /* INT_MAX */
#include <condition_variable>
#include <csignal>
#include <cstdint>
#include <cstdlib> // atoi()
#include <ctime>
#include <iterator> // for std::back_inserter
#include <list>
#include <memory>
#include <numeric> // for std::accumulate()
#include <string>
#include <string_view>
#include <unordered_set>
#include <utility>
#include <vector>

#ifndef _WIN32
#include <sys/types.h> /* umask() */
#include <sys/stat.h> /* umask() */
#endif

#include <event2/dns.h>
#include <event2/event.h>

#include <fmt/chrono.h>
#include <fmt/core.h>
#include <fmt/format.h> // fmt::ptr

#include "transmission.h"

#include "announcer.h"
#include "bandwidth.h"
#include "blocklist.h"
#include "cache.h"
#include "crypto-utils.h"
#include "dns-ev.h"
#include "error-types.h"
#include "error.h"
#include "file.h"
#include "log.h"
#include "net.h"
#include "peer-io.h"
#include "peer-mgr.h"
#include "port-forwarding.h"
#include "rpc-server.h"
#include "session-id.h"
#include "session.h"
#include "timer-ev.h"
#include "torrent.h"
#include "tr-assert.h"
#include "tr-lpd.h"
#include "tr-strbuf.h"
#include "tr-utp.h"
#include "utils.h"
#include "variant.h"
#include "verify.h"
#include "version.h"
#include "web.h"

using namespace std::literals;

std::recursive_mutex tr_session::session_mutex_;

static auto constexpr DefaultBindAddressIpv4 = "0.0.0.0"sv;
static auto constexpr DefaultBindAddressIpv6 = "::"sv;
static auto constexpr SaveIntervalSecs = 360s;

static void bandwidthGroupRead(tr_session* session, std::string_view config_dir);
static int bandwidthGroupWrite(tr_session const* session, std::string_view config_dir);
static auto constexpr BandwidthGroupsFilename = "bandwidth-groups.json"sv;

tr_port tr_session::randomPort() const
{
    auto const lower = std::min(settings_.peer_port_random_low.host(), settings_.peer_port_random_high.host());
    auto const upper = std::max(settings_.peer_port_random_low.host(), settings_.peer_port_random_high.host());
    auto const range = upper - lower;
    return tr_port::fromHost(lower + tr_rand_int_weak(range + 1));
}

/* Generate a peer id : "-TRxyzb-" + 12 random alphanumeric
   characters, where x is the major version number, y is the
   minor version number, z is the maintenance number, and b
   designates beta (Azureus-style) */
tr_peer_id_t tr_peerIdInit()
{
    auto peer_id = tr_peer_id_t{};
    auto* it = std::data(peer_id);

    // starts with -TRXXXX-
    auto constexpr Prefix = std::string_view{ PEERID_PREFIX };
    auto const* const end = it + std::size(peer_id);
    it = std::copy_n(std::data(Prefix), std::size(Prefix), it);

    // remainder is randomly-generated characters
    auto constexpr Pool = std::string_view{ "0123456789abcdefghijklmnopqrstuvwxyz" };
    auto total = int{ 0 };
    tr_rand_buffer(it, end - it);
    while (it + 1 < end)
    {
        int const val = *it % std::size(Pool);
        total += val;
        *it++ = Pool[val];
    }
    int const val = total % std::size(Pool) != 0 ? std::size(Pool) - total % std::size(Pool) : 0;
    *it = Pool[val];

    return peer_id;
}

/***
****
***/

bool tr_session::LpdMediator::onPeerFound(std::string_view info_hash_str, tr_address address, tr_port port)
{
    auto const digest = tr_sha1_from_string(info_hash_str);
    if (!digest)
    {
        return false;
    }

    tr_torrent* const tor = session_.torrents_.get(*digest);
    if (!tr_isTorrent(tor) || !tor->allowsLpd())
    {
        return false;
    }

    // we found a suitable peer, add it to the torrent
    auto pex = tr_pex{ address, port };
    tr_peerMgrAddPex(tor, TR_PEER_FROM_LPD, &pex, 1U);
    tr_logAddDebugTor(tor, fmt::format(FMT_STRING("Found a local peer from LPD ({:s})"), address.readable(port)));
    return true;
}

std::vector<tr_lpd::Mediator::TorrentInfo> tr_session::LpdMediator::torrents() const
{
    auto ret = std::vector<tr_lpd::Mediator::TorrentInfo>{};
    ret.reserve(std::size(session_.torrents()));
    for (auto const* const tor : session_.torrents())
    {
        auto info = tr_lpd::Mediator::TorrentInfo{};
        info.info_hash_str = tor->infoHashString();
        info.activity = tr_torrentGetActivity(tor);
        info.allows_lpd = tor->allowsLpd();
        info.announce_after = tor->lpdAnnounceAt;
        ret.emplace_back(info);
    }
    return ret;
}

void tr_session::LpdMediator::setNextAnnounceTime(std::string_view info_hash_str, time_t announce_after)
{
    if (auto digest = tr_sha1_from_string(info_hash_str); digest)
    {
        if (tr_torrent* const tor = session_.torrents_.get(*digest); tr_isTorrent(tor))
        {
            tor->lpdAnnounceAt = announce_after;
        }
    }
}

/***
****
***/

std::optional<std::string> tr_session::WebMediator::cookieFile() const
{
    auto const path = tr_pathbuf{ session_->configDir(), "/cookies.txt"sv };

    if (!tr_sys_path_exists(path))
    {
        return {};
    }

    return std::string{ path };
}

std::optional<std::string_view> tr_session::WebMediator::userAgent() const
{
    return TR_NAME "/" SHORT_VERSION_STRING;
}

std::optional<std::string> tr_session::WebMediator::publicAddressV4() const
{
    auto const [addr, is_default_value] = session_->publicAddress(TR_AF_INET);
    if (!is_default_value)
    {
        return addr.readable();
    }

    return std::nullopt;
}

std::optional<std::string> tr_session::WebMediator::publicAddressV6() const
{
    auto const [addr, is_default_value] = session_->publicAddress(TR_AF_INET6);
    if (!is_default_value)
    {
        return addr.readable();
    }

    return std::nullopt;
}

unsigned int tr_session::WebMediator::clamp(int torrent_id, unsigned int byte_count) const
{
    auto const lock = session_->unique_lock();

    auto const* const tor = session_->torrents().get(torrent_id);
    return tor == nullptr ? 0U : tor->bandwidth_.clamp(TR_DOWN, byte_count);
}

void tr_session::WebMediator::notifyBandwidthConsumed(int torrent_id, size_t byte_count)
{
    auto const lock = session_->unique_lock();

    if (auto* const tor = session_->torrents().get(torrent_id); tor != nullptr)
    {
        tor->bandwidth_.notifyBandwidthConsumed(TR_DOWN, byte_count, true, tr_time_msec());
    }
}

void tr_session::WebMediator::run(tr_web::FetchDoneFunc&& func, tr_web::FetchResponse&& response) const
{
    session_->runInSessionThread(std::move(func), std::move(response));
}

void tr_sessionFetch(tr_session* session, tr_web::FetchOptions&& options)
{
    session->fetch(std::move(options));
}

/***
****
***/

tr_encryption_mode tr_sessionGetEncryption(tr_session const* session)
{
    TR_ASSERT(session != nullptr);

    return session->encryptionMode();
}

void tr_sessionSetEncryption(tr_session* session, tr_encryption_mode mode)
{
    TR_ASSERT(session != nullptr);
    TR_ASSERT(mode == TR_ENCRYPTION_PREFERRED || mode == TR_ENCRYPTION_REQUIRED || mode == TR_CLEAR_PREFERRED);

    session->settings_.encryption_mode = mode;
}

/***
****
***/

void tr_session::tr_bindinfo::close()
{
    if (ev_ != nullptr)
    {
        event_free(ev_);
        ev_ = nullptr;
    }

    if (socket_ != TR_BAD_SOCKET)
    {
        tr_netCloseSocket(socket_);
        socket_ = TR_BAD_SOCKET;
    }
}

static void acceptIncomingPeer(evutil_socket_t fd, short /*what*/, void* vsession)
{
    auto* session = static_cast<tr_session*>(vsession);

    if (auto const incoming_info = tr_netAccept(session, fd); incoming_info)
    {
        auto const& [addr, port, sock] = *incoming_info;
        tr_logAddTrace(fmt::format("new incoming connection {} ({})", sock, addr.readable(port)));
        session->addIncoming(addr, port, tr_peer_socket_tcp_create(sock));
    }
}

void tr_session::tr_bindinfo::bindAndListenForIncomingPeers(tr_session* session)
{
    TR_ASSERT(session->allowsTCP());

    auto const& port = session->localPeerPort();

    socket_ = tr_netBindTCP(&addr_, port, false);

    if (socket_ != TR_BAD_SOCKET)
    {
        tr_logAddInfo(
            fmt::format(_("Listening to incoming peer connections on {hostport}"), fmt::arg("hostport", addr_.readable(port))));
        ev_ = event_new(session->eventBase(), socket_, EV_READ | EV_PERSIST, acceptIncomingPeer, session);
        event_add(ev_, nullptr);
    }
}

tr_session::PublicAddressResult tr_session::publicAddress(tr_address_type type) const noexcept
{
    switch (type)
    {
    case TR_AF_INET:
        return { bind_ipv4_.addr_, bind_ipv4_.addr_.readable() == DefaultBindAddressIpv4 };

    case TR_AF_INET6:
        return { bind_ipv6_.addr_, bind_ipv6_.addr_.readable() == DefaultBindAddressIpv6 };

    default:
        TR_ASSERT_MSG(false, "invalid type");
        return {};
    }
}

/***
****
***/

void tr_sessionGetDefaultSettings(tr_variant* setme_dictionary)
{
    tr_session_settings{}.save(setme_dictionary);
    tr_rpc_server::defaultSettings(setme_dictionary);
    tr_session_alt_speeds::defaultSettings(setme_dictionary);
}

void tr_sessionGetSettings(tr_session const* session, tr_variant* setme_dictionary)
{
    session->settings_.save(setme_dictionary);
    session->alt_speeds_.save(setme_dictionary);
    session->rpc_server_->save(setme_dictionary);
}

static void getSettingsFilename(tr_pathbuf& setme, char const* config_dir, char const* appname)
{
    if (!tr_str_is_empty(config_dir))
    {
        setme.assign(std::string_view{ config_dir }, "/settings.json"sv);
        return;
    }

    auto const default_config_dir = tr_getDefaultConfigDir(appname);
    setme.assign(std::string_view{ default_config_dir }, "/settings.json"sv);
}

bool tr_sessionLoadSettings(tr_variant* dict, char const* config_dir, char const* app_name)
{
    TR_ASSERT(tr_variantIsDict(dict));

    /* initializing the defaults: caller may have passed in some app-level defaults.
     * preserve those and use the session defaults to fill in any missing gaps. */
    auto old_dict = *dict;
    tr_variantInitDict(dict, 0);
    tr_sessionGetDefaultSettings(dict);
    tr_variantMergeDicts(dict, &old_dict);
    tr_variantClear(&old_dict);

    /* file settings override the defaults */
    auto success = bool{};
    auto filename = tr_pathbuf{};
    getSettingsFilename(filename, config_dir, app_name);
    if (!tr_sys_path_exists(filename))
    {
        success = true;
    }
    else if (auto file_settings = tr_variant{}; tr_variantFromFile(&file_settings, TR_VARIANT_PARSE_JSON, filename))
    {
        tr_variantMergeDicts(dict, &file_settings);
        tr_variantClear(&file_settings);
        success = true;
    }
    else
    {
        success = false;
    }

    /* cleanup */
    return success;
}

void tr_sessionSaveSettings(tr_session* session, char const* config_dir, tr_variant const* client_settings)
{
    TR_ASSERT(tr_variantIsDict(client_settings));

    tr_variant settings;
    auto const filename = tr_pathbuf{ config_dir, "/settings.json"sv };

    tr_variantInitDict(&settings, 0);

    /* the existing file settings are the fallback values */
    if (auto file_settings = tr_variant{}; tr_variantFromFile(&file_settings, TR_VARIANT_PARSE_JSON, filename))
    {
        tr_variantMergeDicts(&settings, &file_settings);
        tr_variantClear(&file_settings);
    }

    /* the client's settings override the file settings */
    tr_variantMergeDicts(&settings, client_settings);

    /* the session's true values override the file & client settings */
    {
        auto session_settings = tr_variant{};
        tr_variantInitDict(&session_settings, 0);
        tr_sessionGetSettings(session, &session_settings);
        tr_variantMergeDicts(&settings, &session_settings);
        tr_variantClear(&session_settings);
    }

    /* save the result */
    tr_variantToFile(&settings, TR_VARIANT_FMT_JSON, filename);

    /* cleanup */
    tr_variantClear(&settings);

    /* Write bandwidth groups limits to file  */
    bandwidthGroupWrite(session, config_dir);
}

/***
****
***/

struct tr_session::init_data
{
    bool message_queuing_enabled;
    std::string_view config_dir;
    tr_variant* client_settings;
    std::condition_variable_any done_cv;
};

tr_session* tr_sessionInit(char const* config_dir, bool message_queueing_enabled, tr_variant* client_settings)
{
    TR_ASSERT(tr_variantIsDict(client_settings));

    tr_timeUpdate(time(nullptr));

    /* initialize the bare skeleton of the session object */
    auto* const session = new tr_session{ config_dir };
    bandwidthGroupRead(session, config_dir);

    // nice to start logging at the very beginning
    if (auto val = int64_t{}; tr_variantDictFindInt(client_settings, TR_KEY_message_level, &val))
    {
        tr_logSetLevel(static_cast<tr_log_level>(val));
    }

    auto data = tr_session::init_data{};
    data.config_dir = config_dir;
    data.message_queuing_enabled = message_queueing_enabled;
    data.client_settings = client_settings;

    // run initImpl() in the libtransmission thread
    auto lock = session->unique_lock();
    session->runInSessionThread([&session, &data]() { session->initImpl(data); });
    data.done_cv.wait(lock); // wait for the session to be ready

    return session;
}

void tr_session::onNowTimer()
{
    TR_ASSERT(now_timer_);

    // tr_session upkeep tasks to perform once per second
    tr_timeUpdate(time(nullptr));
    udp_core_->dhtUpkeep();
    alt_speeds_.checkScheduler();

    // TODO: this seems a little silly. Why do we increment this
    // every second instead of computing the value as needed by
    // subtracting the current time from a start time?
    for (auto* const tor : torrents())
    {
        if (tor->isRunning)
        {
            if (tor->isDone())
            {
                ++tor->secondsSeeding;
            }
            else
            {
                ++tor->secondsDownloading;
            }
        }
    }

    // set the timer to kick again right after (10ms after) the next second
    auto const now = std::chrono::system_clock::now();
    auto const target_time = std::chrono::time_point_cast<std::chrono::seconds>(now) + 1s + 10ms;
    auto target_interval = target_time - now;
    if (target_interval < 100ms)
    {
        target_interval += 1s;
    }
    now_timer_->setInterval(std::chrono::duration_cast<std::chrono::milliseconds>(target_interval));
}

void tr_session::initImpl(init_data& data)
{
    auto lock = unique_lock();
    TR_ASSERT(amInSessionThread());

    auto* const client_settings = data.client_settings;
    TR_ASSERT(tr_variantIsDict(client_settings));

    tr_logAddTrace(fmt::format("tr_sessionInit: the session's top-level bandwidth object is {}", fmt::ptr(&top_bandwidth_)));

    auto settings = tr_variant{};
    tr_variantInitDict(&settings, 0);
    tr_sessionGetDefaultSettings(&settings);
    tr_variantMergeDicts(&settings, client_settings);

#ifndef _WIN32
    /* Don't exit when writing on a broken socket */
    (void)signal(SIGPIPE, SIG_IGN);
#endif

    tr_logSetQueueEnabled(data.message_queuing_enabled);

    this->blocklists_ = libtransmission::Blocklist::loadBlocklists(blocklist_dir_, useBlocklist());

    tr_announcerInit(this);

    tr_logAddInfo(fmt::format(_("Transmission version {version} starting"), fmt::arg("version", LONG_VERSION_STRING)));

    setSettings(client_settings, true);

    this->udp_core_ = std::make_unique<tr_session::tr_udp_core>(*this, udpPort());

    if (this->allowsLPD())
    {
        this->lpd_ = tr_lpd::create(lpd_mediator_, eventBase());
    }

    tr_utpInit(this);

    /* cleanup */
    tr_variantClear(&settings);
    data.done_cv.notify_one();
}

static void updateBandwidth(tr_session* session, tr_direction dir);

void tr_session::setSettings(tr_variant* settings_dict, bool force)
{
    TR_ASSERT(amInSessionThread());

    auto* const settings = settings_dict;
    TR_ASSERT(tr_variantIsDict(settings));

    // update the `settings_` field
    auto const old_settings = settings_;
    auto& new_settings = settings_;
    new_settings.load(settings);

    // the rest of the func is session_ responding to settings changes

    if (auto const& val = new_settings.log_level; force || val != old_settings.log_level)
    {
        tr_logSetLevel(val);
    }

#ifndef _WIN32
    if (auto const& val = new_settings.umask; force || val != old_settings.umask)
    {
        ::umask(val);
    }
#endif

    if (auto const& val = new_settings.cache_size_mb; force || val != old_settings.cache_size_mb)
    {
        tr_sessionSetCacheLimit_MB(this, val);
    }

    if (auto const& val = new_settings.default_trackers_str; force || val != old_settings.default_trackers_str)
    {
        setDefaultTrackers(val);
    }

    if (auto val = bool{}; tr_variantDictFindBool(settings, TR_KEY_dht_enabled, &val))
    {
        tr_sessionSetDHTEnabled(this, val);
    }

    if (auto const& val = new_settings.utp_enabled; force || val != old_settings.utp_enabled)
    {
        tr_sessionSetUTPEnabled(this, val);
    }

    if (auto const& val = new_settings.lpd_enabled; force || val != old_settings.lpd_enabled)
    {
        tr_sessionSetLPDEnabled(this, val);
    }

    useBlocklist(new_settings.blocklist_enabled);

    /// bound addresses, peer port, port forwarding
    {
        auto port_needs_update = force;

        if (auto const& val = new_settings.bind_address_ipv4; force || val != old_settings.bind_address_ipv4)
        {
            if (auto const addr = tr_address::fromString(val); addr && addr->isIPv4())
            {
                this->bind_ipv4_ = tr_bindinfo{ *addr };
                port_needs_update |= true;
            }
        }

        if (auto const& val = new_settings.bind_address_ipv6; force || val != old_settings.bind_address_ipv6)
        {
            if (auto const addr = tr_address::fromString(val); addr && addr->isIPv6())
            {
                this->bind_ipv6_ = tr_bindinfo{ *addr };
                port_needs_update |= true;
            }
        }

        port_needs_update |= (new_settings.port_forwarding_enabled != old_settings.port_forwarding_enabled);

        if (port_needs_update)
        {
            setPeerPort(isPortRandom() ? randomPort() : new_settings.peer_port);
            tr_sessionSetPortForwardingEnabled(this, new_settings.port_forwarding_enabled);
        }
    }

    // We need to update bandwidth if speed settings changed.
    // It's a harmless call, so just call it instead of checking for settings changes
    updateBandwidth(this, TR_UP);
    updateBandwidth(this, TR_DOWN);

    alt_speeds_.load(settings);
    rpc_server_->load(settings);
}

void tr_sessionSet(tr_session* session, tr_variant* settings)
{
    // run it in the libtransmission thread

    if (session->amInSessionThread())
    {
        session->setSettings(settings, false);
    }
    else
    {
        auto lock = session->unique_lock();

        auto done_cv = std::condition_variable_any{};
        session->runInSessionThread(
            [&session, &settings, &done_cv]()
            {
                session->setSettings(settings, false);
                done_cv.notify_one();
            });
        done_cv.wait(lock);
    }
}

/***
****
***/

void tr_sessionSetDownloadDir(tr_session* session, char const* dir)
{
    TR_ASSERT(session != nullptr);

    session->setDownloadDir(dir != nullptr ? dir : "");
}

char const* tr_sessionGetDownloadDir(tr_session const* session)
{
    TR_ASSERT(session != nullptr);

    return session->downloadDir().c_str();
}

char const* tr_sessionGetConfigDir(tr_session const* session)
{
    TR_ASSERT(session != nullptr);

    return session->configDir().c_str();
}

/***
****
***/

void tr_sessionSetIncompleteFileNamingEnabled(tr_session* session, bool enabled)
{
    TR_ASSERT(session != nullptr);

    session->settings_.is_incomplete_file_naming_enabled = enabled;
}

bool tr_sessionIsIncompleteFileNamingEnabled(tr_session const* session)
{
    TR_ASSERT(session != nullptr);

    return session->isIncompleteFileNamingEnabled();
}

/***
****
***/

void tr_sessionSetIncompleteDir(tr_session* session, char const* dir)
{
    TR_ASSERT(session != nullptr);

    session->setIncompleteDir(dir != nullptr ? dir : "");
}

char const* tr_sessionGetIncompleteDir(tr_session const* session)
{
    TR_ASSERT(session != nullptr);

    return session->incompleteDir().c_str();
}

void tr_sessionSetIncompleteDirEnabled(tr_session* session, bool b)
{
    TR_ASSERT(session != nullptr);

    session->useIncompleteDir(b);
}

bool tr_sessionIsIncompleteDirEnabled(tr_session const* session)
{
    TR_ASSERT(session != nullptr);

    return session->useIncompleteDir();
}

/***
****  Peer Port
***/

void tr_session::setPeerPort(tr_port port_in)
{
    auto const in_session_thread = [this](tr_port port)
    {
        auto const lock = unique_lock();

        auto& private_peer_port = settings_.peer_port;
        private_peer_port = port;
        advertised_peer_port_ = port;

        closePeerPort();

        if (allowsTCP())
        {
            bind_ipv4_.bindAndListenForIncomingPeers(this);

            if (tr_net_hasIPv6(private_peer_port))
            {
                bind_ipv6_.bindAndListenForIncomingPeers(this);
            }
        }

        port_forwarding_->portChanged();

        for (auto* const tor : torrents())
        {
            tr_torrentChangeMyPort(tor);
        }
    };

    runInSessionThread(in_session_thread, port_in);
}

void tr_sessionSetPeerPort(tr_session* session, uint16_t hport)
{
    TR_ASSERT(session != nullptr);

    session->setPeerPort(tr_port::fromHost(hport));
}

uint16_t tr_sessionGetPeerPort(tr_session const* session)
{
    return session != nullptr ? session->localPeerPort().host() : 0U;
}

uint16_t tr_sessionSetPeerPortRandom(tr_session* session)
{
    auto const p = session->randomPort();
    tr_sessionSetPeerPort(session, p.host());
    return p.host();
}

void tr_sessionSetPeerPortRandomOnStart(tr_session* session, bool random)
{
    TR_ASSERT(session != nullptr);

    session->settings_.peer_port_random_on_start = random;
}

bool tr_sessionGetPeerPortRandomOnStart(tr_session const* session)
{
    TR_ASSERT(session != nullptr);

    return session->isPortRandom();
}

tr_port_forwarding_state tr_sessionGetPortForwarding(tr_session const* session)
{
    TR_ASSERT(session != nullptr);

    return session->port_forwarding_->state();
}

/***
****
***/

void tr_sessionSetRatioLimited(tr_session* session, bool is_limited)
{
    TR_ASSERT(session != nullptr);

    session->settings_.ratio_limit_enabled = is_limited;
}

void tr_sessionSetRatioLimit(tr_session* session, double desired_ratio)
{
    TR_ASSERT(session != nullptr);

    session->settings_.ratio_limit = desired_ratio;
}

bool tr_sessionIsRatioLimited(tr_session const* session)
{
    TR_ASSERT(session != nullptr);

    return session->isRatioLimited();
}

double tr_sessionGetRatioLimit(tr_session const* session)
{
    TR_ASSERT(session != nullptr);

    return session->desiredRatio();
}

/***
****
***/

void tr_sessionSetIdleLimited(tr_session* session, bool is_limited)
{
    TR_ASSERT(session != nullptr);

    session->settings_.idle_seeding_limit_enabled = is_limited;
}

void tr_sessionSetIdleLimit(tr_session* session, uint16_t idle_minutes)
{
    TR_ASSERT(session != nullptr);

    session->settings_.idle_seeding_limit_minutes = idle_minutes;
}

bool tr_sessionIsIdleLimited(tr_session const* session)
{
    TR_ASSERT(session != nullptr);

    return session->isIdleLimited();
}

uint16_t tr_sessionGetIdleLimit(tr_session const* session)
{
    TR_ASSERT(session != nullptr);

    return session->idleLimitMinutes();
}

/***
****
****  SPEED LIMITS
****
***/

std::optional<tr_bytes_per_second_t> tr_session::activeSpeedLimitBps(tr_direction dir) const noexcept
{
    if (tr_sessionUsesAltSpeed(this))
    {
        return tr_toSpeedBytes(tr_sessionGetAltSpeed_KBps(this, dir));
    }

    if (this->isSpeedLimited(dir))
    {
        return tr_toSpeedBytes(tr_sessionGetSpeedLimit_KBps(this, dir));
    }

    return {};
}

static void updateBandwidth(tr_session* session, tr_direction dir)
{
    if (auto const limit_bytes_per_second = session->activeSpeedLimitBps(dir); limit_bytes_per_second)
    {
        session->top_bandwidth_.setLimited(dir, *limit_bytes_per_second > 0U);
        session->top_bandwidth_.setDesiredSpeedBytesPerSecond(dir, *limit_bytes_per_second);
    }
    else
    {
        session->top_bandwidth_.setLimited(dir, false);
    }
}

time_t tr_session::AltSpeedMediator::time()
{
    return tr_time();
}

void tr_session::AltSpeedMediator::isActiveChanged(bool is_active, tr_session_alt_speeds::ChangeReason reason)
{
    auto const in_session_thread = [session = &session_, is_active, reason]()
    {
        updateBandwidth(session, TR_UP);
        updateBandwidth(session, TR_DOWN);

        if (session->alt_speed_active_changed_func_ != nullptr)
        {
            session->alt_speed_active_changed_func_(
                session,
                is_active,
                reason == tr_session_alt_speeds::ChangeReason::User,
                session->alt_speed_active_changed_func_user_data_);
        }
    };

    session_.runInSessionThread(in_session_thread);
}

/***
****  Primary session speed limits
***/

void tr_sessionSetSpeedLimit_KBps(tr_session* session, tr_direction dir, tr_kilobytes_per_second_t limit)
{
    TR_ASSERT(session != nullptr);
    TR_ASSERT(tr_isDirection(dir));

    if (dir == TR_DOWN)
    {
        session->settings_.speed_limit_down = limit;
    }
    else
    {
        session->settings_.speed_limit_up = limit;
    }

    updateBandwidth(session, dir);
}

tr_kilobytes_per_second_t tr_sessionGetSpeedLimit_KBps(tr_session const* session, tr_direction dir)
{
    TR_ASSERT(session != nullptr);
    TR_ASSERT(tr_isDirection(dir));

    return dir == TR_DOWN ? session->settings_.speed_limit_down : session->settings_.speed_limit_up;
}

void tr_sessionLimitSpeed(tr_session* session, tr_direction dir, bool limited)
{
    TR_ASSERT(session != nullptr);
    TR_ASSERT(tr_isDirection(dir));

    if (dir == TR_DOWN)
    {
        session->settings_.speed_limit_down_enabled = limited;
    }
    else
    {
        session->settings_.speed_limit_up_enabled = limited;
    }

    updateBandwidth(session, dir);
}

bool tr_sessionIsSpeedLimited(tr_session const* session, tr_direction dir)
{
    TR_ASSERT(session != nullptr);
    TR_ASSERT(tr_isDirection(dir));

    return session->isSpeedLimited(dir);
}

/***
****  Alternative speed limits that are used during scheduled times
***/

void tr_sessionSetAltSpeed_KBps(tr_session* session, tr_direction dir, tr_kilobytes_per_second_t limit)
{
    TR_ASSERT(session != nullptr);
    TR_ASSERT(tr_isDirection(dir));

    session->alt_speeds_.setLimitKBps(dir, limit);
    updateBandwidth(session, dir);
}

tr_kilobytes_per_second_t tr_sessionGetAltSpeed_KBps(tr_session const* session, tr_direction dir)
{
    TR_ASSERT(session != nullptr);
    TR_ASSERT(tr_isDirection(dir));

    return session->alt_speeds_.limitKBps(dir);
}

void tr_sessionUseAltSpeedTime(tr_session* session, bool enabled)
{
    TR_ASSERT(session != nullptr);

    session->alt_speeds_.setSchedulerEnabled(enabled);
}

bool tr_sessionUsesAltSpeedTime(tr_session const* session)
{
    TR_ASSERT(session != nullptr);

    return session->alt_speeds_.isSchedulerEnabled();
}

void tr_sessionSetAltSpeedBegin(tr_session* session, size_t minutes_since_midnight)
{
    TR_ASSERT(session != nullptr);

    session->alt_speeds_.setStartMinute(minutes_since_midnight);
}

size_t tr_sessionGetAltSpeedBegin(tr_session const* session)
{
    TR_ASSERT(session != nullptr);

    return session->alt_speeds_.startMinute();
}
void tr_sessionSetAltSpeedEnd(tr_session* session, size_t minutes_since_midnight)
{
    TR_ASSERT(session != nullptr);

    session->alt_speeds_.setEndMinute(minutes_since_midnight);
}

size_t tr_sessionGetAltSpeedEnd(tr_session const* session)
{
    TR_ASSERT(session != nullptr);

    return session->alt_speeds_.endMinute();
}

void tr_sessionSetAltSpeedDay(tr_session* session, tr_sched_day days)
{
    TR_ASSERT(session != nullptr);

    session->alt_speeds_.setWeekdays(days);
}

tr_sched_day tr_sessionGetAltSpeedDay(tr_session const* session)
{
    TR_ASSERT(session != nullptr);

    return session->alt_speeds_.weekdays();
}

void tr_sessionUseAltSpeed(tr_session* session, bool enabled)
{
    session->alt_speeds_.setActive(enabled, tr_session_alt_speeds::ChangeReason::User);
}

bool tr_sessionUsesAltSpeed(tr_session const* session)
{
    TR_ASSERT(session != nullptr);

    return session->alt_speeds_.isActive();
}

void tr_sessionSetAltSpeedFunc(tr_session* session, tr_altSpeedFunc func, void* user_data)
{
    TR_ASSERT(session != nullptr);

    session->alt_speed_active_changed_func_ = func;
    session->alt_speed_active_changed_func_user_data_ = user_data;
}

/***
****
***/

void tr_sessionSetPeerLimit(tr_session* session, uint16_t max_global_peers)
{
    TR_ASSERT(session != nullptr);

    session->settings_.peer_limit_global = max_global_peers;
}

uint16_t tr_sessionGetPeerLimit(tr_session const* session)
{
    TR_ASSERT(session != nullptr);

    return session->peerLimit();
}

void tr_sessionSetPeerLimitPerTorrent(tr_session* session, uint16_t max_peers)
{
    TR_ASSERT(session != nullptr);

    session->settings_.peer_limit_per_torrent = max_peers;
}

uint16_t tr_sessionGetPeerLimitPerTorrent(tr_session const* session)
{
    TR_ASSERT(session != nullptr);

    return session->peerLimitPerTorrent();
}

/***
****
***/

void tr_sessionSetPaused(tr_session* session, bool is_paused)
{
    TR_ASSERT(session != nullptr);

    session->settings_.should_start_added_torrents = !is_paused;
}

bool tr_sessionGetPaused(tr_session const* session)
{
    TR_ASSERT(session != nullptr);

    return session->shouldPauseAddedTorrents();
}

void tr_sessionSetDeleteSource(tr_session* session, bool delete_source)
{
    TR_ASSERT(session != nullptr);

    session->settings_.should_delete_source_torrents = delete_source;
}

bool tr_sessionGetDeleteSource(tr_session const* session)
{
    TR_ASSERT(session != nullptr);

    return session->shouldDeleteSource();
}

/***
****
***/

static tr_kilobytes_per_second_t tr_sessionGetRawSpeed_Bps(tr_session const* session, tr_direction dir)
{
    return session != nullptr ? session->top_bandwidth_.getRawSpeedBytesPerSecond(0, dir) : 0;
}

double tr_sessionGetRawSpeed_KBps(tr_session const* session, tr_direction dir)
{
    return tr_toSpeedKBps(tr_sessionGetRawSpeed_Bps(session, dir));
}

void tr_session::closeImplPart1()
{
    is_closing_ = true;

    // close the low-hanging fruit that can be closed immediately w/o consequences
    verifier_.reset();
    save_timer_.reset();
    now_timer_.reset();
    rpc_server_.reset();
    lpd_.reset();
    port_forwarding_.reset();
    closePeerPort();

    // tell other items to start shutting down
    udp_core_->startShutdown();
    announcer_udp_->startShutdown();

    // Close the torrents in order of most active to least active
    // so that the most important announce=stopped events are
    // fired out first...
    auto torrents = getAllTorrents();
    std::sort(
        std::begin(torrents),
        std::end(torrents),
        [](auto const* a, auto const* b)
        {
            auto const a_cur = a->downloadedCur + a->uploadedCur;
            auto const b_cur = b->downloadedCur + b->uploadedCur;
            return a_cur > b_cur; // larger xfers go first
        });
    for (auto* tor : torrents)
    {
        tr_torrentFree(tor);
    }
    torrents.clear();
    // ...and now that all the torrents have been closed, any
    // remaining `event=stopped` announce messages are queued in
    // the announcer. The announcer's destructor sends all those
    // out via `web_`...
    tr_announcerClose(this);
    // ...and now that those are queued, tell web_ that we're
    // shutting down soon. This leaves the `event=stopped` messages
    // in the queue but refuses to take any _new_ tasks
    this->web_->startShutdown();
    this->cache.reset();

    // recycle the now-unused save_timer_ here to wait for UDP shutdown
    TR_ASSERT(!save_timer_);
    save_timer_ = timerMaker().create([this]() { closeImplPart2(); });
    save_timer_->startRepeating(50ms);
}

void tr_session::closeImplPart2()
{
    // try to keep the UDP announcer alive long enough to send out
    // all the &event=stopped tracker announces
    if (announcer_udp_ && !announcer_udp_->isIdle())
    {
        announcer_udp_->upkeep();
        return;
    }

    save_timer_.reset();

    this->announcer_udp_.reset();
    this->udp_core_.reset();

    stats().saveIfDirty();
    peer_mgr_.reset();
    tr_utpClose(this);
    openFiles().closeAll();
    is_closed_ = true;
}

void tr_sessionClose(tr_session* session)
{
    TR_ASSERT(session != nullptr);

    static auto constexpr DeadlineSecs = 10s;
    auto const deadline = std::chrono::steady_clock::now() + DeadlineSecs;
    auto const deadline_reached = [deadline]()
    {
        return std::chrono::steady_clock::now() >= deadline;
    };

    tr_logAddInfo(fmt::format(_("Transmission version {version} shutting down"), fmt::arg("version", LONG_VERSION_STRING)));

    /* close the session */
    session->runInSessionThread([session]() { session->closeImplPart1(); });

    while (!session->isClosed() && !deadline_reached())
    {
        tr_logAddTrace("waiting for the libtransmission thread to finish");
        tr_wait_msec(10);
    }

    // There's usually a bit of housekeeping to do during shutdown,
    // e.g. sending out `event=stopped` announcements to trackers,
    // so wait a bit for the session thread to close.
    while (!deadline_reached() && (!session->web_->isClosed() || session->announcer != nullptr || session->announcer_udp_))
    {
        tr_logAddTrace(fmt::format(
            "waiting on port unmap ({}) or announcer ({})... now {}",
            fmt::ptr(session->port_forwarding_.get()),
            fmt::ptr(session->announcer),
            time(nullptr)));
        tr_wait_msec(50);
    }

    session->web_.reset();

    delete session;
}

struct sessionLoadTorrentsData
{
    tr_session* session;
    tr_ctor* ctor;
    bool done;
};

static void sessionLoadTorrents(struct sessionLoadTorrentsData* const data)
{
    TR_ASSERT(data->session != nullptr);

    auto const& dirname = data->session->torrentDir();
    auto const info = tr_sys_path_get_info(dirname);
    auto const odir = info && info->isFolder() ? tr_sys_dir_open(dirname.c_str()) : TR_BAD_SYS_DIR;

    auto torrents = std::list<tr_torrent*>{};
    if (odir != TR_BAD_SYS_DIR)
    {
        char const* name = nullptr;
        while ((name = tr_sys_dir_read_name(odir)) != nullptr)
        {
            if (!tr_strvEndsWith(name, ".torrent"sv) && !tr_strvEndsWith(name, ".magnet"sv))
            {
                continue;
            }

            auto const path = tr_pathbuf{ dirname, '/', name };

            // is a magnet link?
            if (!tr_ctorSetMetainfoFromFile(data->ctor, path.sv(), nullptr))
            {
                if (auto buf = std::vector<char>{}; tr_loadFile(path, buf))
                {
                    tr_ctorSetMetainfoFromMagnetLink(data->ctor, std::string_view{ std::data(buf), std::size(buf) }, nullptr);
                }
            }

            if (tr_torrent* const tor = tr_torrentNew(data->ctor, nullptr); tor != nullptr)
            {
                torrents.push_back(tor);
            }
        }

        tr_sys_dir_close(odir);
    }

    if (auto const n = std::size(torrents); n != 0U)
    {
        tr_logAddInfo(fmt::format(ngettext("Loaded {count} torrent", "Loaded {count} torrents", n), fmt::arg("count", n)));
    }

    data->done = true;
}

size_t tr_sessionLoadTorrents(tr_session* session, tr_ctor* ctor)
{
    auto data = sessionLoadTorrentsData{};
    data.session = session;
    data.ctor = ctor;
    data.done = false;
    session->runInSessionThread(sessionLoadTorrents, &data);
    while (!data.done)
    {
        tr_wait_msec(100);
    }

    return std::size(session->torrents());
}

size_t tr_sessionGetAllTorrents(tr_session* session, tr_torrent** buf, size_t buflen)
{
    auto& torrents = session->torrents();
    auto const n = std::size(torrents);

    if (buflen >= n)
    {
        std::copy_n(std::begin(torrents), n, buf);
    }

    return n;
}

/***
****
***/

void tr_sessionSetPexEnabled(tr_session* session, bool enabled)
{
    TR_ASSERT(session != nullptr);

    session->settings_.pex_enabled = enabled;
}

bool tr_sessionIsPexEnabled(tr_session const* session)
{
    TR_ASSERT(session != nullptr);

    return session->allowsPEX();
}

bool tr_sessionIsDHTEnabled(tr_session const* session)
{
    TR_ASSERT(session != nullptr);

    return session->allowsDHT();
}

void tr_sessionSetDHTEnabled(tr_session* session, bool enabled)
{
    TR_ASSERT(session != nullptr);

    if (enabled == session->allowsDHT())
    {
        return;
    }

    session->runInSessionThread(
        [session, enabled]()
        {
            session->udp_core_.reset();
            session->settings_.dht_enabled = enabled;
            session->udp_core_ = std::make_unique<tr_session::tr_udp_core>(*session, session->udpPort());
        });
}

/***
****
***/

bool tr_session::allowsUTP() const noexcept
{
#ifdef WITH_UTP
    return settings_.utp_enabled;
#else
    return false;
#endif
}

bool tr_sessionIsUTPEnabled(tr_session const* session)
{
    TR_ASSERT(session != nullptr);

    return session->allowsUTP();
}

void tr_sessionSetUTPEnabled(tr_session* session, bool enabled)
{
    TR_ASSERT(session != nullptr);

    if (enabled == session->allowsUTP())
    {
        return;
    }

    session->settings_.utp_enabled = enabled;
}

void tr_sessionSetLPDEnabled(tr_session* session, bool enabled)
{
    TR_ASSERT(session != nullptr);

    if (enabled == session->allowsLPD())
    {
        return;
    }

    session->runInSessionThread(
        [session, enabled]()
        {
            session->lpd_.reset();
            session->settings_.lpd_enabled = enabled;
            if (enabled)
            {
                session->lpd_ = tr_lpd::create(session->lpd_mediator_, session->eventBase());
            }
        });
}

bool tr_sessionIsLPDEnabled(tr_session const* session)
{
    TR_ASSERT(session != nullptr);

    return session->allowsLPD();
}

/***
****
***/

void tr_sessionSetCacheLimit_MB(tr_session* session, size_t mb)
{
    TR_ASSERT(session != nullptr);

    session->settings_.cache_size_mb = mb;
    session->cache->setLimit(tr_toMemBytes(mb));
}

size_t tr_sessionGetCacheLimit_MB(tr_session const* session)
{
    TR_ASSERT(session != nullptr);

    return session->settings_.cache_size_mb;
}

/***
****
***/

void tr_session::setDefaultTrackers(std::string_view trackers)
{
    auto const oldval = default_trackers_;

    settings_.default_trackers_str = trackers;
    default_trackers_.parse(trackers);

    // if the list changed, update all the public torrents
    if (default_trackers_ != oldval)
    {
        for (auto* const tor : torrents())
        {
            if (tor->isPublic())
            {
                tr_announcerResetTorrent(announcer, tor);
            }
        }
    }
}

void tr_sessionSetDefaultTrackers(tr_session* session, char const* trackers)
{
    TR_ASSERT(session != nullptr);

    session->setDefaultTrackers(trackers != nullptr ? trackers : "");
}

/***
****
***/

tr_bandwidth& tr_session::getBandwidthGroup(std::string_view name)
{
    auto& groups = this->bandwidth_groups_;

    for (auto const& [group_name, group] : groups)
    {
        if (group_name == name)
        {
            return *group;
        }
    }

    auto& [group_name, group] = groups.emplace_back(name, std::make_unique<tr_bandwidth>(new tr_bandwidth(&top_bandwidth_)));
    return *group;
}

/***
****
***/

void tr_sessionSetPortForwardingEnabled(tr_session* session, bool enabled)
{
    session->runInSessionThread([session, enabled]() { session->port_forwarding_->setEnabled(enabled); });
}

bool tr_sessionIsPortForwardingEnabled(tr_session const* session)
{
    TR_ASSERT(session != nullptr);

    return session->port_forwarding_->isEnabled();
}

/***
****
***/

void tr_session::useBlocklist(bool enabled)
{
    settings_.blocklist_enabled = enabled;

    std::for_each(
        std::begin(blocklists_),
        std::end(blocklists_),
        [enabled](auto& blocklist) { blocklist.setEnabled(enabled); });
}

bool tr_session::addressIsBlocked(tr_address const& addr) const noexcept
{
    return std::any_of(
        std::begin(blocklists_),
        std::end(blocklists_),
        [&addr](auto& blocklist) { return blocklist.contains(addr); });
}

void tr_sessionReloadBlocklists(tr_session* session)
{
    session->blocklists_ = libtransmission::Blocklist::loadBlocklists(session->blocklist_dir_, session->useBlocklist());

    if (session->peer_mgr_)
    {
        tr_peerMgrOnBlocklistChanged(session->peer_mgr_.get());
    }
}

size_t tr_blocklistGetRuleCount(tr_session const* session)
{
    TR_ASSERT(session != nullptr);

    auto& src = session->blocklists_;
    return std::accumulate(std::begin(src), std::end(src), 0, [](int sum, auto& cur) { return sum + std::size(cur); });
}

bool tr_blocklistIsEnabled(tr_session const* session)
{
    TR_ASSERT(session != nullptr);

    return session->useBlocklist();
}

void tr_blocklistSetEnabled(tr_session* session, bool enabled)
{
    TR_ASSERT(session != nullptr);

    session->useBlocklist(enabled);
}

bool tr_blocklistExists(tr_session const* session)
{
    TR_ASSERT(session != nullptr);

    return !std::empty(session->blocklists_);
}

size_t tr_blocklistSetContent(tr_session* session, char const* content_filename)
{
    auto const lock = session->unique_lock();

    // These rules will replace the default blocklist.
    // Build the path of the default blocklist .bin file where we'll save these rules.
    auto const bin_file = tr_pathbuf{ session->blocklist_dir_, '/', DEFAULT_BLOCKLIST_FILENAME };
<<<<<<< HEAD

    // Try to save it
    auto added = libtransmission::Blocklist::saveNew(content_filename, bin_file, session->useBlocklist());
    if (!added)
    {
        return 0U;
    }

    auto const n_rules = std::size(*added);

    // Add (or replace) it in our blocklists_ vector
    auto& src = session->blocklists_;
    if (auto iter = std::find_if(
            std::begin(src),
            std::end(src),
            [&bin_file](auto const& candidate) { return bin_file == candidate.binFile(); });
        iter != std::end(src))
    {
=======

    // Try to save it
    auto added = libtransmission::Blocklist::saveNew(content_filename, bin_file, session->useBlocklist());
    if (!added)
    {
        return 0U;
    }

    auto const n_rules = std::size(*added);

    // Add (or replace) it in our blocklists_ vector
    auto& src = session->blocklists_;
    if (auto iter = std::find_if(
            std::begin(src),
            std::end(src),
            [&bin_file](auto const& candidate) { return bin_file == candidate.binFile(); });
        iter != std::end(src))
    {
>>>>>>> 09bb1a60
        *iter = std::move(*added);
    }
    else
    {
        src.emplace_back(std::move(*added));
    }

    return n_rules;
}

void tr_blocklistSetURL(tr_session* session, char const* url)
{
    session->setBlocklistUrl(url != nullptr ? url : "");
}

char const* tr_blocklistGetURL(tr_session const* session)
{
    return session->blocklistUrl().c_str();
}

/***
****
***/

void tr_session::setRpcWhitelist(std::string_view whitelist) const
{
    this->rpc_server_->setWhitelist(whitelist);
}

void tr_session::useRpcWhitelist(bool enabled) const
{
    this->rpc_server_->setWhitelistEnabled(enabled);
}

bool tr_session::useRpcWhitelist() const
{
    return this->rpc_server_->isWhitelistEnabled();
}

void tr_sessionSetRPCEnabled(tr_session* session, bool is_enabled)
{
    TR_ASSERT(session != nullptr);

    session->rpc_server_->setEnabled(is_enabled);
}

bool tr_sessionIsRPCEnabled(tr_session const* session)
{
    TR_ASSERT(session != nullptr);

    return session->rpc_server_->isEnabled();
}

void tr_sessionSetRPCPort(tr_session* session, uint16_t hport)
{
    TR_ASSERT(session != nullptr);

    if (session->rpc_server_)
    {
        session->rpc_server_->setPort(tr_port::fromHost(hport));
    }
}

uint16_t tr_sessionGetRPCPort(tr_session const* session)
{
    TR_ASSERT(session != nullptr);

    return session->rpc_server_ ? session->rpc_server_->port().host() : uint16_t{};
}

void tr_sessionSetRPCCallback(tr_session* session, tr_rpc_func func, void* user_data)
{
    TR_ASSERT(session != nullptr);

    session->rpc_func_ = func;
    session->rpc_func_user_data_ = user_data;
}

void tr_sessionSetRPCWhitelist(tr_session* session, char const* whitelist)
{
    TR_ASSERT(session != nullptr);

    session->setRpcWhitelist(whitelist != nullptr ? whitelist : "");
}

char const* tr_sessionGetRPCWhitelist(tr_session const* session)
{
    TR_ASSERT(session != nullptr);

    return session->rpc_server_->whitelist().c_str();
}

void tr_sessionSetRPCWhitelistEnabled(tr_session* session, bool enabled)
{
    TR_ASSERT(session != nullptr);

    session->useRpcWhitelist(enabled);
}

bool tr_sessionGetRPCWhitelistEnabled(tr_session const* session)
{
    TR_ASSERT(session != nullptr);

    return session->useRpcWhitelist();
}

void tr_sessionSetRPCPassword(tr_session* session, char const* password)
{
    TR_ASSERT(session != nullptr);

    session->rpc_server_->setPassword(password != nullptr ? password : "");
}

char const* tr_sessionGetRPCPassword(tr_session const* session)
{
    TR_ASSERT(session != nullptr);

    return session->rpc_server_->getSaltedPassword().c_str();
}

void tr_sessionSetRPCUsername(tr_session* session, char const* username)
{
    TR_ASSERT(session != nullptr);

    session->rpc_server_->setUsername(username != nullptr ? username : "");
}

char const* tr_sessionGetRPCUsername(tr_session const* session)
{
    TR_ASSERT(session != nullptr);

    return session->rpc_server_->username().c_str();
}

void tr_sessionSetRPCPasswordEnabled(tr_session* session, bool enabled)
{
    TR_ASSERT(session != nullptr);

    session->rpc_server_->setPasswordEnabled(enabled);
}

bool tr_sessionIsRPCPasswordEnabled(tr_session const* session)
{
    TR_ASSERT(session != nullptr);

    return session->rpc_server_->isPasswordEnabled();
}

/****
*****
****/

void tr_sessionSetScriptEnabled(tr_session* session, TrScript type, bool enabled)
{
    TR_ASSERT(session != nullptr);
    TR_ASSERT(type < TR_SCRIPT_N_TYPES);

    session->useScript(type, enabled);
}

bool tr_sessionIsScriptEnabled(tr_session const* session, TrScript type)
{
    TR_ASSERT(session != nullptr);
    TR_ASSERT(type < TR_SCRIPT_N_TYPES);

    return session->useScript(type);
}

void tr_sessionSetScript(tr_session* session, TrScript type, char const* script)
{
    TR_ASSERT(session != nullptr);
    TR_ASSERT(type < TR_SCRIPT_N_TYPES);

    session->setScript(type, script != nullptr ? script : "");
}

char const* tr_sessionGetScript(tr_session const* session, TrScript type)
{
    TR_ASSERT(session != nullptr);
    TR_ASSERT(type < TR_SCRIPT_N_TYPES);

    return session->script(type).c_str();
}

/***
****
***/

void tr_sessionSetQueueSize(tr_session* session, tr_direction dir, size_t max_simultaneous_torrents)
{
    TR_ASSERT(session != nullptr);
    TR_ASSERT(tr_isDirection(dir));

    if (dir == TR_DOWN)
    {
        session->settings_.download_queue_size = max_simultaneous_torrents;
    }
    else
    {
        session->settings_.seed_queue_size = max_simultaneous_torrents;
    }
}

size_t tr_sessionGetQueueSize(tr_session const* session, tr_direction dir)
{
    TR_ASSERT(session != nullptr);
    TR_ASSERT(tr_isDirection(dir));

    return session->queueSize(dir);
}

void tr_sessionSetQueueEnabled(tr_session* session, tr_direction dir, bool do_limit_simultaneous_torrents)
{
    TR_ASSERT(session != nullptr);
    TR_ASSERT(tr_isDirection(dir));

    if (dir == TR_DOWN)
    {
        session->settings_.download_queue_enabled = do_limit_simultaneous_torrents;
    }
    else
    {
        session->settings_.seed_queue_enabled = do_limit_simultaneous_torrents;
    }
}

bool tr_sessionGetQueueEnabled(tr_session const* session, tr_direction dir)
{
    TR_ASSERT(session != nullptr);
    TR_ASSERT(tr_isDirection(dir));

    return session->queueEnabled(dir);
}

void tr_sessionSetQueueStalledMinutes(tr_session* session, int minutes)
{
    TR_ASSERT(session != nullptr);
    TR_ASSERT(minutes > 0);

    session->settings_.queue_stalled_minutes = minutes;
}

void tr_sessionSetQueueStalledEnabled(tr_session* session, bool is_enabled)
{
    TR_ASSERT(session != nullptr);

    session->settings_.queue_stalled_enabled = is_enabled;
}

bool tr_sessionGetQueueStalledEnabled(tr_session const* session)
{
    TR_ASSERT(session != nullptr);

    return session->queueStalledEnabled();
}

int tr_sessionGetQueueStalledMinutes(tr_session const* session)
{
    TR_ASSERT(session != nullptr);

    return session->queueStalledMinutes();
}

void tr_sessionSetAntiBruteForceThreshold(tr_session* session, int max_bad_requests)
{
    TR_ASSERT(session != nullptr);
    TR_ASSERT(max_bad_requests > 0);

    session->rpc_server_->setAntiBruteForceLimit(max_bad_requests);
}

int tr_sessionGetAntiBruteForceThreshold(tr_session const* session)
{
    TR_ASSERT(session != nullptr);

    return session->rpc_server_->getAntiBruteForceLimit();
}

void tr_sessionSetAntiBruteForceEnabled(tr_session* session, bool is_enabled)
{
    TR_ASSERT(session != nullptr);

    session->rpc_server_->setAntiBruteForceEnabled(is_enabled);
}

bool tr_sessionGetAntiBruteForceEnabled(tr_session const* session)
{
    TR_ASSERT(session != nullptr);

    return session->rpc_server_->isAntiBruteForceEnabled();
}

std::vector<tr_torrent*> tr_session::getNextQueuedTorrents(tr_direction dir, size_t num_wanted) const
{
    TR_ASSERT(tr_isDirection(dir));

    // build an array of the candidates
    auto candidates = std::vector<tr_torrent*>{};
    candidates.reserve(std::size(torrents()));
    for (auto* const tor : torrents())
    {
        if (tor->isQueued() && (dir == tor->queueDirection()))
        {
            candidates.push_back(tor);
        }
    }

    // find the best n candidates
    num_wanted = std::min(num_wanted, std::size(candidates));
    if (num_wanted < candidates.size())
    {
        std::partial_sort(
            std::begin(candidates),
            std::begin(candidates) + num_wanted,
            std::end(candidates),
            [](auto const* a, auto const* b) { return tr_torrentGetQueuePosition(a) < tr_torrentGetQueuePosition(b); });
        candidates.resize(num_wanted);
    }

    return candidates;
}

size_t tr_session::countQueueFreeSlots(tr_direction dir) const noexcept
{
    if (!queueEnabled(dir))
    {
        return std::numeric_limits<size_t>::max();
    }

    auto const max = queueSize(dir);
    auto const activity = dir == TR_UP ? TR_STATUS_SEED : TR_STATUS_DOWNLOAD;

    /* count how many torrents are active */
    auto active_count = size_t{};
    bool const stalled_enabled = queueStalledEnabled();
    int const stalled_if_idle_for_n_seconds = queueStalledMinutes() * 60;
    time_t const now = tr_time();
    for (auto const* const tor : torrents())
    {
        /* is it the right activity? */
        if (activity != tr_torrentGetActivity(tor))
        {
            continue;
        }

        /* is it stalled? */
        if (stalled_enabled)
        {
            auto const idle_secs = int(difftime(now, std::max(tor->startDate, tor->activityDate)));
            if (idle_secs >= stalled_if_idle_for_n_seconds)
            {
                continue;
            }
        }

        ++active_count;

        /* if we've reached the limit, no need to keep counting */
        if (active_count >= max)
        {
            return 0;
        }
    }

    return max - active_count;
}

static void bandwidthGroupRead(tr_session* session, std::string_view config_dir)
{
    auto const filename = tr_pathbuf{ config_dir, '/', BandwidthGroupsFilename };
    auto groups_dict = tr_variant{};
    if (!tr_sys_path_exists(filename) || !tr_variantFromFile(&groups_dict, TR_VARIANT_PARSE_JSON, filename, nullptr) ||
        !tr_variantIsDict(&groups_dict))
    {
        return;
    }

    auto idx = size_t{ 0 };
    auto key = tr_quark{};
    tr_variant* dict = nullptr;
    while (tr_variantDictChild(&groups_dict, idx, &key, &dict))
    {
        ++idx;

        auto name = tr_interned_string(key);
        auto& group = session->getBandwidthGroup(name);

        auto limits = tr_bandwidth_limits{};
        tr_variantDictFindBool(dict, TR_KEY_uploadLimited, &limits.up_limited);
        tr_variantDictFindBool(dict, TR_KEY_downloadLimited, &limits.down_limited);

        if (auto limit = int64_t{}; tr_variantDictFindInt(dict, TR_KEY_uploadLimit, &limit))
        {
            limits.up_limit_KBps = static_cast<tr_kilobytes_per_second_t>(limit);
        }

        if (auto limit = int64_t{}; tr_variantDictFindInt(dict, TR_KEY_downloadLimit, &limit))
        {
            limits.down_limit_KBps = static_cast<tr_kilobytes_per_second_t>(limit);
        }

        group.setLimits(&limits);

        if (auto honors = bool{}; tr_variantDictFindBool(dict, TR_KEY_honorsSessionLimits, &honors))
        {
            group.honorParentLimits(TR_UP, honors);
            group.honorParentLimits(TR_DOWN, honors);
        }
    }
    tr_variantClear(&groups_dict);
}

static int bandwidthGroupWrite(tr_session const* session, std::string_view config_dir)
{
    auto const& groups = session->bandwidthGroups();

    auto groups_dict = tr_variant{};
    tr_variantInitDict(&groups_dict, std::size(groups));

    for (auto const& [name, group] : groups)
    {
        auto const limits = group->getLimits();

        auto* const dict = tr_variantDictAddDict(&groups_dict, name.quark(), 5);
        tr_variantDictAddStrView(dict, TR_KEY_name, name.sv());
        tr_variantDictAddBool(dict, TR_KEY_uploadLimited, limits.up_limited);
        tr_variantDictAddInt(dict, TR_KEY_uploadLimit, limits.up_limit_KBps);
        tr_variantDictAddBool(dict, TR_KEY_downloadLimited, limits.down_limited);
        tr_variantDictAddInt(dict, TR_KEY_downloadLimit, limits.down_limit_KBps);
        tr_variantDictAddBool(dict, TR_KEY_honorsSessionLimits, group->areParentLimitsHonored(TR_UP));
    }

    auto const filename = tr_pathbuf{ config_dir, '/', BandwidthGroupsFilename };
    auto const ret = tr_variantToFile(&groups_dict, TR_VARIANT_FMT_JSON, filename);
    tr_variantClear(&groups_dict);
    return ret;
}

///

void tr_session::closeTorrentFiles(tr_torrent* tor) noexcept
{
    this->cache->flushTorrent(tor);
    openFiles().closeTorrent(tor->id());
}

void tr_session::closeTorrentFile(tr_torrent* tor, tr_file_index_t file_num) noexcept
{
    this->cache->flushFile(tor, file_num);
    openFiles().closeFile(tor->id(), file_num);
}

///

void tr_sessionSetQueueStartCallback(tr_session* session, void (*callback)(tr_session*, tr_torrent*, void*), void* user_data)
{
    session->setQueueStartCallback(callback, user_data);
}

void tr_sessionSetRatioLimitHitCallback(tr_session* session, tr_session_ratio_limit_hit_func callback, void* user_data)
{
    session->setRatioLimitHitCallback(callback, user_data);
}

void tr_sessionSetIdleLimitHitCallback(tr_session* session, tr_session_idle_limit_hit_func callback, void* user_data)
{
    session->setIdleLimitHitCallback(callback, user_data);
}

void tr_sessionSetMetadataCallback(tr_session* session, tr_session_metadata_func callback, void* user_data)
{
    session->setMetadataCallback(callback, user_data);
}

void tr_sessionSetCompletenessCallback(tr_session* session, tr_torrent_completeness_func callback, void* user_data)
{
    session->setTorrentCompletenessCallback(callback, user_data);
}

tr_session_stats tr_sessionGetStats(tr_session const* session)
{
    return session->stats().current();
}

tr_session_stats tr_sessionGetCumulativeStats(tr_session const* session)
{
    return session->stats().cumulative();
}

void tr_sessionClearStats(tr_session* session)
{
    session->stats().clear();
}

namespace
{

auto makeResumeDir(std::string_view config_dir)
{
#if defined(__APPLE__) || defined(_WIN32)
    auto dir = fmt::format("{:s}/Resume"sv, config_dir);
#else
    auto dir = fmt::format("{:s}/resume"sv, config_dir);
#endif
    tr_sys_dir_create(dir.c_str(), TR_SYS_DIR_CREATE_PARENTS, 0777);
    return dir;
}

auto makeTorrentDir(std::string_view config_dir)
{
#if defined(__APPLE__) || defined(_WIN32)
    auto dir = fmt::format("{:s}/Torrents"sv, config_dir);
#else
    auto dir = fmt::format("{:s}/torrents"sv, config_dir);
#endif
    tr_sys_dir_create(dir.c_str(), TR_SYS_DIR_CREATE_PARENTS, 0777);
    return dir;
}

auto makeBlocklistDir(std::string_view config_dir)
<<<<<<< HEAD
=======
{
    auto dir = fmt::format("{:s}/blocklists"sv, config_dir);
    tr_sys_dir_create(dir.c_str(), TR_SYS_DIR_CREATE_PARENTS, 0777);
    return dir;
}

auto makeEventBase()
>>>>>>> 09bb1a60
{
    auto dir = fmt::format("{:s}/blocklists"sv, config_dir);
    tr_sys_dir_create(dir.c_str(), TR_SYS_DIR_CREATE_PARENTS, 0777);
    return dir;
}
} // namespace

tr_session::tr_session(std::string_view config_dir, tr_variant* settings_dict)
    : config_dir_{ config_dir }
    , resume_dir_{ makeResumeDir(config_dir) }
    , torrent_dir_{ makeTorrentDir(config_dir) }
    , blocklist_dir_{ makeBlocklistDir(config_dir) }
<<<<<<< HEAD
    , session_thread_{ tr_session_thread::create() }
=======
    , event_base_{ makeEventBase() }
>>>>>>> 09bb1a60
    , timer_maker_{ std::make_unique<libtransmission::EvTimerMaker>(eventBase()) }
    , dns_{ std::make_unique<libtransmission::EvDns>(eventBase(), tr_time) }
    , settings_{ settings_dict }
    , session_id_{ tr_time }
    , peer_mgr_{ tr_peerMgrNew(this), tr_peerMgrFree }
    , rpc_server_{ std::make_unique<tr_rpc_server>(this, settings_dict) }
{
    now_timer_ = timerMaker().create([this]() { onNowTimer(); });
    now_timer_->startRepeating(1s);

    // Periodically save the .resume files of any torrents whose
    // status has recently changed. This prevents loss of metadata
    // in the case of a crash, unclean shutdown, clumsy user, etc.
    save_timer_ = timerMaker().create(
        [this]()
        {
            for (auto* const tor : torrents())
            {
                tr_torrentSave(tor);
            }

            stats().saveIfDirty();
        });
    save_timer_->startRepeating(SaveIntervalSecs);

    verifier_->addCallback(tr_torrentOnVerifyDone);
}

void tr_session::addIncoming(tr_address const& addr, tr_port port, struct tr_peer_socket const socket)
{
    tr_peerMgrAddIncoming(peer_mgr_.get(), addr, port, socket);
}

void tr_session::addTorrent(tr_torrent* tor)
{
    tor->unique_id_ = torrents().add(tor);

    tr_peerMgrAddTorrent(peer_mgr_.get(), tor);
}<|MERGE_RESOLUTION|>--- conflicted
+++ resolved
@@ -1619,7 +1619,6 @@
     // These rules will replace the default blocklist.
     // Build the path of the default blocklist .bin file where we'll save these rules.
     auto const bin_file = tr_pathbuf{ session->blocklist_dir_, '/', DEFAULT_BLOCKLIST_FILENAME };
-<<<<<<< HEAD
 
     // Try to save it
     auto added = libtransmission::Blocklist::saveNew(content_filename, bin_file, session->useBlocklist());
@@ -1638,26 +1637,6 @@
             [&bin_file](auto const& candidate) { return bin_file == candidate.binFile(); });
         iter != std::end(src))
     {
-=======
-
-    // Try to save it
-    auto added = libtransmission::Blocklist::saveNew(content_filename, bin_file, session->useBlocklist());
-    if (!added)
-    {
-        return 0U;
-    }
-
-    auto const n_rules = std::size(*added);
-
-    // Add (or replace) it in our blocklists_ vector
-    auto& src = session->blocklists_;
-    if (auto iter = std::find_if(
-            std::begin(src),
-            std::end(src),
-            [&bin_file](auto const& candidate) { return bin_file == candidate.binFile(); });
-        iter != std::end(src))
-    {
->>>>>>> 09bb1a60
         *iter = std::move(*added);
     }
     else
@@ -2178,21 +2157,12 @@
 }
 
 auto makeBlocklistDir(std::string_view config_dir)
-<<<<<<< HEAD
-=======
 {
     auto dir = fmt::format("{:s}/blocklists"sv, config_dir);
     tr_sys_dir_create(dir.c_str(), TR_SYS_DIR_CREATE_PARENTS, 0777);
     return dir;
 }
 
-auto makeEventBase()
->>>>>>> 09bb1a60
-{
-    auto dir = fmt::format("{:s}/blocklists"sv, config_dir);
-    tr_sys_dir_create(dir.c_str(), TR_SYS_DIR_CREATE_PARENTS, 0777);
-    return dir;
-}
 } // namespace
 
 tr_session::tr_session(std::string_view config_dir, tr_variant* settings_dict)
@@ -2200,11 +2170,7 @@
     , resume_dir_{ makeResumeDir(config_dir) }
     , torrent_dir_{ makeTorrentDir(config_dir) }
     , blocklist_dir_{ makeBlocklistDir(config_dir) }
-<<<<<<< HEAD
     , session_thread_{ tr_session_thread::create() }
-=======
-    , event_base_{ makeEventBase() }
->>>>>>> 09bb1a60
     , timer_maker_{ std::make_unique<libtransmission::EvTimerMaker>(eventBase()) }
     , dns_{ std::make_unique<libtransmission::EvDns>(eventBase(), tr_time) }
     , settings_{ settings_dict }
