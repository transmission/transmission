// This file Copyright © 2008-2022 Mnemosyne LLC.
// It may be used under GPLv2 (SPDX: GPL-2.0-only), GPLv3 (SPDX: GPL-3.0-only),
// or any future license endorsed by Mnemosyne LLC.
// License text can be found in the licenses/ folder.

#include <algorithm> // std::partial_sort(), std::min(), std::max()
#include <cerrno> /* ENOENT */
#include <climits> /* INT_MAX */
#include <condition_variable>
#include <csignal>
#include <cstdint>
#include <ctime>
#include <iterator> // std::back_inserter
#include <list>
#include <memory>
#include <numeric> // std::accumulate()
#include <string>
#include <string_view>
#include <tuple>
#include <unordered_set>
#include <vector>

#ifndef _WIN32
#include <sys/types.h> /* umask() */
#include <sys/stat.h> /* umask() */
#endif

#include <event2/event.h>

#include <fmt/chrono.h>
#include <fmt/core.h>
#include <fmt/format.h> // fmt::ptr

#include "transmission.h"

#include "announcer.h"
#include "bandwidth.h"
#include "blocklist.h"
#include "cache.h"
#include "crypto-utils.h"
#include "error-types.h"
#include "error.h"
#include "fdlimit.h"
#include "file.h"
#include "log.h"
#include "net.h"
#include "peer-io.h"
#include "peer-mgr.h"
#include "platform-quota.h" /* tr_device_info_free() */
#include "platform.h" /* tr_getTorrentDir() */
#include "port-forwarding.h"
#include "rpc-server.h"
#include "session-id.h"
#include "session.h"
#include "stats.h"
#include "torrent.h"
#include "tr-assert.h"
#include "tr-dht.h" /* tr_dhtUpkeep() */
#include "tr-lpd.h"
#include "tr-strbuf.h"
#include "tr-udp.h"
#include "tr-utp.h"
#include "trevent.h"
#include "utils.h"
#include "variant.h"
#include "verify.h"
#include "version.h"
#include "web.h"

using namespace std::literals;

std::recursive_mutex tr_session::session_mutex_;

#ifdef TR_LIGHTWEIGHT
static auto constexpr DefaultCacheSizeMB = int{ 2 };
static auto constexpr DefaultPrefetchEnabled = bool{ false };
#else
static auto constexpr DefaultCacheSizeMB = int{ 4 };
static auto constexpr DefaultPrefetchEnabled = bool{ true };
#endif
static auto constexpr DefaultUmask = int{ 022 };
static auto constexpr SaveIntervalSecs = int{ 360 };

static void bandwidthGroupRead(tr_session* session, std::string_view config_dir);
static int bandwidthGroupWrite(tr_session const* session, std::string_view config_dir);
static auto constexpr BandwidthGroupsFilename = "bandwidth-groups.json"sv;

static tr_port getRandomPort(tr_session const* s)
{
    auto const lower = std::min(s->randomPortLow.host(), s->randomPortHigh.host());
    auto const upper = std::max(s->randomPortLow.host(), s->randomPortHigh.host());
    auto const range = upper - lower;
    return tr_port::fromHost(lower + tr_rand_int_weak(range + 1));
}

/* Generate a peer id : "-TRxyzb-" + 12 random alphanumeric
   characters, where x is the major version number, y is the
   minor version number, z is the maintenance number, and b
   designates beta (Azureus-style) */
tr_peer_id_t tr_peerIdInit()
{
    auto peer_id = tr_peer_id_t{};
    auto* it = std::data(peer_id);

    // starts with -TRXXXX-
    auto constexpr Prefix = std::string_view{ PEERID_PREFIX };
    auto const* const end = it + std::size(peer_id);
    it = std::copy_n(std::data(Prefix), std::size(Prefix), it);

    // remainder is randomly-generated characters
    auto constexpr Pool = std::string_view{ "0123456789abcdefghijklmnopqrstuvwxyz" };
    auto total = int{ 0 };
    tr_rand_buffer(it, end - it);
    while (it + 1 < end)
    {
        int const val = *it % std::size(Pool);
        total += val;
        *it++ = Pool[val];
    }
    int const val = total % std::size(Pool) != 0 ? std::size(Pool) - total % std::size(Pool) : 0;
    *it = Pool[val];

    return peer_id;
}

/***
****
***/

std::optional<std::string> tr_session::WebMediator::cookieFile() const
{
    auto const path = tr_pathbuf{ session_->config_dir, "/cookies.txt" };

    if (!tr_sys_path_exists(path))
    {
        return {};
    }

    return std::string{ path };
}

std::optional<std::string> tr_session::WebMediator::userAgent() const
{
    return fmt::format(FMT_STRING("{:s}/{:s}"), TR_NAME, SHORT_VERSION_STRING);
}

std::optional<std::string> tr_session::WebMediator::publicAddress() const
{
    for (auto const type : { TR_AF_INET, TR_AF_INET6 })
    {
        auto is_default_value = bool{};
        tr_address const* addr = tr_sessionGetPublicAddress(session_, type, &is_default_value);
        if (addr != nullptr && !is_default_value)
        {
            return addr->readable();
        }
    }

    return std::nullopt;
}

unsigned int tr_session::WebMediator::clamp(int torrent_id, unsigned int byte_count) const
{
    auto const lock = session_->unique_lock();

    auto const* const tor = session_->torrents().get(torrent_id);
    return tor == nullptr ? 0U : tor->bandwidth_.clamp(TR_DOWN, byte_count);
}

void tr_session::WebMediator::notifyBandwidthConsumed(int torrent_id, size_t byte_count)
{
    auto const lock = session_->unique_lock();

    if (auto* const tor = session_->torrents().get(torrent_id); tor != nullptr)
    {
        tor->bandwidth_.notifyBandwidthConsumed(TR_DOWN, byte_count, true, tr_time_msec());
    }
}

void tr_session::WebMediator::run(tr_web::FetchDoneFunc&& func, tr_web::FetchResponse&& response) const
{
    tr_runInEventThread(session_, std::move(func), std::move(response));
}

void tr_sessionFetch(tr_session* session, tr_web::FetchOptions&& options)
{
    session->web->fetch(std::move(options));
}

/***
****
***/

tr_encryption_mode tr_sessionGetEncryption(tr_session* session)
{
    TR_ASSERT(session != nullptr);

    return session->encryptionMode;
}

void tr_sessionSetEncryption(tr_session* session, tr_encryption_mode mode)
{
    TR_ASSERT(session != nullptr);
    TR_ASSERT(mode == TR_ENCRYPTION_PREFERRED || mode == TR_ENCRYPTION_REQUIRED || mode == TR_CLEAR_PREFERRED);

    session->encryptionMode = mode;
}

/***
****
***/

static void close_bindinfo(struct tr_bindinfo* b)
{
    if (b != nullptr && b->socket != TR_BAD_SOCKET)
    {
        event_free(b->ev);
        b->ev = nullptr;
        tr_netCloseSocket(b->socket);
    }
}

static void close_incoming_peer_port(tr_session* session)
{
    close_bindinfo(session->bind_ipv4);
    close_bindinfo(session->bind_ipv6);
}

static void free_incoming_peer_port(tr_session* session)
{
    close_bindinfo(session->bind_ipv4);
    tr_free(session->bind_ipv4);
    session->bind_ipv4 = nullptr;

    close_bindinfo(session->bind_ipv6);
    tr_free(session->bind_ipv6);
    session->bind_ipv6 = nullptr;
}

static void accept_incoming_peer(evutil_socket_t fd, short /*what*/, void* vsession)
{
    auto* session = static_cast<tr_session*>(vsession);

    auto clientAddr = tr_address{};
    auto clientPort = tr_port{};
    auto const clientSocket = tr_netAccept(session, fd, &clientAddr, &clientPort);

    if (clientSocket != TR_BAD_SOCKET)
    {
        char addrstr[TR_ADDRSTRLEN];
        tr_address_and_port_to_string(addrstr, sizeof(addrstr), &clientAddr, clientPort);
        tr_logAddTrace(fmt::format("new incoming connection {} ({})", clientSocket, addrstr));

        tr_peerMgrAddIncoming(session->peerMgr, &clientAddr, clientPort, tr_peer_socket_tcp_create(clientSocket));
    }
}

static void open_incoming_peer_port(tr_session* session)
{
    /* bind an ipv4 port to listen for incoming peers... */
    auto* b = session->bind_ipv4;
    b->socket = tr_netBindTCP(&b->addr, session->private_peer_port, false);

    if (b->socket != TR_BAD_SOCKET)
    {
        b->ev = event_new(session->event_base, b->socket, EV_READ | EV_PERSIST, accept_incoming_peer, session);
        event_add(b->ev, nullptr);
    }

    /* and do the exact same thing for ipv6, if it's supported... */
    if (tr_net_hasIPv6(session->private_peer_port))
    {
        b = session->bind_ipv6;
        b->socket = tr_netBindTCP(&b->addr, session->private_peer_port, false);

        if (b->socket != TR_BAD_SOCKET)
        {
            b->ev = event_new(session->event_base, b->socket, EV_READ | EV_PERSIST, accept_incoming_peer, session);
            event_add(b->ev, nullptr);
        }
    }
}

tr_address const* tr_sessionGetPublicAddress(tr_session const* session, int tr_af_type, bool* is_default_value)
{
    char const* default_value = "";
    tr_bindinfo const* bindinfo = nullptr;

    switch (tr_af_type)
    {
    case TR_AF_INET:
        bindinfo = session->bind_ipv4;
        default_value = TR_DEFAULT_BIND_ADDRESS_IPV4;
        break;

    case TR_AF_INET6:
        bindinfo = session->bind_ipv6;
        default_value = TR_DEFAULT_BIND_ADDRESS_IPV6;
        break;

    default:
        break;
    }

    if (is_default_value != nullptr && bindinfo != nullptr)
    {
        *is_default_value = bindinfo->addr.readable() == default_value;
    }

    return bindinfo != nullptr ? &bindinfo->addr : nullptr;
}

/***
****
***/

#ifdef TR_LIGHTWEIGHT
#define TR_DEFAULT_ENCRYPTION TR_CLEAR_PREFERRED
#else
#define TR_DEFAULT_ENCRYPTION TR_ENCRYPTION_PREFERRED
#endif

void tr_sessionGetDefaultSettings(tr_variant* d)
{
    TR_ASSERT(tr_variantIsDict(d));

    tr_variantDictReserve(d, 71);
    tr_variantDictAddBool(d, TR_KEY_blocklist_enabled, false);
    tr_variantDictAddStrView(d, TR_KEY_blocklist_url, "http://www.example.com/blocklist"sv);
    tr_variantDictAddInt(d, TR_KEY_cache_size_mb, DefaultCacheSizeMB);
    tr_variantDictAddBool(d, TR_KEY_dht_enabled, true);
    tr_variantDictAddBool(d, TR_KEY_utp_enabled, true);
    tr_variantDictAddBool(d, TR_KEY_lpd_enabled, false);
    tr_variantDictAddStr(d, TR_KEY_download_dir, tr_getDefaultDownloadDir());
    tr_variantDictAddStr(d, TR_KEY_default_trackers, "");
    tr_variantDictAddInt(d, TR_KEY_speed_limit_down, 100);
    tr_variantDictAddBool(d, TR_KEY_speed_limit_down_enabled, false);
    tr_variantDictAddInt(d, TR_KEY_encryption, TR_DEFAULT_ENCRYPTION);
    tr_variantDictAddInt(d, TR_KEY_idle_seeding_limit, 30);
    tr_variantDictAddBool(d, TR_KEY_idle_seeding_limit_enabled, false);
    tr_variantDictAddStr(d, TR_KEY_incomplete_dir, tr_getDefaultDownloadDir());
    tr_variantDictAddBool(d, TR_KEY_incomplete_dir_enabled, false);
    tr_variantDictAddInt(d, TR_KEY_message_level, TR_LOG_INFO);
    tr_variantDictAddInt(d, TR_KEY_download_queue_size, 5);
    tr_variantDictAddBool(d, TR_KEY_download_queue_enabled, true);
    tr_variantDictAddInt(d, TR_KEY_peer_limit_global, atoi(TR_DEFAULT_PEER_LIMIT_GLOBAL_STR));
    tr_variantDictAddInt(d, TR_KEY_peer_limit_per_torrent, atoi(TR_DEFAULT_PEER_LIMIT_TORRENT_STR));
    tr_variantDictAddInt(d, TR_KEY_peer_port, atoi(TR_DEFAULT_PEER_PORT_STR));
    tr_variantDictAddBool(d, TR_KEY_peer_port_random_on_start, false);
    tr_variantDictAddInt(d, TR_KEY_peer_port_random_low, 49152);
    tr_variantDictAddInt(d, TR_KEY_peer_port_random_high, 65535);
    tr_variantDictAddStrView(d, TR_KEY_peer_socket_tos, TR_DEFAULT_PEER_SOCKET_TOS_STR);
    tr_variantDictAddBool(d, TR_KEY_pex_enabled, true);
    tr_variantDictAddBool(d, TR_KEY_port_forwarding_enabled, true);
    tr_variantDictAddInt(d, TR_KEY_preallocation, TR_PREALLOCATE_SPARSE);
    tr_variantDictAddBool(d, TR_KEY_prefetch_enabled, DefaultPrefetchEnabled);
    tr_variantDictAddInt(d, TR_KEY_peer_id_ttl_hours, 6);
    tr_variantDictAddBool(d, TR_KEY_queue_stalled_enabled, true);
    tr_variantDictAddInt(d, TR_KEY_queue_stalled_minutes, 30);
    tr_variantDictAddReal(d, TR_KEY_ratio_limit, 2.0);
    tr_variantDictAddBool(d, TR_KEY_ratio_limit_enabled, false);
    tr_variantDictAddBool(d, TR_KEY_rename_partial_files, true);
    tr_variantDictAddBool(d, TR_KEY_rpc_authentication_required, false);
    tr_variantDictAddStrView(d, TR_KEY_rpc_bind_address, "0.0.0.0");
    tr_variantDictAddBool(d, TR_KEY_rpc_enabled, false);
    tr_variantDictAddStrView(d, TR_KEY_rpc_password, "");
    tr_variantDictAddStrView(d, TR_KEY_rpc_username, "");
    tr_variantDictAddStrView(d, TR_KEY_rpc_whitelist, TR_DEFAULT_RPC_WHITELIST);
    tr_variantDictAddBool(d, TR_KEY_rpc_whitelist_enabled, true);
    tr_variantDictAddStrView(d, TR_KEY_rpc_host_whitelist, TR_DEFAULT_RPC_HOST_WHITELIST);
    tr_variantDictAddBool(d, TR_KEY_rpc_host_whitelist_enabled, true);
    tr_variantDictAddInt(d, TR_KEY_rpc_port, TR_DEFAULT_RPC_PORT);
    tr_variantDictAddStrView(d, TR_KEY_rpc_url, TR_DEFAULT_RPC_URL_STR);
    tr_variantDictAddStr(d, TR_KEY_rpc_socket_mode, fmt::format("{:#o}", tr_rpc_server::DefaultRpcSocketMode));
    tr_variantDictAddBool(d, TR_KEY_scrape_paused_torrents_enabled, true);
    tr_variantDictAddStrView(d, TR_KEY_script_torrent_added_filename, "");
    tr_variantDictAddBool(d, TR_KEY_script_torrent_added_enabled, false);
    tr_variantDictAddStrView(d, TR_KEY_script_torrent_done_filename, "");
    tr_variantDictAddBool(d, TR_KEY_script_torrent_done_enabled, false);
    tr_variantDictAddStrView(d, TR_KEY_script_torrent_done_seeding_filename, "");
    tr_variantDictAddBool(d, TR_KEY_script_torrent_done_seeding_enabled, false);
    tr_variantDictAddInt(d, TR_KEY_seed_queue_size, 10);
    tr_variantDictAddBool(d, TR_KEY_seed_queue_enabled, false);
    tr_variantDictAddBool(d, TR_KEY_alt_speed_enabled, false);
    tr_variantDictAddInt(d, TR_KEY_alt_speed_up, 50); /* half the regular */
    tr_variantDictAddInt(d, TR_KEY_alt_speed_down, 50); /* half the regular */
    tr_variantDictAddInt(d, TR_KEY_alt_speed_time_begin, 540); /* 9am */
    tr_variantDictAddBool(d, TR_KEY_alt_speed_time_enabled, false);
    tr_variantDictAddInt(d, TR_KEY_alt_speed_time_end, 1020); /* 5pm */
    tr_variantDictAddInt(d, TR_KEY_alt_speed_time_day, TR_SCHED_ALL);
    tr_variantDictAddInt(d, TR_KEY_speed_limit_up, 100);
    tr_variantDictAddBool(d, TR_KEY_speed_limit_up_enabled, false);
    tr_variantDictAddStr(d, TR_KEY_umask, fmt::format("{:#o}", DefaultUmask));
    tr_variantDictAddInt(d, TR_KEY_upload_slots_per_torrent, 14);
    tr_variantDictAddStrView(d, TR_KEY_bind_address_ipv4, TR_DEFAULT_BIND_ADDRESS_IPV4);
    tr_variantDictAddStrView(d, TR_KEY_bind_address_ipv6, TR_DEFAULT_BIND_ADDRESS_IPV6);
    tr_variantDictAddBool(d, TR_KEY_start_added_torrents, true);
    tr_variantDictAddBool(d, TR_KEY_trash_original_torrent_files, false);
    tr_variantDictAddInt(d, TR_KEY_anti_brute_force_threshold, 100);
    tr_variantDictAddBool(d, TR_KEY_anti_brute_force_enabled, true);
}

void tr_sessionGetSettings(tr_session const* s, tr_variant* d)
{
    TR_ASSERT(tr_variantIsDict(d));

    tr_variantDictReserve(d, 70);
    tr_variantDictAddBool(d, TR_KEY_blocklist_enabled, s->useBlocklist());
    tr_variantDictAddStr(d, TR_KEY_blocklist_url, s->blocklistUrl());
    tr_variantDictAddInt(d, TR_KEY_cache_size_mb, tr_sessionGetCacheLimit_MB(s));
    tr_variantDictAddBool(d, TR_KEY_dht_enabled, s->isDHTEnabled);
    tr_variantDictAddBool(d, TR_KEY_utp_enabled, s->isUTPEnabled);
    tr_variantDictAddBool(d, TR_KEY_lpd_enabled, s->isLPDEnabled);
    tr_variantDictAddStr(d, TR_KEY_download_dir, tr_sessionGetDownloadDir(s));
    tr_variantDictAddStr(d, TR_KEY_default_trackers, s->defaultTrackersStr());
    tr_variantDictAddInt(d, TR_KEY_download_queue_size, tr_sessionGetQueueSize(s, TR_DOWN));
    tr_variantDictAddBool(d, TR_KEY_download_queue_enabled, tr_sessionGetQueueEnabled(s, TR_DOWN));
    tr_variantDictAddInt(d, TR_KEY_speed_limit_down, tr_sessionGetSpeedLimit_KBps(s, TR_DOWN));
    tr_variantDictAddBool(d, TR_KEY_speed_limit_down_enabled, tr_sessionIsSpeedLimited(s, TR_DOWN));
    tr_variantDictAddInt(d, TR_KEY_encryption, s->encryptionMode);
    tr_variantDictAddInt(d, TR_KEY_idle_seeding_limit, tr_sessionGetIdleLimit(s));
    tr_variantDictAddBool(d, TR_KEY_idle_seeding_limit_enabled, tr_sessionIsIdleLimited(s));
    tr_variantDictAddStr(d, TR_KEY_incomplete_dir, tr_sessionGetIncompleteDir(s));
    tr_variantDictAddBool(d, TR_KEY_incomplete_dir_enabled, tr_sessionIsIncompleteDirEnabled(s));
    tr_variantDictAddInt(d, TR_KEY_message_level, tr_logGetLevel());
    tr_variantDictAddInt(d, TR_KEY_peer_limit_global, s->peerLimit);
    tr_variantDictAddInt(d, TR_KEY_peer_limit_per_torrent, s->peerLimitPerTorrent);
    tr_variantDictAddInt(d, TR_KEY_peer_port, s->peerPort().host());
    tr_variantDictAddBool(d, TR_KEY_peer_port_random_on_start, s->isPortRandom);
    tr_variantDictAddInt(d, TR_KEY_peer_port_random_low, s->randomPortLow.host());
    tr_variantDictAddInt(d, TR_KEY_peer_port_random_high, s->randomPortHigh.host());
    tr_variantDictAddStr(d, TR_KEY_peer_socket_tos, tr_netTosToName(s->peer_socket_tos_));
    tr_variantDictAddStr(d, TR_KEY_peer_congestion_algorithm, s->peerCongestionAlgorithm());
    tr_variantDictAddBool(d, TR_KEY_pex_enabled, s->isPexEnabled);
    tr_variantDictAddBool(d, TR_KEY_port_forwarding_enabled, tr_sessionIsPortForwardingEnabled(s));
    tr_variantDictAddInt(d, TR_KEY_preallocation, s->preallocationMode);
    tr_variantDictAddBool(d, TR_KEY_prefetch_enabled, s->isPrefetchEnabled);
    tr_variantDictAddInt(d, TR_KEY_peer_id_ttl_hours, s->peer_id_ttl_hours);
    tr_variantDictAddBool(d, TR_KEY_queue_stalled_enabled, tr_sessionGetQueueStalledEnabled(s));
    tr_variantDictAddInt(d, TR_KEY_queue_stalled_minutes, tr_sessionGetQueueStalledMinutes(s));
    tr_variantDictAddReal(d, TR_KEY_ratio_limit, s->desiredRatio);
    tr_variantDictAddBool(d, TR_KEY_ratio_limit_enabled, s->isRatioLimited);
    tr_variantDictAddBool(d, TR_KEY_rename_partial_files, tr_sessionIsIncompleteFileNamingEnabled(s));
    tr_variantDictAddBool(d, TR_KEY_rpc_authentication_required, tr_sessionIsRPCPasswordEnabled(s));
    tr_variantDictAddStr(d, TR_KEY_rpc_bind_address, s->rpc_server_->getBindAddress());
    tr_variantDictAddBool(d, TR_KEY_rpc_enabled, tr_sessionIsRPCEnabled(s));
    tr_variantDictAddStr(d, TR_KEY_rpc_password, tr_sessionGetRPCPassword(s));
    tr_variantDictAddInt(d, TR_KEY_rpc_port, tr_sessionGetRPCPort(s));
    tr_variantDictAddStr(d, TR_KEY_rpc_socket_mode, fmt::format("{:#o}", s->rpc_server_->socket_mode_));
    tr_variantDictAddStr(d, TR_KEY_rpc_url, tr_sessionGetRPCUrl(s));
    tr_variantDictAddStr(d, TR_KEY_rpc_username, tr_sessionGetRPCUsername(s));
    tr_variantDictAddStr(d, TR_KEY_rpc_whitelist, tr_sessionGetRPCWhitelist(s));
    tr_variantDictAddBool(d, TR_KEY_rpc_whitelist_enabled, tr_sessionGetRPCWhitelistEnabled(s));
    tr_variantDictAddBool(d, TR_KEY_scrape_paused_torrents_enabled, s->scrapePausedTorrents);
    tr_variantDictAddInt(d, TR_KEY_seed_queue_size, tr_sessionGetQueueSize(s, TR_UP));
    tr_variantDictAddBool(d, TR_KEY_seed_queue_enabled, tr_sessionGetQueueEnabled(s, TR_UP));
    tr_variantDictAddBool(d, TR_KEY_alt_speed_enabled, tr_sessionUsesAltSpeed(s));
    tr_variantDictAddInt(d, TR_KEY_alt_speed_up, tr_sessionGetAltSpeed_KBps(s, TR_UP));
    tr_variantDictAddInt(d, TR_KEY_alt_speed_down, tr_sessionGetAltSpeed_KBps(s, TR_DOWN));
    tr_variantDictAddInt(d, TR_KEY_alt_speed_time_begin, tr_sessionGetAltSpeedBegin(s));
    tr_variantDictAddBool(d, TR_KEY_alt_speed_time_enabled, tr_sessionUsesAltSpeedTime(s));
    tr_variantDictAddInt(d, TR_KEY_alt_speed_time_end, tr_sessionGetAltSpeedEnd(s));
    tr_variantDictAddInt(d, TR_KEY_alt_speed_time_day, tr_sessionGetAltSpeedDay(s));
    tr_variantDictAddInt(d, TR_KEY_speed_limit_up, tr_sessionGetSpeedLimit_KBps(s, TR_UP));
    tr_variantDictAddBool(d, TR_KEY_speed_limit_up_enabled, tr_sessionIsSpeedLimited(s, TR_UP));
    tr_variantDictAddStr(d, TR_KEY_umask, fmt::format("{:#o}", s->umask));
    tr_variantDictAddInt(d, TR_KEY_upload_slots_per_torrent, s->uploadSlotsPerTorrent);
    tr_variantDictAddStr(d, TR_KEY_bind_address_ipv4, tr_address_to_string(&s->bind_ipv4->addr));
    tr_variantDictAddStr(d, TR_KEY_bind_address_ipv6, tr_address_to_string(&s->bind_ipv6->addr));
    tr_variantDictAddBool(d, TR_KEY_start_added_torrents, !tr_sessionGetPaused(s));
    tr_variantDictAddBool(d, TR_KEY_trash_original_torrent_files, tr_sessionGetDeleteSource(s));
    tr_variantDictAddInt(d, TR_KEY_anti_brute_force_threshold, tr_sessionGetAntiBruteForceThreshold(s));
    tr_variantDictAddBool(d, TR_KEY_anti_brute_force_enabled, tr_sessionGetAntiBruteForceEnabled(s));
    for (auto const& [enabled_key, script_key, script] : tr_session::Scripts)
    {
        tr_variantDictAddBool(d, enabled_key, tr_sessionIsScriptEnabled(s, script));
        tr_variantDictAddStr(d, script_key, tr_sessionGetScript(s, script));
    }
}

bool tr_sessionLoadSettings(tr_variant* dict, char const* config_dir, char const* appName)
{
    TR_ASSERT(tr_variantIsDict(dict));

    /* initializing the defaults: caller may have passed in some app-level defaults.
     * preserve those and use the session defaults to fill in any missing gaps. */
    auto oldDict = *dict;
    tr_variantInitDict(dict, 0);
    tr_sessionGetDefaultSettings(dict);
    tr_variantMergeDicts(dict, &oldDict);
    tr_variantFree(&oldDict);

    /* if caller didn't specify a config dir, use the default */
    if (tr_str_is_empty(config_dir))
    {
        config_dir = tr_getDefaultConfigDir(appName);
    }

    /* file settings override the defaults */
    auto fileSettings = tr_variant{};
    auto const filename = tr_pathbuf{ config_dir, "/settings.json"sv };
    auto success = bool{};
    if (tr_error* error = nullptr; tr_variantFromFile(&fileSettings, TR_VARIANT_PARSE_JSON, filename, &error))
    {
        tr_variantMergeDicts(dict, &fileSettings);
        tr_variantFree(&fileSettings);
        success = true;
    }
    else
    {
        success = TR_ERROR_IS_ENOENT(error->code);
        tr_error_free(error);
    }

    /* cleanup */
    return success;
}

void tr_sessionSaveSettings(tr_session* session, char const* config_dir, tr_variant const* clientSettings)
{
    TR_ASSERT(tr_variantIsDict(clientSettings));

    tr_variant settings;
    auto const filename = tr_pathbuf{ config_dir, "/settings.json"sv };

    tr_variantInitDict(&settings, 0);

    /* the existing file settings are the fallback values */
    if (auto file_settings = tr_variant{}; tr_variantFromFile(&file_settings, TR_VARIANT_PARSE_JSON, filename))
    {
        tr_variantMergeDicts(&settings, &file_settings);
        tr_variantFree(&file_settings);
    }

    /* the client's settings override the file settings */
    tr_variantMergeDicts(&settings, clientSettings);

    /* the session's true values override the file & client settings */
    {
        tr_variant sessionSettings;
        tr_variantInitDict(&sessionSettings, 0);
        tr_sessionGetSettings(session, &sessionSettings);
        tr_variantMergeDicts(&settings, &sessionSettings);
        tr_variantFree(&sessionSettings);
    }

    /* save the result */
    tr_variantToFile(&settings, TR_VARIANT_FMT_JSON, filename);

    /* cleanup */
    tr_variantFree(&settings);

    /* Write bandwidth groups limits to file  */
    bandwidthGroupWrite(session, config_dir);
}

/***
****
***/

/**
 * Periodically save the .resume files of any torrents whose
 * status has recently changed. This prevents loss of metadata
 * in the case of a crash, unclean shutdown, clumsy user, etc.
 */
static void onSaveTimer(evutil_socket_t /*fd*/, short /*what*/, void* vsession)
{
    auto* session = static_cast<tr_session*>(vsession);

    if (tr_cacheFlushDone(session->cache) != 0)
    {
        tr_logAddError("Error while flushing completed pieces from cache");
    }

    for (auto* const tor : session->torrents())
    {
        tr_torrentSave(tor);
    }

    tr_statsSaveDirty(session);

    tr_timerAdd(*session->saveTimer, SaveIntervalSecs, 0);
}

/***
****
***/

struct init_data
{
    bool messageQueuingEnabled;
    tr_session* session;
    char const* config_dir;
    tr_variant* clientSettings;
    std::condition_variable_any done_cv;
};

static void tr_sessionInitImpl(init_data* data);

tr_session* tr_sessionInit(char const* config_dir, bool messageQueuingEnabled, tr_variant* clientSettings)
{
    TR_ASSERT(tr_variantIsDict(clientSettings));

    tr_timeUpdate(time(nullptr));

    /* initialize the bare skeleton of the session object */
    auto* session = new tr_session{};
    session->udp_socket = TR_BAD_SOCKET;
    session->udp6_socket = TR_BAD_SOCKET;
    session->cache = tr_cacheNew(1024 * 1024 * 2);
    session->magicNumber = SESSION_MAGIC_NUMBER;
    session->session_id = tr_session_id_new();
    bandwidthGroupRead(session, config_dir);

    /* nice to start logging at the very beginning */
    if (auto i = int64_t{}; tr_variantDictFindInt(clientSettings, TR_KEY_message_level, &i))
    {
        tr_logSetLevel(tr_log_level(i));
    }

    /* start the libtransmission thread */
    tr_net_init(); /* must go before tr_eventInit */
    tr_eventInit(session);
    TR_ASSERT(session->events != nullptr);

    auto data = init_data{};
    data.session = session;
    data.config_dir = config_dir;
    data.messageQueuingEnabled = messageQueuingEnabled;
    data.clientSettings = clientSettings;

    // run it in the libtransmission thread
    if (tr_amInEventThread(session))
    {
        tr_sessionInitImpl(&data);
    }
    else
    {
        auto lock = session->unique_lock();
        tr_runInEventThread(session, tr_sessionInitImpl, &data);
        data.done_cv.wait(lock); // wait for the session to be ready
    }

    return session;
}

static void turtleCheckClock(tr_session* s, struct tr_turtle_info* t);

static void onNowTimer(evutil_socket_t /*fd*/, short /*what*/, void* vsession)
{
    auto* session = static_cast<tr_session*>(vsession);

    TR_ASSERT(tr_isSession(session));
    TR_ASSERT(session->nowTimer != nullptr);

    time_t const now = time(nullptr);

    /**
    ***  tr_session things to do once per second
    **/

    tr_timeUpdate(now);

    tr_dhtUpkeep(session);

    if (session->turtle.isClockEnabled)
    {
        turtleCheckClock(session, &session->turtle);
    }

    // TODO: this seems a little silly. Why do we increment this
    // every second instead of computing the value as needed by
    // subtracting the current time from a start time?
    for (auto* const tor : session->torrents())
    {
        if (tor->isRunning)
        {
            if (tor->isDone())
            {
                ++tor->secondsSeeding;
            }
            else
            {
                ++tor->secondsDownloading;
            }
        }
    }

    /**
    ***  Set the timer
    **/

    /* schedule the next timer for right after the next second begins */
    auto const tv = tr_gettimeofday();
    int constexpr Min = 100;
    int constexpr Max = 999999;
    int const usec = std::clamp(int(1000000 - tv.tv_usec), Min, Max);

    tr_timerAdd(*session->nowTimer, 0, usec);
}

static void loadBlocklists(tr_session* session);

static void tr_sessionInitImpl(init_data* data)
{
    tr_variant const* const clientSettings = data->clientSettings;
    tr_session* session = data->session;
    auto lock = session->unique_lock();

    TR_ASSERT(tr_amInEventThread(session));
    TR_ASSERT(tr_variantIsDict(clientSettings));

    tr_logAddTrace(
        fmt::format("tr_sessionInit: the session's top-level bandwidth object is {}", fmt::ptr(&session->top_bandwidth_)));

    tr_variant settings;

    tr_variantInitDict(&settings, 0);
    tr_sessionGetDefaultSettings(&settings);
    tr_variantMergeDicts(&settings, clientSettings);

    TR_ASSERT(session->event_base != nullptr);
    session->nowTimer = evtimer_new(session->event_base, onNowTimer, session);
    onNowTimer(0, 0, session);

#ifndef _WIN32
    /* Don't exit when writing on a broken socket */
    (void)signal(SIGPIPE, SIG_IGN);
#endif

    tr_logSetQueueEnabled(data->messageQueuingEnabled);

    tr_setConfigDir(session, data->config_dir);

    session->peerMgr = tr_peerMgrNew(session);

    session->shared = tr_sharedInit(session);

    /**
    ***  Blocklist
    **/

    tr_sys_dir_create(tr_pathbuf{ session->config_dir, "/blocklists"sv }, TR_SYS_DIR_CREATE_PARENTS, 0777);
    loadBlocklists(session);

    TR_ASSERT(tr_isSession(session));

    session->saveTimer = evtimer_new(session->event_base, onSaveTimer, session);
    tr_timerAdd(*session->saveTimer, SaveIntervalSecs, 0);

    tr_announcerInit(session);

    tr_logAddInfo(fmt::format(_("Transmission version {version} starting"), fmt::arg("version", LONG_VERSION_STRING)));

    tr_statsInit(session);

    tr_sessionSet(session, &settings);

    tr_udpInit(session);

    session->web = tr_web::create(session->web_mediator);

    if (session->isLPDEnabled)
    {
        tr_lpdInit(session, &session->bind_ipv4->addr);
    }

    /* cleanup */
    tr_variantFree(&settings);
    data->done_cv.notify_one();
}

static void turtleBootstrap(tr_session* /*session*/, struct tr_turtle_info* /*turtle*/);
static void setPeerPort(tr_session* session, tr_port port);

static void sessionSetImpl(struct init_data* const data)
{
    tr_session* const session = data->session;
    tr_variant* const settings = data->clientSettings;

    TR_ASSERT(tr_isSession(session));
    TR_ASSERT(tr_variantIsDict(settings));
    TR_ASSERT(tr_amInEventThread(session));

    auto b = tr_bindinfo{};
    auto boolVal = bool{};
    auto d = double{};
    auto i = int64_t{};
    auto sv = std::string_view{};
    tr_turtle_info* const turtle = &session->turtle;

    if (tr_variantDictFindInt(settings, TR_KEY_message_level, &i))
    {
        tr_logSetLevel(tr_log_level(i));
    }

#ifndef _WIN32

    if (tr_variantDictFindStrView(settings, TR_KEY_umask, &sv))
    {
        /* Read a umask as a string representing an octal number. */
        session->umask = tr_parseNum<mode_t>(sv, 8).value_or(DefaultUmask);
        umask(session->umask);
    }
    else if (tr_variantDictFindInt(settings, TR_KEY_umask, &i))
    {
        /* Or as a base 10 integer to remain compatible with the old settings format. */
        session->umask = (mode_t)i;
        umask(session->umask);
    }

#endif

    /* misc features */
    if (tr_variantDictFindInt(settings, TR_KEY_cache_size_mb, &i))
    {
        tr_sessionSetCacheLimit_MB(session, i);
    }

    if (tr_variantDictFindStrView(settings, TR_KEY_default_trackers, &sv))
    {
        session->setDefaultTrackers(sv);
    }

    if (tr_variantDictFindInt(settings, TR_KEY_peer_limit_per_torrent, &i))
    {
        tr_sessionSetPeerLimitPerTorrent(session, i);
    }

    if (tr_variantDictFindBool(settings, TR_KEY_pex_enabled, &boolVal))
    {
        tr_sessionSetPexEnabled(session, boolVal);
    }

    if (tr_variantDictFindBool(settings, TR_KEY_dht_enabled, &boolVal))
    {
        tr_sessionSetDHTEnabled(session, boolVal);
    }

    if (tr_variantDictFindBool(settings, TR_KEY_utp_enabled, &boolVal))
    {
        tr_sessionSetUTPEnabled(session, boolVal);
    }

    if (tr_variantDictFindBool(settings, TR_KEY_lpd_enabled, &boolVal))
    {
        tr_sessionSetLPDEnabled(session, boolVal);
    }

    if (tr_variantDictFindInt(settings, TR_KEY_encryption, &i))
    {
        tr_sessionSetEncryption(session, tr_encryption_mode(i));
    }

    if (tr_variantDictFindInt(settings, TR_KEY_peer_socket_tos, &i))
    {
        session->peer_socket_tos_ = i;
    }
    else if (tr_variantDictFindStrView(settings, TR_KEY_peer_socket_tos, &sv))
    {
        if (auto ip_tos = tr_netTosFromName(sv); ip_tos)
        {
            session->peer_socket_tos_ = *ip_tos;
        }
    }

    sv = ""sv;
    (void)tr_variantDictFindStrView(settings, TR_KEY_peer_congestion_algorithm, &sv);
    session->setPeerCongestionAlgorithm(sv);

    if (tr_variantDictFindBool(settings, TR_KEY_blocklist_enabled, &boolVal))
    {
        session->useBlocklist(boolVal);
    }

    if (tr_variantDictFindStrView(settings, TR_KEY_blocklist_url, &sv))
    {
        session->setBlocklistUrl(sv);
    }

    if (tr_variantDictFindBool(settings, TR_KEY_start_added_torrents, &boolVal))
    {
        tr_sessionSetPaused(session, !boolVal);
    }

    if (tr_variantDictFindBool(settings, TR_KEY_trash_original_torrent_files, &boolVal))
    {
        tr_sessionSetDeleteSource(session, boolVal);
    }

    if (tr_variantDictFindInt(settings, TR_KEY_peer_id_ttl_hours, &i))
    {
        session->peer_id_ttl_hours = i;
    }

    /* torrent queues */
    if (tr_variantDictFindInt(settings, TR_KEY_queue_stalled_minutes, &i))
    {
        tr_sessionSetQueueStalledMinutes(session, i);
    }

    if (tr_variantDictFindBool(settings, TR_KEY_queue_stalled_enabled, &boolVal))
    {
        tr_sessionSetQueueStalledEnabled(session, boolVal);
    }

    if (tr_variantDictFindInt(settings, TR_KEY_download_queue_size, &i))
    {
        tr_sessionSetQueueSize(session, TR_DOWN, i);
    }

    if (tr_variantDictFindBool(settings, TR_KEY_download_queue_enabled, &boolVal))
    {
        tr_sessionSetQueueEnabled(session, TR_DOWN, boolVal);
    }

    if (tr_variantDictFindInt(settings, TR_KEY_seed_queue_size, &i))
    {
        tr_sessionSetQueueSize(session, TR_UP, i);
    }

    if (tr_variantDictFindBool(settings, TR_KEY_seed_queue_enabled, &boolVal))
    {
        tr_sessionSetQueueEnabled(session, TR_UP, boolVal);
    }

    /* files and directories */
    if (tr_variantDictFindBool(settings, TR_KEY_prefetch_enabled, &boolVal))
    {
        session->isPrefetchEnabled = boolVal;
    }

    if (tr_variantDictFindInt(settings, TR_KEY_preallocation, &i))
    {
        session->preallocationMode = tr_preallocation_mode(i);
    }

    if (tr_variantDictFindStrView(settings, TR_KEY_download_dir, &sv))
    {
        session->setDownloadDir(sv);
    }

    if (tr_variantDictFindStrView(settings, TR_KEY_incomplete_dir, &sv))
    {
        session->setIncompleteDir(sv);
    }

    if (tr_variantDictFindBool(settings, TR_KEY_incomplete_dir_enabled, &boolVal))
    {
        session->useIncompleteDir(boolVal);
    }

    if (tr_variantDictFindBool(settings, TR_KEY_rename_partial_files, &boolVal))
    {
        tr_sessionSetIncompleteFileNamingEnabled(session, boolVal);
    }

    /* rpc server */
    session->rpc_server_ = std::make_unique<tr_rpc_server>(session, settings);

    /* public addresses */

    free_incoming_peer_port(session);

    if (!tr_variantDictFindStrView(settings, TR_KEY_bind_address_ipv4, &sv) || !tr_address_from_string(&b.addr, sv) ||
        b.addr.type != TR_AF_INET)
    {
        b.addr = tr_inaddr_any;
    }

    b.socket = TR_BAD_SOCKET;
    session->bind_ipv4 = static_cast<struct tr_bindinfo*>(tr_memdup(&b, sizeof(struct tr_bindinfo)));

    if (!tr_variantDictFindStrView(settings, TR_KEY_bind_address_ipv6, &sv) || !tr_address_from_string(&b.addr, sv) ||
        b.addr.type != TR_AF_INET6)
    {
        b.addr = tr_in6addr_any;
    }

    b.socket = TR_BAD_SOCKET;
    session->bind_ipv6 = static_cast<tr_bindinfo*>(tr_memdup(&b, sizeof(struct tr_bindinfo)));

    /* incoming peer port */
    if (tr_variantDictFindInt(settings, TR_KEY_peer_port_random_low, &i))
    {
        session->randomPortLow.setHost(i);
    }

    if (tr_variantDictFindInt(settings, TR_KEY_peer_port_random_high, &i))
    {
        session->randomPortHigh.setHost(i);
    }

    if (tr_variantDictFindBool(settings, TR_KEY_peer_port_random_on_start, &boolVal))
    {
        tr_sessionSetPeerPortRandomOnStart(session, boolVal);
    }

    {
        auto peer_port = session->private_peer_port;

        if (auto port = int64_t{}; tr_variantDictFindInt(settings, TR_KEY_peer_port, &port))
        {
            peer_port.setHost(static_cast<uint16_t>(port));
        }

        setPeerPort(session, boolVal ? getRandomPort(session) : peer_port);
    }

    if (tr_variantDictFindBool(settings, TR_KEY_port_forwarding_enabled, &boolVal))
    {
        tr_sessionSetPortForwardingEnabled(session, boolVal);
    }

    if (tr_variantDictFindInt(settings, TR_KEY_peer_limit_global, &i))
    {
        session->peerLimit = i;
    }

    /**
    **/

    if (tr_variantDictFindInt(settings, TR_KEY_upload_slots_per_torrent, &i))
    {
        session->uploadSlotsPerTorrent = i;
    }

    if (tr_variantDictFindInt(settings, TR_KEY_speed_limit_up, &i))
    {
        tr_sessionSetSpeedLimit_KBps(session, TR_UP, i);
    }

    if (tr_variantDictFindBool(settings, TR_KEY_speed_limit_up_enabled, &boolVal))
    {
        tr_sessionLimitSpeed(session, TR_UP, boolVal);
    }

    if (tr_variantDictFindInt(settings, TR_KEY_speed_limit_down, &i))
    {
        tr_sessionSetSpeedLimit_KBps(session, TR_DOWN, i);
    }

    if (tr_variantDictFindBool(settings, TR_KEY_speed_limit_down_enabled, &boolVal))
    {
        tr_sessionLimitSpeed(session, TR_DOWN, boolVal);
    }

    if (tr_variantDictFindReal(settings, TR_KEY_ratio_limit, &d))
    {
        tr_sessionSetRatioLimit(session, d);
    }

    if (tr_variantDictFindBool(settings, TR_KEY_ratio_limit_enabled, &boolVal))
    {
        tr_sessionSetRatioLimited(session, boolVal);
    }

    if (tr_variantDictFindInt(settings, TR_KEY_idle_seeding_limit, &i))
    {
        tr_sessionSetIdleLimit(session, i);
    }

    if (tr_variantDictFindBool(settings, TR_KEY_idle_seeding_limit_enabled, &boolVal))
    {
        tr_sessionSetIdleLimited(session, boolVal);
    }

    /**
    ***  Turtle Mode
    **/

    /* update the turtle mode's fields */
    if (tr_variantDictFindInt(settings, TR_KEY_alt_speed_up, &i))
    {
        turtle->speedLimit_Bps[TR_UP] = tr_toSpeedBytes(i);
    }

    if (tr_variantDictFindInt(settings, TR_KEY_alt_speed_down, &i))
    {
        turtle->speedLimit_Bps[TR_DOWN] = tr_toSpeedBytes(i);
    }

    if (tr_variantDictFindInt(settings, TR_KEY_alt_speed_time_begin, &i))
    {
        turtle->beginMinute = i;
    }

    if (tr_variantDictFindInt(settings, TR_KEY_alt_speed_time_end, &i))
    {
        turtle->endMinute = i;
    }

    if (tr_variantDictFindInt(settings, TR_KEY_alt_speed_time_day, &i))
    {
        turtle->days = tr_sched_day(i);
    }

    if (tr_variantDictFindBool(settings, TR_KEY_alt_speed_time_enabled, &boolVal))
    {
        turtle->isClockEnabled = boolVal;
    }

    if (tr_variantDictFindBool(settings, TR_KEY_alt_speed_enabled, &boolVal))
    {
        turtle->isEnabled = boolVal;
    }

    turtleBootstrap(session, turtle);

    for (auto const& [enabled_key, script_key, script] : tr_session::Scripts)
    {
        if (auto enabled = bool{}; tr_variantDictFindBool(settings, enabled_key, &enabled))
        {
            session->useScript(script, enabled);
        }

        if (auto file = std::string_view{}; tr_variantDictFindStrView(settings, script_key, &file))
        {
            session->setScript(script, file);
        }
    }

    if (tr_variantDictFindBool(settings, TR_KEY_scrape_paused_torrents_enabled, &boolVal))
    {
        session->scrapePausedTorrents = boolVal;
    }

    /**
    ***  BruteForce
    **/

    if (tr_variantDictFindInt(settings, TR_KEY_anti_brute_force_threshold, &i))
    {
        tr_sessionSetAntiBruteForceThreshold(session, i);
    }

    if (tr_variantDictFindBool(settings, TR_KEY_anti_brute_force_enabled, &boolVal))
    {
        tr_sessionSetAntiBruteForceEnabled(session, boolVal);
    }

    data->done_cv.notify_one();
}

void tr_sessionSet(tr_session* session, tr_variant* settings)
{
    auto data = init_data{};
    data.session = session;
    data.clientSettings = settings;

    // run it in the libtransmission thread

    if (tr_amInEventThread(session))
    {
        sessionSetImpl(&data);
    }
    else
    {
        auto lock = session->unique_lock();
        tr_runInEventThread(session, sessionSetImpl, &data);
        data.done_cv.wait(lock);
    }
}

/***
****
***/

void tr_sessionSetDownloadDir(tr_session* session, char const* dir)
{
    TR_ASSERT(tr_isSession(session));

    session->setDownloadDir(dir != nullptr ? dir : "");
}

char const* tr_sessionGetDownloadDir(tr_session const* session)
{
    TR_ASSERT(tr_isSession(session));

    return session->downloadDir().c_str();
}

/***
****
***/

void tr_sessionSetIncompleteFileNamingEnabled(tr_session* session, bool b)
{
    TR_ASSERT(tr_isSession(session));

    session->isIncompleteFileNamingEnabled = b;
}

bool tr_sessionIsIncompleteFileNamingEnabled(tr_session const* session)
{
    TR_ASSERT(tr_isSession(session));

    return session->isIncompleteFileNamingEnabled;
}

/***
****
***/

void tr_sessionSetIncompleteDir(tr_session* session, char const* dir)
{
    TR_ASSERT(tr_isSession(session));

    session->setIncompleteDir(dir != nullptr ? dir : "");
}

char const* tr_sessionGetIncompleteDir(tr_session const* session)
{
    TR_ASSERT(tr_isSession(session));

    return session->incompleteDir().c_str();
}

void tr_sessionSetIncompleteDirEnabled(tr_session* session, bool b)
{
    TR_ASSERT(tr_isSession(session));

    session->useIncompleteDir(b);
}

bool tr_sessionIsIncompleteDirEnabled(tr_session const* session)
{
    TR_ASSERT(tr_isSession(session));

    return session->useIncompleteDir();
}

/***
****  Peer Port
***/

static void peerPortChanged(tr_session* const session)
{
    TR_ASSERT(tr_isSession(session));

    close_incoming_peer_port(session);
    open_incoming_peer_port(session);
    tr_sharedPortChanged(session);

    for (auto* const tor : session->torrents())
    {
        tr_torrentChangeMyPort(tor);
    }
}

static void setPeerPort(tr_session* session, tr_port port)
{
    session->private_peer_port = port;
    session->public_peer_port = port;

    tr_runInEventThread(session, peerPortChanged, session);
}

void tr_sessionSetPeerPort(tr_session* session, uint16_t hport)
{
    if (auto const port = tr_port::fromHost(hport); tr_isSession(session) && session->private_peer_port != port)
    {
        setPeerPort(session, port);
    }
}

uint16_t tr_sessionGetPeerPort(tr_session const* session)
{
    return tr_isSession(session) ? session->public_peer_port.host() : 0U;
}

uint16_t tr_sessionSetPeerPortRandom(tr_session* session)
{
    TR_ASSERT(tr_isSession(session));

    session->setPeerPort(getRandomPort(session));
    return session->private_peer_port.host();
}

void tr_sessionSetPeerPortRandomOnStart(tr_session* session, bool random)
{
    TR_ASSERT(tr_isSession(session));

    session->isPortRandom = random;
}

bool tr_sessionGetPeerPortRandomOnStart(tr_session* session)
{
    TR_ASSERT(tr_isSession(session));

    return session->isPortRandom;
}

tr_port_forwarding tr_sessionGetPortForwarding(tr_session const* session)
{
    TR_ASSERT(tr_isSession(session));

    return tr_port_forwarding(tr_sharedTraversalStatus(session->shared));
}

/***
****
***/

void tr_sessionSetRatioLimited(tr_session* session, bool isLimited)
{
    TR_ASSERT(tr_isSession(session));

    session->isRatioLimited = isLimited;
}

void tr_sessionSetRatioLimit(tr_session* session, double desiredRatio)
{
    TR_ASSERT(tr_isSession(session));

    session->desiredRatio = desiredRatio;
}

bool tr_sessionIsRatioLimited(tr_session const* session)
{
    TR_ASSERT(tr_isSession(session));

    return session->isRatioLimited;
}

double tr_sessionGetRatioLimit(tr_session const* session)
{
    TR_ASSERT(tr_isSession(session));

    return session->desiredRatio;
}

/***
****
***/

void tr_sessionSetIdleLimited(tr_session* session, bool isLimited)
{
    TR_ASSERT(tr_isSession(session));

    session->isIdleLimited = isLimited;
}

void tr_sessionSetIdleLimit(tr_session* session, uint16_t idleMinutes)
{
    TR_ASSERT(tr_isSession(session));

    session->idleLimitMinutes = idleMinutes;
}

bool tr_sessionIsIdleLimited(tr_session const* session)
{
    TR_ASSERT(tr_isSession(session));

    return session->isIdleLimited;
}

uint16_t tr_sessionGetIdleLimit(tr_session const* session)
{
    TR_ASSERT(tr_isSession(session));

    return session->idleLimitMinutes;
}

/***
****
****  SPEED LIMITS
****
***/

static unsigned int tr_sessionGetAltSpeed_Bps(tr_session const* s, tr_direction d);

bool tr_sessionGetActiveSpeedLimit_Bps(tr_session const* session, tr_direction dir, unsigned int* setme_Bps)
{
    bool isLimited = true;

    if (!tr_isSession(session))
    {
        return false;
    }

    if (tr_sessionUsesAltSpeed(session))
    {
        *setme_Bps = tr_sessionGetAltSpeed_Bps(session, dir);
    }
    else if (tr_sessionIsSpeedLimited(session, dir))
    {
        *setme_Bps = tr_sessionGetSpeedLimit_Bps(session, dir);
    }
    else
    {
        isLimited = false;
    }

    return isLimited;
}

bool tr_sessionGetActiveSpeedLimit_KBps(tr_session const* session, tr_direction dir, double* setme_KBps)
{
    unsigned int Bps = 0;
    bool const is_active = tr_sessionGetActiveSpeedLimit_Bps(session, dir, &Bps);
    *setme_KBps = tr_toSpeedKBps(Bps);
    return is_active;
}

static void updateBandwidth(tr_session* session, tr_direction dir)
{
    unsigned int limit_Bps = 0;
    bool const isLimited = tr_sessionGetActiveSpeedLimit_Bps(session, dir, &limit_Bps);
    bool const zeroCase = isLimited && limit_Bps == 0;

    session->top_bandwidth_.setLimited(dir, isLimited && !zeroCase);
    session->top_bandwidth_.setDesiredSpeedBytesPerSecond(dir, limit_Bps);
}

static auto constexpr MinutesPerHour = int{ 60 };
static auto constexpr MinutesPerDay = int{ MinutesPerHour * 24 };
static auto constexpr MinutesPerWeek = int{ MinutesPerDay * 7 };

static void turtleUpdateTable(struct tr_turtle_info* t)
{
    t->minutes->setHasNone();

    for (int day = 0; day < 7; ++day)
    {
        if ((t->days & (1 << day)) != 0)
        {
            time_t const begin = t->beginMinute;
            time_t end = t->endMinute;

            if (end <= begin)
            {
                end += MinutesPerDay;
            }

            for (time_t i = begin; i < end; ++i)
            {
                t->minutes->set((i + day * MinutesPerDay) % MinutesPerWeek);
            }
        }
    }
}

static void altSpeedToggled(tr_session* const session)
{
    TR_ASSERT(tr_isSession(session));

    updateBandwidth(session, TR_UP);
    updateBandwidth(session, TR_DOWN);

    struct tr_turtle_info* t = &session->turtle;

    if (t->callback != nullptr)
    {
        (*t->callback)(session, t->isEnabled, t->changedByUser, t->callbackUserData);
    }
}

static void useAltSpeed(tr_session* s, struct tr_turtle_info* t, bool enabled, bool byUser)
{
    TR_ASSERT(tr_isSession(s));
    TR_ASSERT(t != nullptr);

    if (t->isEnabled != enabled)
    {
        t->isEnabled = enabled;
        t->changedByUser = byUser;
        tr_runInEventThread(s, altSpeedToggled, s);
    }
}

/**
 * @return whether turtle should be on/off according to the scheduler
 */
static bool getInTurtleTime(struct tr_turtle_info const* t)
{
    auto const now = tr_time();
    struct tm const tm = fmt::localtime(now);

    size_t minute_of_the_week = tm.tm_wday * MinutesPerDay + tm.tm_hour * MinutesPerHour + tm.tm_min;

    if (minute_of_the_week >= MinutesPerWeek) /* leap minutes? */
    {
        minute_of_the_week = MinutesPerWeek - 1;
    }

    return t->minutes->test(minute_of_the_week);
}

static constexpr tr_auto_switch_state_t autoSwitchState(bool enabled)
{
    return enabled ? TR_AUTO_SWITCH_ON : TR_AUTO_SWITCH_OFF;
}

static void turtleCheckClock(tr_session* s, struct tr_turtle_info* t)
{
    TR_ASSERT(t->isClockEnabled);

    bool enabled = getInTurtleTime(t);
    tr_auto_switch_state_t newAutoTurtleState = autoSwitchState(enabled);
    bool alreadySwitched = t->autoTurtleState == newAutoTurtleState;

    if (!alreadySwitched)
    {
        tr_logAddInfo(enabled ? _("Time to turn on turtle mode") : _("Time to turn off turtle mode"));
        t->autoTurtleState = newAutoTurtleState;
        useAltSpeed(s, t, enabled, false);
    }
}

/* Called after the turtle's fields are loaded from an outside source.
 * It initializes the implementation fields
 * and turns on turtle mode if the clock settings say to. */
static void turtleBootstrap(tr_session* session, struct tr_turtle_info* turtle)
{
    turtle->changedByUser = false;
    turtle->autoTurtleState = TR_AUTO_SWITCH_UNUSED;

    turtle->minutes = new tr_bitfield(MinutesPerWeek);

    turtleUpdateTable(turtle);

    if (turtle->isClockEnabled)
    {
        turtle->isEnabled = getInTurtleTime(turtle);
        turtle->autoTurtleState = autoSwitchState(turtle->isEnabled);
    }

    altSpeedToggled(session);
}

/***
****  Primary session speed limits
***/

static void tr_sessionSetSpeedLimit_Bps(tr_session* s, tr_direction d, unsigned int Bps)
{
    TR_ASSERT(tr_isSession(s));
    TR_ASSERT(tr_isDirection(d));

    s->speedLimit_Bps[d] = Bps;

    updateBandwidth(s, d);
}

void tr_sessionSetSpeedLimit_KBps(tr_session* s, tr_direction d, unsigned int KBps)
{
    tr_sessionSetSpeedLimit_Bps(s, d, tr_toSpeedBytes(KBps));
}

unsigned int tr_sessionGetSpeedLimit_Bps(tr_session const* s, tr_direction d)
{
    TR_ASSERT(tr_isSession(s));
    TR_ASSERT(tr_isDirection(d));

    return s->speedLimit_Bps[d];
}

unsigned int tr_sessionGetSpeedLimit_KBps(tr_session const* s, tr_direction d)
{
    return tr_toSpeedKBps(tr_sessionGetSpeedLimit_Bps(s, d));
}

void tr_sessionLimitSpeed(tr_session* s, tr_direction d, bool b)
{
    TR_ASSERT(tr_isSession(s));
    TR_ASSERT(tr_isDirection(d));

    s->speedLimitEnabled[d] = b;

    updateBandwidth(s, d);
}

bool tr_sessionIsSpeedLimited(tr_session const* s, tr_direction d)
{
    TR_ASSERT(tr_isSession(s));
    TR_ASSERT(tr_isDirection(d));

    return s->speedLimitEnabled[d];
}

/***
****  Alternative speed limits that are used during scheduled times
***/

static void tr_sessionSetAltSpeed_Bps(tr_session* s, tr_direction d, unsigned int Bps)
{
    TR_ASSERT(tr_isSession(s));
    TR_ASSERT(tr_isDirection(d));

    s->turtle.speedLimit_Bps[d] = Bps;

    updateBandwidth(s, d);
}

void tr_sessionSetAltSpeed_KBps(tr_session* s, tr_direction d, unsigned int KBps)
{
    tr_sessionSetAltSpeed_Bps(s, d, tr_toSpeedBytes(KBps));
}

static unsigned int tr_sessionGetAltSpeed_Bps(tr_session const* s, tr_direction d)
{
    TR_ASSERT(tr_isSession(s));
    TR_ASSERT(tr_isDirection(d));

    return s->turtle.speedLimit_Bps[d];
}

unsigned int tr_sessionGetAltSpeed_KBps(tr_session const* s, tr_direction d)
{
    return tr_toSpeedKBps(tr_sessionGetAltSpeed_Bps(s, d));
}

static void userPokedTheClock(tr_session* s, struct tr_turtle_info* t)
{
    tr_logAddTrace("Refreshing the turtle mode clock due to user changes");

    t->autoTurtleState = TR_AUTO_SWITCH_UNUSED;

    turtleUpdateTable(t);

    if (t->isClockEnabled)
    {
        bool const enabled = getInTurtleTime(t);
        useAltSpeed(s, t, enabled, true);
        t->autoTurtleState = autoSwitchState(enabled);
    }
}

void tr_sessionUseAltSpeedTime(tr_session* s, bool b)
{
    TR_ASSERT(tr_isSession(s));

    struct tr_turtle_info* t = &s->turtle;

    if (t->isClockEnabled != b)
    {
        t->isClockEnabled = b;
        userPokedTheClock(s, t);
    }
}

bool tr_sessionUsesAltSpeedTime(tr_session const* s)
{
    TR_ASSERT(tr_isSession(s));

    return s->turtle.isClockEnabled;
}

void tr_sessionSetAltSpeedBegin(tr_session* s, int minute)
{
    TR_ASSERT(tr_isSession(s));
    TR_ASSERT(minute >= 0);
    TR_ASSERT(minute < 60 * 24);

    if (s->turtle.beginMinute != minute)
    {
        s->turtle.beginMinute = minute;
        userPokedTheClock(s, &s->turtle);
    }
}

int tr_sessionGetAltSpeedBegin(tr_session const* s)
{
    TR_ASSERT(tr_isSession(s));

    return s->turtle.beginMinute;
}

void tr_sessionSetAltSpeedEnd(tr_session* s, int minute)
{
    TR_ASSERT(tr_isSession(s));
    TR_ASSERT(minute >= 0);
    TR_ASSERT(minute < 60 * 24);

    if (s->turtle.endMinute != minute)
    {
        s->turtle.endMinute = minute;
        userPokedTheClock(s, &s->turtle);
    }
}

int tr_sessionGetAltSpeedEnd(tr_session const* s)
{
    TR_ASSERT(tr_isSession(s));

    return s->turtle.endMinute;
}

void tr_sessionSetAltSpeedDay(tr_session* s, tr_sched_day days)
{
    TR_ASSERT(tr_isSession(s));

    if (s->turtle.days != days)
    {
        s->turtle.days = days;
        userPokedTheClock(s, &s->turtle);
    }
}

tr_sched_day tr_sessionGetAltSpeedDay(tr_session const* s)
{
    TR_ASSERT(tr_isSession(s));

    return s->turtle.days;
}

void tr_sessionUseAltSpeed(tr_session* session, bool enabled)
{
    useAltSpeed(session, &session->turtle, enabled, true);
}

bool tr_sessionUsesAltSpeed(tr_session const* s)
{
    TR_ASSERT(tr_isSession(s));

    return s->turtle.isEnabled;
}

void tr_sessionSetAltSpeedFunc(tr_session* session, tr_altSpeedFunc func, void* userData)
{
    TR_ASSERT(tr_isSession(session));

    session->turtle.callback = func;
    session->turtle.callbackUserData = userData;
}

/***
****
***/

void tr_sessionSetPeerLimit(tr_session* session, uint16_t n)
{
    TR_ASSERT(tr_isSession(session));

    session->peerLimit = n;
}

uint16_t tr_sessionGetPeerLimit(tr_session const* session)
{
    TR_ASSERT(tr_isSession(session));

    return session->peerLimit;
}

void tr_sessionSetPeerLimitPerTorrent(tr_session* session, uint16_t n)
{
    TR_ASSERT(tr_isSession(session));

    session->peerLimitPerTorrent = n;
}

uint16_t tr_sessionGetPeerLimitPerTorrent(tr_session const* session)
{
    TR_ASSERT(tr_isSession(session));

    return session->peerLimitPerTorrent;
}

/***
****
***/

void tr_sessionSetPaused(tr_session* session, bool isPaused)
{
    TR_ASSERT(tr_isSession(session));

    session->pauseAddedTorrent = isPaused;
}

bool tr_sessionGetPaused(tr_session const* session)
{
    TR_ASSERT(tr_isSession(session));

    return session->pauseAddedTorrent;
}

void tr_sessionSetDeleteSource(tr_session* session, bool deleteSource)
{
    TR_ASSERT(tr_isSession(session));

    session->deleteSourceTorrent = deleteSource;
}

bool tr_sessionGetDeleteSource(tr_session const* session)
{
    TR_ASSERT(tr_isSession(session));

    return session->deleteSourceTorrent;
}

/***
****
***/

unsigned int tr_sessionGetPieceSpeed_Bps(tr_session const* session, tr_direction dir)
{
    return tr_isSession(session) ? session->top_bandwidth_.getPieceSpeedBytesPerSecond(0, dir) : 0;
}

static unsigned int tr_sessionGetRawSpeed_Bps(tr_session const* session, tr_direction dir)
{
    return tr_isSession(session) ? session->top_bandwidth_.getRawSpeedBytesPerSecond(0, dir) : 0;
}

double tr_sessionGetRawSpeed_KBps(tr_session const* session, tr_direction dir)
{
    return tr_toSpeedKBps(tr_sessionGetRawSpeed_Bps(session, dir));
}

int tr_sessionCountTorrents(tr_session const* session)
{
    return tr_isSession(session) ? std::size(session->torrents()) : 0;
}

std::vector<tr_torrent*> tr_sessionGetTorrents(tr_session* session)
{
    TR_ASSERT(tr_isSession(session));

    auto const n = std::size(session->torrents());
    auto torrents = std::vector<tr_torrent*>{ n };
    std::copy(std::begin(session->torrents()), std::end(session->torrents()), std::begin(torrents));
    return torrents;
}

static void closeBlocklists(tr_session* /*session*/);

static void sessionCloseImplWaitForIdleUdp(evutil_socket_t fd, short what, void* vsession);

static void sessionCloseImplStart(tr_session* session)
{
    session->is_closing_ = true;

    if (session->isLPDEnabled)
    {
        tr_lpdUninit(session);
    }

    tr_utpClose(session);
    tr_dhtUninit(session);

    event_free(session->saveTimer);
    session->saveTimer = nullptr;

    event_free(session->nowTimer);
    session->nowTimer = nullptr;

    tr_verifyClose(session);
    tr_sharedClose(session);

    free_incoming_peer_port(session);
    session->rpc_server_.reset();

    /* Close the torrents. Get the most active ones first so that
     * if we can't get them all closed in a reasonable amount of time,
     * at least we get the most important ones first. */
    auto torrents = tr_sessionGetTorrents(session);
    std::sort(
        std::begin(torrents),
        std::end(torrents),
        [](auto const* a, auto const* b)
        {
            auto const aCur = a->downloadedCur + a->uploadedCur;
            auto const bCur = b->downloadedCur + b->uploadedCur;
            return aCur > bCur; // larger xfers go first
        });

    for (auto* tor : torrents)
    {
        tr_torrentFree(tor);
    }

    torrents.clear();

    /* Close the announcer *after* closing the torrents
       so that all the &event=stopped messages will be
       queued to be sent by tr_announcerClose() */
    tr_announcerClose(session);

    /* and this goes *after* announcer close so that
       it won't be idle until the announce events are sent... */
    session->web->closeSoon();

    tr_cacheFree(session->cache);
    session->cache = nullptr;

    /* saveTimer is not used at this point, reusing for UDP shutdown wait */
    TR_ASSERT(session->saveTimer == nullptr);
    session->saveTimer = evtimer_new(session->event_base, sessionCloseImplWaitForIdleUdp, session);
    tr_timerAdd(*session->saveTimer, 0, 0);
}

static void sessionCloseImplFinish(tr_session* session);

static void sessionCloseImplWaitForIdleUdp(evutil_socket_t /*fd*/, short /*what*/, void* vsession)
{
    auto* session = static_cast<tr_session*>(vsession);

    TR_ASSERT(tr_isSession(session));

    /* gotta keep udp running long enough to send out all
       the &event=stopped UDP tracker messages */
    if (!tr_tracker_udp_is_idle(session))
    {
        tr_tracker_udp_upkeep(session);
        tr_timerAdd(*session->saveTimer, 0, 100000);
        return;
    }

    sessionCloseImplFinish(session);
}

static void sessionCloseImplFinish(tr_session* session)
{
    event_free(session->saveTimer);
    session->saveTimer = nullptr;

    /* we had to wait until UDP trackers were closed before closing these: */
    tr_tracker_udp_close(session);
    tr_udpUninit(session);

    tr_statsClose(session);
    tr_peerMgrFree(session->peerMgr);

    closeBlocklists(session);

    session->openFiles().closeAll();

    session->isClosed = true;
}

static void sessionCloseImpl(tr_session* const session)
{
    TR_ASSERT(tr_isSession(session));

    sessionCloseImplStart(session);
}

static bool deadlineReached(time_t const deadline)
{
    return time(nullptr) >= deadline;
}

static auto constexpr ShutdownMaxSeconds = time_t{ 20 };

void tr_sessionClose(tr_session* session)
{
    TR_ASSERT(tr_isSession(session));

    time_t const deadline = time(nullptr) + ShutdownMaxSeconds;

    tr_logAddInfo(fmt::format(_("Transmission version {version} shutting down"), fmt::arg("version", LONG_VERSION_STRING)));
    tr_logAddDebug(fmt::format("now is {}, deadline is {}", time(nullptr), deadline));

    /* close the session */
    tr_runInEventThread(session, sessionCloseImpl, session);

    while (!session->isClosed && !deadlineReached(deadline))
    {
        tr_logAddTrace("waiting for the libtransmission thread to finish");
        tr_wait_msec(10);
    }

    /* "shared" and "tracker" have live sockets,
     * so we need to keep the transmission thread alive
     * for a bit while they tell the router & tracker
     * that we're closing now */
    while ((session->shared != nullptr || !session->web->isClosed() || session->announcer != nullptr ||
            session->announcer_udp != nullptr) &&
           !deadlineReached(deadline))
    {
        tr_logAddTrace(fmt::format(
            "waiting on port unmap ({}) or announcer ({})... now {} deadline {}",
            fmt::ptr(session->shared),
            fmt::ptr(session->announcer),
            time(nullptr),
            deadline));
        tr_wait_msec(50);
    }

    session->web.reset();

    /* close the libtransmission thread */
    tr_eventClose(session);

    while (session->events != nullptr)
    {
        static bool forced = false;
        tr_logAddTrace(
            fmt::format("waiting for libtransmission thread to finish... now {} deadline {}", time(nullptr), deadline));
        tr_wait_msec(10);

        if (deadlineReached(deadline) && !forced)
        {
            tr_logAddTrace("calling event_loopbreak()");
            forced = true;
            event_base_loopbreak(session->event_base);
        }

        if (deadlineReached(deadline + 3))
        {
            tr_logAddTrace("deadline+3 reached... calling break...");
            break;
        }
    }

    /* free the session memory */
    delete session->turtle.minutes;
    tr_session_id_free(session->session_id);

    delete session;
}

struct sessionLoadTorrentsData
{
    tr_session* session;
    tr_ctor* ctor;
    int* setmeCount;
    tr_torrent** torrents;
    bool done;
};

static void sessionLoadTorrents(struct sessionLoadTorrentsData* const data)
{
    TR_ASSERT(tr_isSession(data->session));

    tr_sys_path_info info;
    char const* const dirname = tr_getTorrentDir(data->session);
    tr_sys_dir_t odir = (tr_sys_path_get_info(dirname, 0, &info) && info.type == TR_SYS_PATH_IS_DIRECTORY) ?
        tr_sys_dir_open(dirname) :
        TR_BAD_SYS_DIR;

    auto torrents = std::list<tr_torrent*>{};
    if (odir != TR_BAD_SYS_DIR)
    {
        auto const dirname_sv = std::string_view{ dirname };

        char const* name = nullptr;
        while ((name = tr_sys_dir_read_name(odir)) != nullptr)
        {
            if (!tr_strvEndsWith(name, ".torrent"sv) && !tr_strvEndsWith(name, ".magnet"sv))
            {
                continue;
            }

            auto const path = tr_pathbuf{ dirname_sv, "/"sv, name };

            // is a magnet link?
            if (!tr_ctorSetMetainfoFromFile(data->ctor, std::string{ path }, nullptr))
            {
                if (auto buf = std::vector<char>{}; tr_loadFile(path, buf))
                {
                    tr_ctorSetMetainfoFromMagnetLink(
                        data->ctor,
                        std::string{ std::data(buf), std::size(buf) }.c_str(),
                        nullptr);
                }
            }

            if (tr_torrent* const tor = tr_torrentNew(data->ctor, nullptr); tor != nullptr)
            {
                torrents.push_back(tor);
            }
        }

        tr_sys_dir_close(odir);
    }

    int const n = std::size(torrents);
    data->torrents = tr_new(tr_torrent*, n); // NOLINT(bugprone-sizeof-expression)
    std::copy(std::begin(torrents), std::end(torrents), data->torrents);

    if (n != 0)
    {
        tr_logAddInfo(fmt::format(ngettext("Loaded {count} torrent", "Loaded {count} torrents", n), fmt::arg("count", n)));
    }

    if (data->setmeCount != nullptr)
    {
        *data->setmeCount = n;
    }

    data->done = true;
}

tr_torrent** tr_sessionLoadTorrents(tr_session* session, tr_ctor* ctor, int* setmeCount)
{
    struct sessionLoadTorrentsData data;

    data.session = session;
    data.ctor = ctor;
    data.setmeCount = setmeCount;
    data.torrents = nullptr;
    data.done = false;

    tr_runInEventThread(session, sessionLoadTorrents, &data);

    while (!data.done)
    {
        tr_wait_msec(100);
    }

    return data.torrents;
}

/***
****
***/

void tr_sessionSetPexEnabled(tr_session* session, bool enabled)
{
    TR_ASSERT(tr_isSession(session));

    session->isPexEnabled = enabled;
}

bool tr_sessionIsPexEnabled(tr_session const* session)
{
    TR_ASSERT(tr_isSession(session));

    return session->isPexEnabled;
}

bool tr_sessionAllowsDHT(tr_session const* session)
{
    return tr_sessionIsDHTEnabled(session);
}

bool tr_sessionIsDHTEnabled(tr_session const* session)
{
    TR_ASSERT(tr_isSession(session));

    return session->isDHTEnabled;
}

static void toggleDHTImpl(tr_session* const session)
{
    TR_ASSERT(tr_isSession(session));

    tr_udpUninit(session);
    session->isDHTEnabled = !session->isDHTEnabled;
    tr_udpInit(session);
}

void tr_sessionSetDHTEnabled(tr_session* session, bool enabled)
{
    TR_ASSERT(tr_isSession(session));

    if (enabled != session->isDHTEnabled)
    {
        tr_runInEventThread(session, toggleDHTImpl, session);
    }
}

/***
****
***/

bool tr_sessionIsUTPEnabled(tr_session const* session)
{
    TR_ASSERT(tr_isSession(session));

#ifdef WITH_UTP
    return session->isUTPEnabled;
#else
    return false;
#endif
}

static void toggle_utp(tr_session* const session)
{
    TR_ASSERT(tr_isSession(session));

    session->isUTPEnabled = !session->isUTPEnabled;

    tr_udpSetSocketBuffers(session);

    tr_udpSetSocketTOS(session);

    /* But don't call tr_utpClose -- see reset_timer in tr-utp.c for an
       explanation. */
}

void tr_sessionSetUTPEnabled(tr_session* session, bool enabled)
{
    TR_ASSERT(tr_isSession(session));

    if (enabled != session->isUTPEnabled)
    {
        tr_runInEventThread(session, toggle_utp, session);
    }
}

/***
****
***/

static void toggleLPDImpl(tr_session* const session)
{
    TR_ASSERT(tr_isSession(session));

    if (session->isLPDEnabled)
    {
        tr_lpdUninit(session);
    }

    session->isLPDEnabled = !session->isLPDEnabled;

    if (session->isLPDEnabled)
    {
        tr_lpdInit(session, &session->bind_ipv4->addr);
    }
}

void tr_sessionSetLPDEnabled(tr_session* session, bool enabled)
{
    TR_ASSERT(tr_isSession(session));

    if (enabled != session->isLPDEnabled)
    {
        tr_runInEventThread(session, toggleLPDImpl, session);
    }
}

bool tr_sessionIsLPDEnabled(tr_session const* session)
{
    TR_ASSERT(tr_isSession(session));

    return session->isLPDEnabled;
}

bool tr_sessionAllowsLPD(tr_session const* session)
{
    return tr_sessionIsLPDEnabled(session);
}

/***
****
***/

void tr_sessionSetCacheLimit_MB(tr_session* session, int max_bytes)
{
    TR_ASSERT(tr_isSession(session));

    tr_cacheSetLimit(session->cache, tr_toMemBytes(max_bytes));
}

int tr_sessionGetCacheLimit_MB(tr_session const* session)
{
    TR_ASSERT(tr_isSession(session));

    return tr_toMemMB(tr_cacheGetLimit(session->cache));
}

/***
****
***/

void tr_session::setDefaultTrackers(std::string_view trackers)
{
    auto const oldval = default_trackers_;

    default_trackers_str_ = trackers;
    default_trackers_.parse(trackers);

    // if the list changed, update all the public torrents
    if (default_trackers_ != oldval)
    {
        for (auto* const tor : torrents())
        {
            if (tor->isPublic())
            {
                tr_announcerResetTorrent(announcer, tor);
            }
        }
    }
}

void tr_sessionSetDefaultTrackers(tr_session* session, char const* trackers)
{
    TR_ASSERT(tr_isSession(session));

    session->setDefaultTrackers(trackers != nullptr ? trackers : "");
}

/***
****
***/

Bandwidth& tr_session::getBandwidthGroup(std::string_view name)
{
    auto& groups = this->bandwidth_groups_;

    for (auto const& [group_name, group] : groups)
    {
        if (group_name == name)
        {
            return *group;
        }
    }

    auto& [group_name, group] = groups.emplace_back(name, std::make_unique<Bandwidth>(new Bandwidth(&top_bandwidth_)));
    return *group;
}

/***
****
***/

struct port_forwarding_data
{
    bool enabled;
    struct tr_shared* shared;
};

static void setPortForwardingEnabled(struct port_forwarding_data* const data)
{
    tr_sharedTraversalEnable(data->shared, data->enabled);
    tr_free(data);
}

void tr_sessionSetPortForwardingEnabled(tr_session* session, bool enabled)
{
    auto* const d = tr_new0(struct port_forwarding_data, 1);
    d->shared = session->shared;
    d->enabled = enabled;
    tr_runInEventThread(session, setPortForwardingEnabled, d);
}

bool tr_sessionIsPortForwardingEnabled(tr_session const* session)
{
    TR_ASSERT(tr_isSession(session));

    return tr_sharedTraversalIsEnabled(session->shared);
}

/***
****
***/

static void loadBlocklists(tr_session* session)
{
    auto loadme = std::unordered_set<std::string>{};
    auto const isEnabled = session->useBlocklist();

    /* walk the blocklist directory... */
    auto const dirname = tr_pathbuf{ session->config_dir, "/blocklists"sv };
    auto const odir = tr_sys_dir_open(dirname);

    if (odir == TR_BAD_SYS_DIR)
    {
        return;
    }

    char const* name = nullptr;
    while ((name = tr_sys_dir_read_name(odir)) != nullptr)
    {
        auto load = std::string{};

        if (name[0] == '.') /* ignore dotfiles */
        {
            continue;
        }

        if (auto const path = tr_pathbuf{ dirname, '/', name }; tr_strvEndsWith(path, ".bin"sv))
        {
            load = path;
        }
        else
        {
            tr_sys_path_info path_info;
            tr_sys_path_info binname_info;

            auto const binname = tr_pathbuf{ dirname, '/', name, ".bin"sv };

            if (!tr_sys_path_get_info(binname, 0, &binname_info)) /* create it */
            {
                tr_blocklistFile* b = tr_blocklistFileNew(binname, isEnabled);

                if (auto const n = tr_blocklistFileSetContent(b, path); n > 0)
                {
                    load = binname;
                }

                tr_blocklistFileFree(b);
            }
            else if (
                tr_sys_path_get_info(path, 0, &path_info) &&
                path_info.last_modified_at >= binname_info.last_modified_at) /* update it */
            {
                auto const old = tr_pathbuf{ binname, ".old"sv };
                tr_sys_path_remove(old);
                tr_sys_path_rename(binname, old);
                auto* const b = tr_blocklistFileNew(binname, isEnabled);

                if (tr_blocklistFileSetContent(b, path) > 0)
                {
                    tr_sys_path_remove(old);
                }
                else
                {
                    tr_sys_path_remove(binname);
                    tr_sys_path_rename(old, binname);
                }

                tr_blocklistFileFree(b);
            }
        }

        if (!std::empty(load))
        {
            loadme.emplace(load);
        }
    }

    session->blocklists.clear();
    std::transform(
        std::begin(loadme),
        std::end(loadme),
        std::back_inserter(session->blocklists),
        [&isEnabled](auto const& path) { return tr_blocklistFileNew(path.c_str(), isEnabled); });

    /* cleanup */
    tr_sys_dir_close(odir);
}

static void closeBlocklists(tr_session* session)
{
    auto& src = session->blocklists;
    std::for_each(std::begin(src), std::end(src), [](auto* b) { tr_blocklistFileFree(b); });
    src.clear();
}

void tr_sessionReloadBlocklists(tr_session* session)
{
    closeBlocklists(session);
    loadBlocklists(session);

    tr_peerMgrOnBlocklistChanged(session->peerMgr);
}

int tr_blocklistGetRuleCount(tr_session const* session)
{
    TR_ASSERT(tr_isSession(session));

    auto const& src = session->blocklists;
    return std::accumulate(
        std::begin(src),
        std::end(src),
        0,
        [](int sum, auto const* cur) { return sum + tr_blocklistFileGetRuleCount(cur); });
}

bool tr_blocklistIsEnabled(tr_session const* session)
{
    TR_ASSERT(tr_isSession(session));

    return session->useBlocklist();
}

void tr_session::useBlocklist(bool enabled)
{
    this->blocklist_enabled_ = enabled;

    std::for_each(
        std::begin(blocklists),
        std::end(blocklists),
        [enabled](auto* blocklist) { tr_blocklistFileSetEnabled(blocklist, enabled); });
}

void tr_blocklistSetEnabled(tr_session* session, bool enabled)
{
    TR_ASSERT(tr_isSession(session));

    session->useBlocklist(enabled);
}

bool tr_blocklistExists(tr_session const* session)
{
    TR_ASSERT(tr_isSession(session));

    return !std::empty(session->blocklists);
}

int tr_blocklistSetContent(tr_session* session, char const* contentFilename)
{
    auto const lock = session->unique_lock();

    // find (or add) the default blocklist
    tr_blocklistFile* b = nullptr;
    auto& src = session->blocklists;
    char const* const name = DEFAULT_BLOCKLIST_FILENAME;
    auto const it = std::find_if(
        std::begin(src),
        std::end(src),
        [&name](auto const* blocklist) { return tr_strvEndsWith(tr_blocklistFileGetFilename(blocklist), name); });

    if (it == std::end(src))
    {
        b = tr_blocklistFileNew(tr_pathbuf{ session->config_dir, "/blocklists/"sv, name }, session->useBlocklist());
        src.push_back(b);
    }
    else
    {
        b = *it;
    }

    // set the default blocklist's content
    int const ruleCount = tr_blocklistFileSetContent(b, contentFilename);
    return ruleCount;
}

bool tr_sessionIsAddressBlocked(tr_session const* session, tr_address const* addr)
{
    auto const& src = session->blocklists;
    return std::any_of(
        std::begin(src),
        std::end(src),
        [&addr](auto* blocklist) { return tr_blocklistFileHasAddress(blocklist, addr); });
}

void tr_blocklistSetURL(tr_session* session, char const* url)
{
    session->setBlocklistUrl(url != nullptr ? url : "");
}

char const* tr_blocklistGetURL(tr_session const* session)
{
    return session->blocklistUrl().c_str();
}

/***
****
***/

void tr_session::setRpcWhitelist(std::string_view whitelist) const
{
    this->rpc_server_->setWhitelist(whitelist);
}

void tr_session::useRpcWhitelist(bool enabled) const
{
    this->rpc_server_->setWhitelistEnabled(enabled);
}

bool tr_session::useRpcWhitelist() const
{
    return this->rpc_server_->isWhitelistEnabled();
}

void tr_sessionSetRPCEnabled(tr_session* session, bool is_enabled)
{
    TR_ASSERT(tr_isSession(session));

    session->rpc_server_->setEnabled(is_enabled);
}

bool tr_sessionIsRPCEnabled(tr_session const* session)
{
    TR_ASSERT(tr_isSession(session));

    return session->rpc_server_->isEnabled();
}

void tr_sessionSetRPCPort(tr_session* session, uint16_t hport)
{
    TR_ASSERT(tr_isSession(session));

    if (session->rpc_server_)
    {
        session->rpc_server_->setPort(tr_port::fromHost(hport));
    }
}

uint16_t tr_sessionGetRPCPort(tr_session const* session)
{
    TR_ASSERT(tr_isSession(session));

    return session->rpc_server_ ? session->rpc_server_->port().host() : uint16_t{};
}

void tr_sessionSetRPCUrl(tr_session* session, char const* url)
{
    TR_ASSERT(tr_isSession(session));

    session->rpc_server_->setUrl(url != nullptr ? url : "");
}

char const* tr_sessionGetRPCUrl(tr_session const* session)
{
    TR_ASSERT(tr_isSession(session));

    return session->rpc_server_->url().c_str();
}

void tr_sessionSetRPCCallback(tr_session* session, tr_rpc_func func, void* user_data)
{
    TR_ASSERT(tr_isSession(session));

    session->rpc_func = func;
    session->rpc_func_user_data = user_data;
}

void tr_sessionSetRPCWhitelist(tr_session* session, char const* whitelist)
{
    TR_ASSERT(tr_isSession(session));

    session->setRpcWhitelist(whitelist != nullptr ? whitelist : "");
}

char const* tr_sessionGetRPCWhitelist(tr_session const* session)
{
    TR_ASSERT(tr_isSession(session));

    return session->rpc_server_->whitelist().c_str();
}

void tr_sessionSetRPCWhitelistEnabled(tr_session* session, bool enabled)
{
    TR_ASSERT(tr_isSession(session));

    session->useRpcWhitelist(enabled);
}

bool tr_sessionGetRPCWhitelistEnabled(tr_session const* session)
{
    TR_ASSERT(tr_isSession(session));

    return session->useRpcWhitelist();
}

void tr_sessionSetRPCPassword(tr_session* session, char const* password)
{
    TR_ASSERT(tr_isSession(session));

    session->rpc_server_->setPassword(password != nullptr ? password : "");
}

char const* tr_sessionGetRPCPassword(tr_session const* session)
{
    TR_ASSERT(tr_isSession(session));

    return session->rpc_server_->getSaltedPassword().c_str();
}

void tr_sessionSetRPCUsername(tr_session* session, char const* username)
{
    TR_ASSERT(tr_isSession(session));

    session->rpc_server_->setUsername(username != nullptr ? username : "");
}

char const* tr_sessionGetRPCUsername(tr_session const* session)
{
    TR_ASSERT(tr_isSession(session));

    return session->rpc_server_->username().c_str();
}

void tr_sessionSetRPCPasswordEnabled(tr_session* session, bool enabled)
{
    TR_ASSERT(tr_isSession(session));

    session->rpc_server_->setPasswordEnabled(enabled);
}

bool tr_sessionIsRPCPasswordEnabled(tr_session const* session)
{
    TR_ASSERT(tr_isSession(session));

    return session->rpc_server_->isPasswordEnabled();
}

/****
*****
****/

void tr_sessionSetScriptEnabled(tr_session* session, TrScript type, bool enabled)
{
    TR_ASSERT(tr_isSession(session));
    TR_ASSERT(type < TR_SCRIPT_N_TYPES);

    session->useScript(type, enabled);
}

bool tr_sessionIsScriptEnabled(tr_session const* session, TrScript type)
{
    TR_ASSERT(tr_isSession(session));
    TR_ASSERT(type < TR_SCRIPT_N_TYPES);

    return session->useScript(type);
}

void tr_sessionSetScript(tr_session* session, TrScript type, char const* script)
{
    TR_ASSERT(tr_isSession(session));
    TR_ASSERT(type < TR_SCRIPT_N_TYPES);

    session->setScript(type, script != nullptr ? script : "");
}

char const* tr_sessionGetScript(tr_session const* session, TrScript type)
{
    TR_ASSERT(tr_isSession(session));
    TR_ASSERT(type < TR_SCRIPT_N_TYPES);

    return session->script(type).c_str();
}

/***
****
***/

void tr_sessionSetQueueSize(tr_session* session, tr_direction dir, int n)
{
    TR_ASSERT(tr_isSession(session));
    TR_ASSERT(tr_isDirection(dir));

    session->queueSize[dir] = n;
}

int tr_sessionGetQueueSize(tr_session const* session, tr_direction dir)
{
    TR_ASSERT(tr_isSession(session));
    TR_ASSERT(tr_isDirection(dir));

    return session->queueSize[dir];
}

void tr_sessionSetQueueEnabled(tr_session* session, tr_direction dir, bool is_enabled)
{
    TR_ASSERT(tr_isSession(session));
    TR_ASSERT(tr_isDirection(dir));

    session->queueEnabled[dir] = is_enabled;
}

bool tr_sessionGetQueueEnabled(tr_session const* session, tr_direction dir)
{
    TR_ASSERT(tr_isSession(session));
    TR_ASSERT(tr_isDirection(dir));

    return session->queueEnabled[dir];
}

void tr_sessionSetQueueStalledMinutes(tr_session* session, int minutes)
{
    TR_ASSERT(tr_isSession(session));
    TR_ASSERT(minutes > 0);

    session->queueStalledMinutes = minutes;
}

void tr_sessionSetQueueStalledEnabled(tr_session* session, bool is_enabled)
{
    TR_ASSERT(tr_isSession(session));

    session->stalledEnabled = is_enabled;
}

bool tr_sessionGetQueueStalledEnabled(tr_session const* session)
{
    TR_ASSERT(tr_isSession(session));

    return session->stalledEnabled;
}

int tr_sessionGetQueueStalledMinutes(tr_session const* session)
{
    TR_ASSERT(tr_isSession(session));

    return session->queueStalledMinutes;
}

void tr_sessionSetAntiBruteForceThreshold(tr_session* session, int limit)
{
    TR_ASSERT(tr_isSession(session));
    TR_ASSERT(limit > 0);

    session->rpc_server_->setAntiBruteForceLimit(limit);
}

int tr_sessionGetAntiBruteForceThreshold(tr_session const* session)
{
    TR_ASSERT(tr_isSession(session));

    return session->rpc_server_->getAntiBruteForceLimit();
}

void tr_sessionSetAntiBruteForceEnabled(tr_session* session, bool is_enabled)
{
    TR_ASSERT(tr_isSession(session));

    session->rpc_server_->setAntiBruteForceEnabled(is_enabled);
}

bool tr_sessionGetAntiBruteForceEnabled(tr_session const* session)
{
    TR_ASSERT(tr_isSession(session));

    return session->rpc_server_->isAntiBruteForceEnabled();
}

std::vector<tr_torrent*> tr_sessionGetNextQueuedTorrents(tr_session* session, tr_direction direction, size_t num_wanted)
{
    TR_ASSERT(tr_isSession(session));
    TR_ASSERT(tr_isDirection(direction));

    // build an array of the candidates
    auto candidates = std::vector<tr_torrent*>{};
    candidates.reserve(tr_sessionCountTorrents(session));
    for (auto* const tor : session->torrents())
    {
        if (tor->isQueued() && (direction == tor->queueDirection()))
        {
            candidates.push_back(tor);
        }
    }

    // find the best n candidates
    num_wanted = std::min(num_wanted, std::size(candidates));
    if (num_wanted < candidates.size())
    {
        std::partial_sort(
            std::begin(candidates),
            std::begin(candidates) + num_wanted,
            std::end(candidates),
            [](auto const* a, auto const* b) { return tr_torrentGetQueuePosition(a) < tr_torrentGetQueuePosition(b); });
        candidates.resize(num_wanted);
    }

    return candidates;
}

int tr_sessionCountQueueFreeSlots(tr_session* session, tr_direction dir)
{
    int const max = tr_sessionGetQueueSize(session, dir);
    tr_torrent_activity const activity = dir == TR_UP ? TR_STATUS_SEED : TR_STATUS_DOWNLOAD;

    if (!tr_sessionGetQueueEnabled(session, dir))
    {
        return INT_MAX;
    }

    /* count how many torrents are active */
    int active_count = 0;
    bool const stalled_enabled = tr_sessionGetQueueStalledEnabled(session);
    int const stalled_if_idle_for_n_seconds = tr_sessionGetQueueStalledMinutes(session) * 60;
    time_t const now = tr_time();
    for (auto const* const tor : session->torrents())
    {
        /* is it the right activity? */
        if (activity != tr_torrentGetActivity(tor))
        {
            continue;
        }

        /* is it stalled? */
        if (stalled_enabled)
        {
            auto const idle_secs = int(difftime(now, std::max(tor->startDate, tor->activityDate)));
            if (idle_secs >= stalled_if_idle_for_n_seconds)
            {
                continue;
            }
        }

        ++active_count;

        /* if we've reached the limit, no need to keep counting */
        if (active_count >= max)
        {
            return 0;
        }
    }

    return max - active_count;
}

static void bandwidthGroupRead(tr_session* session, std::string_view config_dir)
{
    auto const filename = tr_pathbuf{ config_dir, "/"sv, BandwidthGroupsFilename };
    auto groups_dict = tr_variant{};
    if (!tr_variantFromFile(&groups_dict, TR_VARIANT_PARSE_JSON, filename, nullptr) || !tr_variantIsDict(&groups_dict))
    {
        return;
    }

    auto idx = size_t{ 0 };
    auto key = tr_quark{};
    tr_variant* dict = nullptr;
    while (tr_variantDictChild(&groups_dict, idx, &key, &dict))
    {
        ++idx;

        auto name = tr_interned_string(key);
        auto& group = session->getBandwidthGroup(name);

        auto limits = tr_bandwidth_limits{};
        tr_variantDictFindBool(dict, TR_KEY_uploadLimited, &limits.up_limited);
        tr_variantDictFindBool(dict, TR_KEY_downloadLimited, &limits.down_limited);

        if (auto limit = int64_t{}; tr_variantDictFindInt(dict, TR_KEY_uploadLimit, &limit))
        {
            limits.up_limit_KBps = limit;
        }

        if (auto limit = int64_t{}; tr_variantDictFindInt(dict, TR_KEY_downloadLimit, &limit))
        {
            limits.down_limit_KBps = limit;
        }

        group.setLimits(&limits);

        if (auto honors = bool{}; tr_variantDictFindBool(dict, TR_KEY_honorsSessionLimits, &honors))
        {
            group.honorParentLimits(TR_UP, honors);
            group.honorParentLimits(TR_DOWN, honors);
        }
    }
    tr_variantFree(&groups_dict);
}

static int bandwidthGroupWrite(tr_session const* session, std::string_view config_dir)
{
    auto const& groups = session->bandwidth_groups_;

    auto groups_dict = tr_variant{};
    tr_variantInitDict(&groups_dict, std::size(groups));

    for (auto const& [name, group] : groups)
    {
        auto const limits = group->getLimits();

        auto* const dict = tr_variantDictAddDict(&groups_dict, name.quark(), 5);
        tr_variantDictAddStrView(dict, TR_KEY_name, name.sv());
        tr_variantDictAddBool(dict, TR_KEY_uploadLimited, limits.up_limited);
        tr_variantDictAddInt(dict, TR_KEY_uploadLimit, limits.up_limit_KBps);
        tr_variantDictAddBool(dict, TR_KEY_downloadLimited, limits.down_limited);
        tr_variantDictAddInt(dict, TR_KEY_downloadLimit, limits.down_limit_KBps);
        tr_variantDictAddBool(dict, TR_KEY_honorsSessionLimits, group->areParentLimitsHonored(TR_UP));
    }

    auto const filename = tr_pathbuf{ config_dir, "/"sv, BandwidthGroupsFilename };
    auto const ret = tr_variantToFile(&groups_dict, TR_VARIANT_FMT_JSON, filename);
    tr_variantFree(&groups_dict);
    return ret;
}

<<<<<<< HEAD
void tr_sessionSetQueueStartCallback(tr_session* session, tr_session::TorrentCallbackFunc callback, void* user_data)
{
    session->setTorrentQueueStartedCallback(callback, user_data);
}

void tr_sessionSetMetadataCallback(tr_session* session, tr_session::TorrentCallbackFunc callback, void* user_data)
{
    session->setTorrentMetadataCallback(callback, user_data);
}

void tr_sessionSetIdleLimitHitCallback(tr_session* session, tr_session::TorrentCallbackFunc callback, void* user_data)
{
    session->setTorrentIdleLimitCallback(callback, user_data);
}

void tr_sessionSetRatioLimitHitCallback(tr_session* session, tr_session::TorrentCallbackFunc callback, void* user_data)
{
    session->setTorrentRatioLimitCallback(callback, user_data);
}

void tr_sessionSetCompletenessCallback(tr_session* session, tr_session::CompletenessFunc func, void* user_data)
{
    session->setTorrentCompletenessCallback(func, user_data);
=======
///

void tr_session::closeTorrentFiles(tr_torrent* tor) noexcept
{
    tr_cacheFlushTorrent(this->cache, tor);
    openFiles().closeTorrent(tor->uniqueId);
}

void tr_session::closeTorrentFile(tr_torrent* tor, tr_file_index_t file_num) noexcept
{
    tr_cacheFlushFile(this->cache, tor, file_num);
    openFiles().closeFile(tor->uniqueId, file_num);
>>>>>>> d487a5d8
}<|MERGE_RESOLUTION|>--- conflicted
+++ resolved
@@ -2947,7 +2947,6 @@
     return ret;
 }
 
-<<<<<<< HEAD
 void tr_sessionSetQueueStartCallback(tr_session* session, tr_session::TorrentCallbackFunc callback, void* user_data)
 {
     session->setTorrentQueueStartedCallback(callback, user_data);
@@ -2971,7 +2970,7 @@
 void tr_sessionSetCompletenessCallback(tr_session* session, tr_session::CompletenessFunc func, void* user_data)
 {
     session->setTorrentCompletenessCallback(func, user_data);
-=======
+}
 ///
 
 void tr_session::closeTorrentFiles(tr_torrent* tor) noexcept
@@ -2984,5 +2983,4 @@
 {
     tr_cacheFlushFile(this->cache, tor, file_num);
     openFiles().closeFile(tor->uniqueId, file_num);
->>>>>>> d487a5d8
 }