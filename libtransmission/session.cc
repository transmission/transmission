--- conflicted
+++ resolved
@@ -26,11 +26,6 @@
 
 #include <event2/event.h>
 
-<<<<<<< HEAD
-//#include <libutp/utp.h>
-
-=======
->>>>>>> 9688e3ca
 #include "transmission.h"
 
 #include "announcer.h"
