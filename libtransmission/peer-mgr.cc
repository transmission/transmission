// This file Copyright © 2007-2023 Mnemosyne LLC.
// It may be used under GPLv2 (SPDX: GPL-2.0-only), GPLv3 (SPDX: GPL-3.0-only),
// or any future license endorsed by Mnemosyne LLC.
// License text can be found in the licenses/ folder.

#include <algorithm>
#include <array>
#include <cerrno> // error codes ERANGE, ...
#include <chrono>
#include <cmath>
#include <cstddef> // std::byte
#include <cstdint>
#include <ctime> // time_t
#include <iterator> // std::back_inserter
#include <optional>
#include <tuple> // std::tie
#include <unordered_map>
#include <utility>
#include <vector>

#include <small/vector.hpp>

#include <fmt/core.h>

#define LIBTRANSMISSION_PEER_MODULE
#include "libtransmission/transmission.h"

#include "libtransmission/announcer.h"
#include "libtransmission/block-info.h" // tr_block_info
#include "libtransmission/clients.h"
#include "libtransmission/crypto-utils.h"
#include "libtransmission/handshake.h"
#include "libtransmission/interned-string.h"
#include "libtransmission/log.h"
#include "libtransmission/net.h"
#include "libtransmission/observable.h"
#include "libtransmission/peer-common.h"
#include "libtransmission/peer-io.h"
#include "libtransmission/peer-mgr-active-requests.h"
#include "libtransmission/peer-mgr-wishlist.h"
#include "libtransmission/peer-mgr.h"
#include "libtransmission/peer-msgs.h"
#include "libtransmission/peer-socket.h"
#include "libtransmission/quark.h"
#include "libtransmission/session.h"
#include "libtransmission/timer.h"
#include "libtransmission/torrent-magnet.h"
#include "libtransmission/torrent.h"
#include "libtransmission/tr-assert.h"
#include "libtransmission/tr-macros.h"
#include "libtransmission/utils.h"
#include "libtransmission/webseed.h"

using namespace std::literals;

static auto constexpr CancelHistorySec = int{ 60 };

// ---

namespace
{

class HandshakeMediator final : public tr_handshake::Mediator
{
private:
    [[nodiscard]] static std::optional<TorrentInfo> torrent(tr_torrent* tor)
    {
        if (tor == nullptr)
        {
            return {};
        }

        auto info = TorrentInfo{};
        info.info_hash = tor->info_hash();
        info.client_peer_id = tor->peer_id();
        info.id = tor->id();
        info.is_done = tor->is_done();
        return info;
    }

public:
    explicit HandshakeMediator(tr_session& session) noexcept
        : session_{ session }
    {
    }

    [[nodiscard]] std::optional<TorrentInfo> torrent(tr_sha1_digest_t const& info_hash) const override
    {
        return torrent(session_.torrents().get(info_hash));
    }

    [[nodiscard]] std::optional<TorrentInfo> torrent_from_obfuscated(tr_sha1_digest_t const& info_hash) const override
    {
        return torrent(tr_torrentFindFromObfuscatedHash(&session_, info_hash));
    }

    [[nodiscard]] bool allows_dht() const override
    {
        return session_.allowsDHT();
    }

    [[nodiscard]] bool allows_tcp() const override
    {
        return session_.allowsTCP();
    }

    void set_utp_failed(tr_sha1_digest_t const& info_hash, tr_socket_address const& socket_address) override;

    [[nodiscard]] libtransmission::TimerMaker& timer_maker() override
    {
        return session_.timerMaker();
    }

    [[nodiscard]] size_t pad(void* setme, size_t maxlen) const override
    {
        auto const len = tr_rand_int(maxlen);
        tr_rand_buffer(setme, len);
        return len;
    }

private:
    tr_session& session_;
};

using Handshakes = std::unordered_map<tr_socket_address, tr_handshake>;

} // anonymous namespace

bool tr_peer_info::is_blocklisted(tr_session const* session) const
{
    if (blocklisted_)
    {
        return *blocklisted_;
    }

    auto const value = session->addressIsBlocked(listen_address());
    blocklisted_ = value;
    return value;
}

#define tr_logAddDebugSwarm(swarm, msg) tr_logAddDebugTor((swarm)->tor, msg)
#define tr_logAddTraceSwarm(swarm, msg) tr_logAddTraceTor((swarm)->tor, msg)

namespace
{

/* better goes first */
constexpr struct
{
    [[nodiscard]] constexpr static int compare(tr_peer_info const& a, tr_peer_info const& b) noexcept // <=>
    {
        if (auto const val = a.compare_by_piece_data_time(b); val != 0)
        {
            return -val;
        }

        if (auto const val = tr_compare_3way(a.from_best(), b.from_best()); val != 0)
        {
            return val;
        }

        return a.compare_by_failure_count(b);
    }

    [[nodiscard]] constexpr bool operator()(tr_peer_info const& a, tr_peer_info const& b) const noexcept
    {
        return compare(a, b) < 0;
    }

    [[nodiscard]] constexpr bool operator()(tr_peer_info const* a, tr_peer_info const* b) const noexcept
    {
        return compare(*a, *b) < 0;
    }
} CompareAtomsByUsefulness{};

} // namespace

/** @brief Opaque, per-torrent data structure for peer connection information */
class tr_swarm
{
public:
    using Peers = std::vector<tr_peerMsgs*>;
    using Pool = std::unordered_map<tr_socket_address, tr_peer_info>;

    [[nodiscard]] auto unique_lock() const
    {
        return tor->unique_lock();
    }

    tr_swarm(tr_peerMgr* manager_in, tr_torrent* tor_in) noexcept
        : manager{ manager_in }
        , tor{ tor_in }
        , tags_{ {
              tor_in->done_.observe([this](tr_torrent*, bool) { on_torrent_done(); }),
              tor_in->doomed_.observe([this](tr_torrent*) { on_torrent_doomed(); }),
              tor_in->got_bad_piece_.observe([this](tr_torrent*, tr_piece_index_t p) { on_got_bad_piece(p); }),
              tor_in->got_metainfo_.observe([this](tr_torrent*) { on_got_metainfo(); }),
              tor_in->piece_completed_.observe([this](tr_torrent*, tr_piece_index_t p) { on_piece_completed(p); }),
              tor_in->started_.observe([this](tr_torrent*) { on_torrent_started(); }),
              tor_in->stopped_.observe([this](tr_torrent*) { on_torrent_stopped(); }),
              tor_in->swarm_is_all_seeds_.observe([this](tr_torrent* /*tor*/) { on_swarm_is_all_seeds(); }),
          } }
    {

        rebuildWebseeds();
    }

    tr_swarm(tr_swarm&&) = delete;
    tr_swarm(tr_swarm const&) = delete;
    tr_swarm& operator=(tr_swarm&&) = delete;
    tr_swarm& operator=(tr_swarm const&) = delete;

    ~tr_swarm()
    {
        auto const lock = unique_lock();
        TR_ASSERT(!is_running);
        TR_ASSERT(std::empty(outgoing_handshakes));
        TR_ASSERT(std::empty(peers));
    }

    [[nodiscard]] bool peer_is_in_use(tr_peer_info const& peer_info) const;

    void cancelOldRequests()
    {
        auto const now = tr_time();
        auto const oldest = now - RequestTtlSecs;

        for (auto const& [block, peer] : active_requests.sentBefore(oldest))
        {
            maybeSendCancelRequest(peer, block, nullptr);
            active_requests.remove(block, peer);
        }
    }

    void cancelAllRequestsForBlock(tr_block_index_t block, tr_peer const* no_notify)
    {
        for (auto* peer : active_requests.remove(block))
        {
            maybeSendCancelRequest(peer, block, no_notify);
        }
    }

    [[nodiscard]] uint16_t countActiveWebseeds(uint64_t now) const noexcept
    {
        if (!tor->is_running() || tor->is_done())
        {
            return {};
        }

        return std::count_if(
            std::begin(webseeds),
            std::end(webseeds),
            [&now](auto const& webseed) { return webseed->isTransferringPieces(now, TR_DOWN, nullptr); });
    }

    [[nodiscard]] TR_CONSTEXPR20 auto peerCount() const noexcept
    {
        return std::size(peers);
    }

    void stop()
    {
        auto const lock = unique_lock();

        is_running = false;
        remove_all_peers();
        outgoing_handshakes.clear();
    }

    void remove_peer(tr_peerMsgs* peer)
    {
        auto const lock = unique_lock();

        auto* const peer_info = peer->peer_info;
        auto const socket_address = peer->socket_address();
        auto const was_incoming = peer->is_incoming_connection();
        TR_ASSERT(peer_info != nullptr);

        --stats.peer_count;
        --stats.peer_from_count[peer_info->from_first()];

        if (auto iter = std::find(std::begin(peers), std::end(peers), peer); iter != std::end(peers))
        {
            peers.erase(iter);
            TR_ASSERT(stats.peer_count == peerCount());
        }

        delete peer;

        if (was_incoming)
        {
            [[maybe_unused]] auto const port_empty = std::empty(peer_info->listen_port());
            if (incoming_pool.erase(socket_address) != 0U)
            {
                TR_ASSERT(port_empty);
            }
        }
        graveyard_pool.erase(socket_address);
    }

    void remove_all_peers()
    {
        auto tmp = Peers{};
        std::swap(tmp, peers);
        for (auto* peer : tmp)
        {
            remove_peer(peer);
        }

        TR_ASSERT(stats.peer_count == 0);
    }

    void updateEndgame()
    {
        /* we consider ourselves to be in endgame if the number of bytes
           we've got requested is >= the number of bytes left to download */
        is_endgame_ = uint64_t(std::size(active_requests)) * tr_block_info::BlockSize >= tor->left_until_done();
    }

    [[nodiscard]] constexpr auto isEndgame() const noexcept
    {
        return is_endgame_;
    }

    void addStrike(tr_peerMsgs* peer) const
    {
        tr_logAddTraceSwarm(
            this,
            fmt::format("increasing peer {} strike count to {}", peer->display_name(), peer->strikes + 1));

        if (++peer->strikes >= MaxBadPiecesPerPeer)
        {
            peer->peer_info->ban();
            peer->do_purge = true;
            tr_logAddTraceSwarm(this, fmt::format("banning peer {}", peer->display_name()));
        }
    }

    void rebuildWebseeds()
    {
        auto const n = tor->webseed_count();

        webseeds.clear();
        webseeds.reserve(n);
        for (size_t i = 0; i < n; ++i)
        {
            webseeds.emplace_back(tr_webseedNew(tor, tor->webseed(i), &tr_swarm::peer_callback_webseed, this));
        }
        webseeds.shrink_to_fit();

        stats.active_webseed_count = 0;
    }

    [[nodiscard]] TR_CONSTEXPR20 auto is_all_seeds() const noexcept
    {
        if (!pool_is_all_seeds_)
        {
            pool_is_all_seeds_ = std::all_of(
                std::begin(connectable_pool),
                std::end(connectable_pool),
                [](auto const& key_val) { return key_val.second.is_seed(); });
        }

        return *pool_is_all_seeds_;
    }

    [[nodiscard]] tr_peer_info* get_existing_peer_info(tr_socket_address const& socket_address) noexcept
    {
        auto&& it = connectable_pool.find(socket_address);
        return it != connectable_pool.end() ? &it->second : nullptr;
    }

    tr_peer_info& ensure_info_exists(
        tr_socket_address const& socket_address,
        uint8_t const flags,
        tr_peer_from const from,
        bool is_connectable)
    {
        TR_ASSERT(socket_address.is_valid());
        TR_ASSERT(from < TR_PEER_FROM__MAX);

        auto&& [it, is_new] = is_connectable ? connectable_pool.try_emplace(socket_address, socket_address, flags, from) :
                                               incoming_pool.try_emplace(socket_address, socket_address.address(), flags, from);
        auto& peer_info = it->second;
        if (!is_new)
        {
            peer_info.found_at(from);
            peer_info.set_pex_flags(flags);
        }

        mark_all_seeds_flag_dirty();

        return peer_info;
    }

    void mark_peer_as_seed(tr_peer_info& peer_info)
    {
        tr_logAddTraceSwarm(this, fmt::format("marking peer {} as a seed", peer_info.display_name()));
        peer_info.set_seed();
        mark_all_seeds_flag_dirty();
    }

    static void peer_callback_webseed(tr_peer* const peer, tr_peer_event const& event, void* const vs)
    {
        TR_ASSERT(peer != nullptr);
        auto* s = static_cast<tr_swarm*>(vs);
        auto const lock = s->unique_lock();

        switch (event.type)
        {
        case tr_peer_event::Type::ClientGotPieceData:
            on_client_got_piece_data(s->tor, event.length, tr_time());
            break;

        default:
            peer_callback_common(peer, event, s);
            break;
        }
    }

    static void peer_callback_bt(tr_peerMsgs* const msgs, tr_peer_event const& event, void* const vs)
    {
        TR_ASSERT(msgs != nullptr);
        auto* s = static_cast<tr_swarm*>(vs);
        TR_ASSERT(msgs->swarm == s);
        auto const lock = s->unique_lock();

        switch (event.type)
        {
        case tr_peer_event::Type::ClientSentPieceData:
            {
                auto const now = tr_time();
                auto* const tor = s->tor;

                tor->uploadedCur += event.length;
                tr_announcerAddBytes(tor, TR_ANN_UP, event.length);
                tor->set_date_active(now);
                tor->set_dirty();
                tor->session->add_uploaded(event.length);

                msgs->peer_info->set_latest_piece_data_time(now);
            }

            break;

        case tr_peer_event::Type::ClientGotPieceData:
            {
                auto const now = tr_time();
                on_client_got_piece_data(s->tor, event.length, now);
                msgs->peer_info->set_latest_piece_data_time(now);
            }

            break;

        case tr_peer_event::Type::ClientGotHave:
        case tr_peer_event::Type::ClientGotHaveAll:
        case tr_peer_event::Type::ClientGotHaveNone:
        case tr_peer_event::Type::ClientGotBitfield:
            /* TODO: if we don't need these, should these events be removed? */
            /* noop */
            break;

        case tr_peer_event::Type::ClientGotChoke:
            s->active_requests.remove(msgs);
            break;

        case tr_peer_event::Type::ClientGotPort:
            if (std::empty(event.port))
            {
                // Do nothing
            }
            // If we don't know the listening port of this peer (i.e. incoming connection and first time ClientGotPort)
            else if (auto const& info = *msgs->peer_info; std::empty(info.listen_port()))
            {
                s->on_got_port(msgs, event, false);
            }
            // If we got a new listening port from a known connectable peer
            else if (info.listen_port() != event.port)
            {
                s->on_got_port(msgs, event, true);
            }

            break;

        case tr_peer_event::Type::ClientGotSuggest:
        case tr_peer_event::Type::ClientGotAllowedFast:
            // not currently supported
            break;

        default:
            peer_callback_common(msgs, event, s);
            break;
        }
    }

    Handshakes outgoing_handshakes;

    mutable tr_swarm_stats stats = {};

    uint8_t optimistic_unchoke_time_scaler = 0;

    bool is_running = false;

    tr_peerMgr* const manager;

    tr_torrent* const tor;

    ActiveRequests active_requests;

    // depends-on: active_requests
    std::vector<std::unique_ptr<tr_peer>> webseeds;

    // depends-on: active_requests
    Peers peers;

    // tr_peerMsgs hold pointers to the items in these containers,
    // therefore references to elements within cannot invalidate
    Pool incoming_pool;
    Pool connectable_pool;
    Pool graveyard_pool;

    tr_peerMsgs* optimistic = nullptr; /* the optimistic peer, or nullptr if none */

    time_t lastCancel = 0;

private:
    static void maybeSendCancelRequest(tr_peer* peer, tr_block_index_t block, tr_peer const* muted)
    {
        auto* msgs = dynamic_cast<tr_peerMsgs*>(peer);
        if (msgs != nullptr && msgs != muted)
        {
            peer->cancels_sent_to_peer.add(tr_time(), 1);
            msgs->cancel_block_request(block);
        }
    }

    void mark_all_seeds_flag_dirty() noexcept
    {
        pool_is_all_seeds_.reset();
    }

    void on_torrent_doomed()
    {
        auto const lock = tor->unique_lock();
        stop();
        tor->swarm = nullptr;
        delete this;
    }

    void on_torrent_done()
    {
        std::for_each(std::begin(peers), std::end(peers), [](auto* const peer) { peer->set_interested(false); });
    }

    void on_swarm_is_all_seeds()
    {
        auto const lock = tor->unique_lock();

        for (auto& [socket_address, atom] : connectable_pool)
        {
            mark_peer_as_seed(atom);
        }

        mark_all_seeds_flag_dirty();
    }

    void on_piece_completed(tr_piece_index_t piece)
    {
        bool piece_came_from_peers = false;

        for (auto* const peer : peers)
        {
            // notify the peer that we now have this piece
            peer->on_piece_completed(piece);

            if (!piece_came_from_peers)
            {
                piece_came_from_peers = peer->blame.test(piece);
            }
        }

        if (piece_came_from_peers) /* webseed downloads don't belong in announce totals */
        {
            tr_announcerAddBytes(tor, TR_ANN_DOWN, tor->piece_size(piece));
        }
    }

    void on_got_bad_piece(tr_piece_index_t piece)
    {
        auto const byte_count = tor->piece_size(piece);

        for (auto* const peer : peers)
        {
            if (peer->blame.test(piece))
            {
                tr_logAddTraceSwarm(
                    this,
                    fmt::format(
                        "peer {} contributed to corrupt piece ({}); now has {} strikes",
                        peer->display_name(),
                        piece,
                        peer->strikes + 1));
                addStrike(peer);
            }
        }

        tr_announcerAddBytes(tor, TR_ANN_CORRUPT, byte_count);
    }

    void on_got_metainfo()
    {
        // the webseed list may have changed...
        rebuildWebseeds();

        // some peer_msgs' progress fields may not be accurate if we
        // didn't have the metadata before now... so refresh them all...
        for (auto* peer : peers)
        {
            peer->onTorrentGotMetainfo();

            if (peer->isSeed())
            {
                mark_peer_as_seed(*peer->peer_info);
            }
        }
    }

    void on_torrent_started();
    void on_torrent_stopped();

    // ---

    static void peer_callback_common(tr_peer* const peer, tr_peer_event const& event, tr_swarm* const s)
    {
        switch (event.type)
        {
        case tr_peer_event::Type::ClientGotRej:
            s->active_requests.remove(s->tor->piece_loc(event.pieceIndex, event.offset).block, peer);
            break;

        case tr_peer_event::Type::ClientGotBlock:
            {
                auto* const tor = s->tor;
                auto const loc = tor->piece_loc(event.pieceIndex, event.offset);
                s->cancelAllRequestsForBlock(loc.block, peer);
                peer->blocks_sent_to_client.add(tr_time(), 1);
                tr_torrentGotBlock(tor, loc.block);
            }

            break;

        case tr_peer_event::Type::Error:
            if (event.err == ERANGE || event.err == EMSGSIZE || event.err == ENOTCONN)
            {
                /* some protocol error from the peer */
                peer->do_purge = true;
                tr_logAddDebugSwarm(
                    s,
                    fmt::format(
                        "setting {} do_purge flag because we got an ERANGE, EMSGSIZE, or ENOTCONN error",
                        peer->display_name()));
            }
            else
            {
                tr_logAddDebugSwarm(s, fmt::format("unhandled error: {}", tr_strerror(event.err)));
            }

            break;

        default:
            TR_ASSERT_MSG(false, "This should be unreachable code");
            break;
        }
    }

    static void on_client_got_piece_data(tr_torrent* const tor, uint32_t const sent_length, time_t const now)
    {
        tor->downloadedCur += sent_length;
        tor->set_date_active(now);
        tor->set_dirty();
        tor->session->add_downloaded(sent_length);
    }

    void on_got_port(tr_peerMsgs* const msgs, tr_peer_event const& event, bool was_connectable)
    {
        auto& info_this = *msgs->peer_info;
        TR_ASSERT(info_this.is_connected());
        TR_ASSERT(was_connectable != std::empty(info_this.listen_port()));

        // If we already know about this peer, merge the info objects without invalidating references
        if (auto it_that = connectable_pool.find({ info_this.listen_address(), event.port });
            it_that != std::end(connectable_pool))
        {
            auto& info_that = it_that->second;
            TR_ASSERT(it_that->first == info_that.listen_socket_address());
            TR_ASSERT(it_that->first.address() == info_this.listen_address());
            TR_ASSERT(it_that->first.port() != info_this.listen_port());

            // If there is an existing connection to this peer, keep the better one
            if (info_that.is_connected() && on_got_port_duplicate_connection(msgs, it_that, was_connectable))
            {
                return;
            }

            info_this.merge(info_that);
            connectable_pool.erase(info_that.listen_socket_address());
        }
        else if (!was_connectable)
        {
            info_this.set_connectable();
        }

        auto nh = was_connectable ? connectable_pool.extract(info_this.listen_socket_address()) :
                                    incoming_pool.extract(msgs->socket_address());
        TR_ASSERT(!std::empty(nh));
        if (was_connectable)
        {
            TR_ASSERT(nh.key() == nh.mapped().listen_socket_address());
        }
        else
        {
            TR_ASSERT(nh.key().address() == nh.mapped().listen_address());
        }
        nh.key().port_ = event.port;
        [[maybe_unused]] auto const inserted = connectable_pool.insert(std::move(nh)).inserted;
        TR_ASSERT(inserted);
        info_this.set_listen_port(event.port);

        mark_all_seeds_flag_dirty();
    }

    bool on_got_port_duplicate_connection(tr_peerMsgs* const msgs, Pool::iterator& it_that, bool was_connectable)
    {
        auto& info_this = *msgs->peer_info;
        auto& info_that = it_that->second;

        TR_ASSERT(info_that.is_connected());

        if (CompareAtomsByUsefulness(info_this, info_that))
        {
            auto it = std::find_if(
                std::begin(peers),
                std::end(peers),
                [&info_that](tr_peerMsgs const* const peer) { return peer->peer_info == &info_that; });
            TR_ASSERT(it != std::end(peers));
            (*it)->do_purge = true;

            if (was_connectable)
            {
                // Note that it_that is invalid after this point
                graveyard_pool.insert(connectable_pool.extract(it_that));
            }

            return false;
        }

        info_that.merge(info_this);
        msgs->do_purge = true;

        if (was_connectable)
        {
            graveyard_pool.insert(connectable_pool.extract(info_this.listen_socket_address()));
        }

        mark_all_seeds_flag_dirty();
        return true;
    }

    // ---

    // number of bad pieces a peer is allowed to send before we ban them
    static auto constexpr MaxBadPiecesPerPeer = int{ 5 };

    // how long we'll let requests we've made linger before we cancel them
    static auto constexpr RequestTtlSecs = int{ 90 };

    std::array<libtransmission::ObserverTag, 8> const tags_;

    mutable std::optional<bool> pool_is_all_seeds_;

    bool is_endgame_ = false;
};

struct tr_peerMgr
{
private:
    static auto constexpr BandwidthTimerPeriod = 500ms;
    static auto constexpr RechokePeriod = 10s;
    static auto constexpr RefillUpkeepPeriod = 10s;

    // Max number of outbound peer connections to initiate.
    // This throttle is an arbitrary number to avoid overloading routers.
    static auto constexpr MaxConnectionsPerSecond = size_t{ 18U };
    static auto constexpr MaxConnectionsPerPulse = size_t(MaxConnectionsPerSecond * BandwidthTimerPeriod / 1s);

    // Building a peer candidate list is expensive, so cache it across pulses.
    // We want to cache it long enough to avoid excess CPU cycles,
    // but short enough that the data isn't too stale.
    static auto constexpr OutboundCandidatesListTtl = BandwidthTimerPeriod * 4U;

    // How big the candidate list should be when we create it.
    static auto constexpr OutboundCandidateListCapacity = MaxConnectionsPerPulse * OutboundCandidatesListTtl /
        BandwidthTimerPeriod;

public:
    // The peers we might try connecting to in the next few seconds.
    // This list is cached between pulses so use resilient keys, e.g.
    // a `tr_torrent_id_t` instead of a `tr_torrent*` that can be freed.
    using OutboundCandidates = small::
        max_size_vector<std::pair<tr_torrent_id_t, tr_socket_address>, OutboundCandidateListCapacity>;

    explicit tr_peerMgr(tr_session* session_in)
        : session{ session_in }
        , handshake_mediator_{ *session }
        , bandwidth_timer_{ session->timerMaker().create([this]() { bandwidthPulse(); }) }
        , rechoke_timer_{ session->timerMaker().create([this]() { rechokePulseMarshall(); }) }
        , refill_upkeep_timer_{ session->timerMaker().create([this]() { refillUpkeep(); }) }
        , blocklist_tag_{ session->blocklist_changed_.observe([this]() { on_blocklist_changed(); }) }
    {
        bandwidth_timer_->start_repeating(BandwidthTimerPeriod);
        rechoke_timer_->start_repeating(RechokePeriod);
        refill_upkeep_timer_->start_repeating(RefillUpkeepPeriod);
    }

    tr_peerMgr(tr_peerMgr&&) = delete;
    tr_peerMgr(tr_peerMgr const&) = delete;
    tr_peerMgr& operator=(tr_peerMgr&&) = delete;
    tr_peerMgr& operator=(tr_peerMgr const&) = delete;

    [[nodiscard]] auto unique_lock() const
    {
        return session->unique_lock();
    }

    ~tr_peerMgr()
    {
        auto const lock = unique_lock();
        incoming_handshakes.clear();
    }

    void rechokeSoon() noexcept
    {
        rechoke_timer_->set_interval(100ms);
    }

    void bandwidthPulse();
    void rechokePulse() const;
    void reconnectPulse();
    void refillUpkeep() const;
    void make_new_peer_connections();

    [[nodiscard]] tr_swarm* get_existing_swarm(tr_sha1_digest_t const& hash) const
    {
        auto* const tor = session->torrents().get(hash);
        return tor == nullptr ? nullptr : tor->swarm;
    }

    tr_session* const session;
    Handshakes incoming_handshakes;

    HandshakeMediator handshake_mediator_;

private:
    void rechokePulseMarshall()
    {
        rechokePulse();
        rechoke_timer_->set_interval(RechokePeriod);
    }

    void on_blocklist_changed() const
    {
        /* we cache whether or not a peer is blocklisted...
           since the blocklist has changed, erase that cached value */
        for (auto* const tor : session->torrents())
        {
            for (auto& pool : { std::ref(tor->swarm->connectable_pool), std::ref(tor->swarm->incoming_pool) })
            {
                for (auto& [socket_address, atom] : pool.get())
                {
                    atom.set_blocklisted_dirty();
                }
            }
        }
    }

    OutboundCandidates outbound_candidates_;

    std::unique_ptr<libtransmission::Timer> const bandwidth_timer_;
    std::unique_ptr<libtransmission::Timer> const rechoke_timer_;
    std::unique_ptr<libtransmission::Timer> const refill_upkeep_timer_;

    libtransmission::ObserverTag const blocklist_tag_;
};

// --- tr_peer virtual functions

tr_peer::tr_peer(tr_torrent const* tor)
    : session{ tor->session }
    , swarm{ tor->swarm }
    , blame{ tor->block_count() }
{
}

tr_peer::~tr_peer()
{
    if (swarm != nullptr)
    {
        swarm->active_requests.remove(this);
    }
}

// ---

tr_peerMgr* tr_peerMgrNew(tr_session* session)
{
    return new tr_peerMgr{ session };
}

void tr_peerMgrFree(tr_peerMgr* manager)
{
    delete manager;
}

// ---

/**
 * REQUESTS
 *
 * There are two data structures associated with managing block requests:
 *
 * 1. tr_swarm::active_requests, an opaque class that tracks what requests
 *    we currently have, i.e. which blocks and from which peers.
 *    This is used for cancelling requests that have been waiting
 *    for too long and avoiding duplicate requests.
 *
 * 2. tr_swarm::pieces, an array of "struct weighted_piece" which lists the
 *    pieces that we want to request. It's used to decide which blocks to
 *    return next when tr_peerMgrGetBlockRequests() is called.
 */

// --- struct block_request

// TODO: if we keep this, add equivalent API to ActiveRequest
void tr_peerMgrClientSentRequests(tr_torrent* torrent, tr_peer* peer, tr_block_span_t span)
{
    auto const now = tr_time();

    for (tr_block_index_t block = span.begin; block < span.end; ++block)
    {
        torrent->swarm->active_requests.add(block, peer, now);
    }
}

std::vector<tr_block_span_t> tr_peerMgrGetNextRequests(tr_torrent* torrent, tr_peer const* peer, size_t numwant)
{
    class MediatorImpl final : public Wishlist::Mediator
    {
    public:
        MediatorImpl(tr_torrent const* torrent_in, tr_peer const* peer_in)
            : torrent_{ torrent_in }
            , swarm_{ torrent_in->swarm }
            , peer_{ peer_in }
        {
        }

        MediatorImpl(MediatorImpl&&) = delete;
        MediatorImpl(MediatorImpl const&) = delete;
        MediatorImpl& operator=(MediatorImpl&&) = delete;
        MediatorImpl& operator=(MediatorImpl const&) = delete;

        ~MediatorImpl() override = default;

        [[nodiscard]] bool clientCanRequestBlock(tr_block_index_t block) const override
        {
            return !torrent_->has_block(block) && !swarm_->active_requests.has(block, peer_);
        }

        [[nodiscard]] bool clientCanRequestPiece(tr_piece_index_t piece) const override
        {
            return torrent_->piece_is_wanted(piece) && peer_->hasPiece(piece);
        }

        [[nodiscard]] bool isEndgame() const override
        {
            return swarm_->isEndgame();
        }

        [[nodiscard]] size_t countActiveRequests(tr_block_index_t block) const override
        {
            return swarm_->active_requests.count(block);
        }

        [[nodiscard]] size_t countMissingBlocks(tr_piece_index_t piece) const override
        {
            return torrent_->count_missing_blocks_in_piece(piece);
        }

        [[nodiscard]] tr_block_span_t blockSpan(tr_piece_index_t piece) const override
        {
            return torrent_->block_span_for_piece(piece);
        }

        [[nodiscard]] tr_piece_index_t countAllPieces() const override
        {
            return torrent_->piece_count();
        }

        [[nodiscard]] tr_priority_t priority(tr_piece_index_t piece) const override
        {
            return torrent_->piece_priority(piece);
        }

        [[nodiscard]] bool isSequentialDownload() const override
        {
            return torrent_->is_sequential_download();
        }

    private:
        tr_torrent const* const torrent_;
        tr_swarm const* const swarm_;
        tr_peer const* const peer_;
    };

    torrent->swarm->updateEndgame();
    auto const mediator = MediatorImpl{ torrent, peer };
    return Wishlist{ mediator }.next(numwant);
}

// --- Piece List Manipulation / Accessors

bool tr_peerMgrDidPeerRequest(tr_torrent const* tor, tr_peer const* peer, tr_block_index_t block)
{
    return tor->swarm->active_requests.has(block, peer);
}

size_t tr_peerMgrCountActiveRequestsToPeer(tr_torrent const* tor, tr_peer const* peer)
{
    return tor->swarm->active_requests.count(peer);
}

void tr_peerMgr::refillUpkeep() const
{
    auto const lock = unique_lock();

    for (auto* const tor : session->torrents())
    {
        tor->swarm->cancelOldRequests();
    }
}

namespace
{
namespace handshake_helpers
{
void create_bit_torrent_peer(tr_torrent* tor, std::shared_ptr<tr_peerIo> io, tr_peer_info* peer_info, tr_interned_string client)
{
    TR_ASSERT(peer_info != nullptr);
    TR_ASSERT(tr_isTorrent(tor));
    TR_ASSERT(tor->swarm != nullptr);

    tr_swarm* swarm = tor->swarm;

    auto* peer = tr_peerMsgsNew(tor, peer_info, std::move(io), client, &tr_swarm::peer_callback_bt, swarm);

    swarm->peers.push_back(peer);

    ++swarm->stats.peer_count;
    ++swarm->stats.peer_from_count[peer_info->from_first()];

    TR_ASSERT(swarm->stats.peer_count == swarm->peerCount());
    TR_ASSERT(swarm->stats.peer_from_count[peer_info->from_first()] <= swarm->stats.peer_count);
}

/* FIXME: this is kind of a mess. */
[[nodiscard]] bool on_handshake_done(tr_peerMgr* manager, tr_handshake::Result const& result)
{
    TR_ASSERT(result.io != nullptr);

    bool const ok = result.is_connected;

    auto* const s = manager->get_existing_swarm(result.io->torrent_hash());

    auto const& socket_address = result.io->socket_address();

    if (result.io->is_incoming())
    {
        manager->incoming_handshakes.erase(socket_address);
    }
    else if (s != nullptr)
    {
        s->outgoing_handshakes.erase(socket_address);
    }

    auto const lock = manager->unique_lock();

    if (!ok || s == nullptr || !s->is_running)
    {
        if (s != nullptr)
        {
            if (auto* const info = s->get_existing_peer_info(socket_address); info != nullptr)
            {
                info->on_connection_failed();

                if (!result.read_anything_from_peer)
                {
                    tr_logAddTraceSwarm(
                        s,
                        fmt::format(
                            "marking peer {} as unreachable... num_fails is {}",
                            info->display_name(),
                            info->connection_failure_count()));
                    info->set_connectable(false);
                }
            }
        }
    }
    else /* looking good */
    {
        // If this is an outgoing connection, then we are sure we already have the peer info object
        auto& info = result.io->is_incoming() ? s->ensure_info_exists(socket_address, 0U, TR_PEER_FROM_INCOMING, false) :
                                                *s->get_existing_peer_info(socket_address);

        if (!result.io->is_incoming())
        {
            info.set_connectable();
        }

        // If we're connected via µTP, then we know the peer supports µTP...
        if (result.io->is_utp())
        {
            info.set_utp_supported();
        }

        if (info.is_banned())
        {
            tr_logAddTraceSwarm(s, fmt::format("banned peer {} tried to reconnect", info.display_name()));
        }
        else if (s->peerCount() >= s->tor->peer_limit())
        {
            // too many peers already
        }
        else if (info.is_connected())
        {
            // we're already connected to this peer; do nothing
        }
        else
        {
            auto client = tr_interned_string{};
            if (result.peer_id)
            {
                auto buf = std::array<char, 128>{};
                tr_clientForId(std::data(buf), sizeof(buf), *result.peer_id);
                client = tr_interned_string{ tr_quark_new(std::data(buf)) };
            }

            result.io->set_bandwidth(&s->tor->bandwidth_);
            create_bit_torrent_peer(s->tor, result.io, &info, client);

            return true;
        }
    }

    return false;
}
} // namespace handshake_helpers
} // namespace

void tr_peerMgrAddIncoming(tr_peerMgr* manager, tr_peer_socket&& socket)
{
    using namespace handshake_helpers;

    TR_ASSERT(manager->session != nullptr);
    auto const lock = manager->unique_lock();

    tr_session* session = manager->session;

    if (session->addressIsBlocked(socket.address()))
    {
        tr_logAddTrace(fmt::format("Banned IP address '{}' tried to connect to us", socket.display_name()));
        socket.close();
    }
    else if (manager->incoming_handshakes.count(socket.socket_address()) != 0U)
    {
        socket.close();
    }
    else /* we don't have a connection to them yet... */
    {
        auto socket_address = socket.socket_address();
        manager->incoming_handshakes.try_emplace(
            socket_address,
            &manager->handshake_mediator_,
            tr_peerIo::new_incoming(session, &session->top_bandwidth_, std::move(socket)),
            session->encryptionMode(),
            [manager](tr_handshake::Result const& result) { return on_handshake_done(manager, result); });
    }
}

size_t tr_peerMgrAddPex(tr_torrent* tor, tr_peer_from from, tr_pex const* pex, size_t n_pex)
{
    size_t n_used = 0;
    tr_swarm* s = tor->swarm;
    auto const lock = s->manager->unique_lock();

    for (tr_pex const* const end = pex + n_pex; pex != end; ++pex)
    {
        if (tr_isPex(pex) && /* safeguard against corrupt data */
            !s->manager->session->addressIsBlocked(pex->addr) && pex->is_valid_for_peers() && from != TR_PEER_FROM_INCOMING &&
            (from != TR_PEER_FROM_PEX || (pex->flags & ADDED_F_CONNECTABLE) != 0))
        {
            // we store this peer since it is supposedly connectable (socket address should be the peer's listening address)
            // don't care about non-connectable peers that we are not connected to
            s->ensure_info_exists({ pex->addr, pex->port }, pex->flags, from, true);
            ++n_used;
        }
    }

    return n_used;
}

std::vector<tr_pex> tr_pex::from_compact_ipv4(
    void const* compact,
    size_t compact_len,
    uint8_t const* added_f,
    size_t added_f_len)
{
    size_t const n = compact_len / tr_socket_address::CompactSockAddrBytes[TR_AF_INET];
    auto const* walk = static_cast<std::byte const*>(compact);
    auto pex = std::vector<tr_pex>(n);

    for (size_t i = 0; i < n; ++i)
    {
        std::tie(pex[i].addr, walk) = tr_address::from_compact_ipv4(walk);
        std::tie(pex[i].port, walk) = tr_port::fromCompact(walk);

        if (added_f != nullptr && n == added_f_len)
        {
            pex[i].flags = added_f[i];
        }
    }

    return pex;
}

std::vector<tr_pex> tr_pex::from_compact_ipv6(
    void const* compact,
    size_t compact_len,
    uint8_t const* added_f,
    size_t added_f_len)
{
    size_t const n = compact_len / tr_socket_address::CompactSockAddrBytes[TR_AF_INET6];
    auto const* walk = static_cast<std::byte const*>(compact);
    auto pex = std::vector<tr_pex>(n);

    for (size_t i = 0; i < n; ++i)
    {
        std::tie(pex[i].addr, walk) = tr_address::from_compact_ipv6(walk);
        std::tie(pex[i].port, walk) = tr_port::fromCompact(walk);

        if (added_f != nullptr && n == added_f_len)
        {
            pex[i].flags = added_f[i];
        }
    }

    return pex;
}

// ---

namespace
{
namespace get_peers_helpers
{

[[nodiscard]] bool is_peer_interesting(tr_torrent const* tor, tr_peer_info const& info)
{
    if (tor->is_done() && info.is_seed())
    {
        return false;
    }

    if (tor->swarm->peer_is_in_use(info))
    {
        return true;
    }

    if (info.is_blocklisted(tor->session))
    {
        return false;
    }

    if (info.is_banned())
    {
        return false;
    }

    return true;
}

} // namespace get_peers_helpers
} // namespace

std::vector<tr_pex> tr_peerMgrGetPeers(tr_torrent const* tor, uint8_t address_type, uint8_t list_mode, size_t max_peer_count)
{
    using namespace get_peers_helpers;

    TR_ASSERT(tr_isTorrent(tor));
    auto const lock = tor->unique_lock();

    TR_ASSERT(address_type == TR_AF_INET || address_type == TR_AF_INET6);
    TR_ASSERT(list_mode == TR_PEERS_CONNECTED || list_mode == TR_PEERS_INTERESTING);

    tr_swarm const* s = tor->swarm;

    // build a list of peer info objects

    auto infos = std::vector<tr_peer_info const*>{};
    if (list_mode == TR_PEERS_CONNECTED) /* connected peers only */
    {
        auto const& peers = s->peers;
        infos.reserve(std::size(peers));
        for (auto const* peer : peers)
        {
            if (peer->socketAddress().address().type == address_type)
            {
                infos.emplace_back(peer->peer_info);
            }
        }
    }
    else /* TR_PEERS_INTERESTING */
    {
<<<<<<< HEAD
        auto const& pool = s->pool;
        infos.reserve(std::size(pool));
        for (auto const& [socket_address, peer_info] : pool)
=======
        for (auto const& [socket_address, peer_info] : s->connectable_pool)
>>>>>>> 8873f2a5
        {
            TR_ASSERT(socket_address == peer_info.socket_address());
            if (socket_address.address().type == address_type && is_peer_interesting(tor, peer_info))
            {
                infos.emplace_back(&peer_info);
            }
        }
    }

    // add the N most useful peers into our return list

    auto const n = std::min(std::size(infos), max_peer_count);
    auto pex = std::vector<tr_pex>{};
    pex.reserve(n);

    std::partial_sort(std::begin(infos), std::begin(infos) + n, std::end(infos), CompareAtomsByUsefulness);
    infos.resize(n);

    for (auto const* const info : infos)
    {
        auto const& [addr, port] = info->listen_socket_address();

        TR_ASSERT(addr.is_valid());
        TR_ASSERT(addr.type == address_type);
        pex.emplace_back(addr, port, info->pex_flags());
    }

    std::sort(std::begin(pex), std::end(pex));
    return pex;
}

void tr_swarm::on_torrent_started()
{
    auto const lock = tor->unique_lock();
    is_running = true;
    manager->rechokeSoon();
}

void tr_swarm::on_torrent_stopped()
{
    stop();
}

void tr_peerMgrAddTorrent(tr_peerMgr* manager, tr_torrent* tor)
{
    TR_ASSERT(tr_isTorrent(tor));
    auto const lock = tor->unique_lock();
    TR_ASSERT(tor->swarm == nullptr);

    tor->swarm = new tr_swarm{ manager, tor };
}

int8_t tr_peerMgrPieceAvailability(tr_torrent const* tor, tr_piece_index_t piece)
{
    if (!tor->has_metainfo())
    {
        return 0;
    }

    if (tor->is_seed() || tor->has_piece(piece))
    {
        return -1;
    }

    auto const& peers = tor->swarm->peers;
    return std::count_if(std::begin(peers), std::end(peers), [piece](auto const* peer) { return peer->hasPiece(piece); });
}

void tr_peerMgrTorrentAvailability(tr_torrent const* tor, int8_t* tab, unsigned int n_tabs)
{
    TR_ASSERT(tr_isTorrent(tor));
    TR_ASSERT(tab != nullptr);
    TR_ASSERT(n_tabs > 0);

    std::fill_n(tab, n_tabs, int8_t{});

    auto const interval = tor->piece_count() / static_cast<float>(n_tabs);
    for (tr_piece_index_t i = 0; i < n_tabs; ++i)
    {
        auto const piece = static_cast<tr_piece_index_t>(i * interval);
        tab[i] = tr_peerMgrPieceAvailability(tor, piece);
    }
}

tr_swarm_stats tr_swarmGetStats(tr_swarm const* const swarm)
{
    TR_ASSERT(swarm != nullptr);

    auto count_active_peers = [&swarm](tr_direction dir)
    {
        return std::count_if(
            std::begin(swarm->peers),
            std::end(swarm->peers),
            [dir](auto const& peer) { return peer->is_active(dir); });
    };

    auto& stats = swarm->stats;
    stats.active_peer_count[TR_UP] = count_active_peers(TR_UP);
    stats.active_peer_count[TR_DOWN] = count_active_peers(TR_DOWN);
    stats.active_webseed_count = swarm->countActiveWebseeds(tr_time_msec());
    return stats;
}

/* count how many bytes we want that connected peers have */
uint64_t tr_peerMgrGetDesiredAvailable(tr_torrent const* tor)
{
    TR_ASSERT(tr_isTorrent(tor));

    // common shortcuts...

    if (!tor->is_running() || tor->is_stopping() || tor->is_done() || !tor->has_metainfo())
    {
        return 0;
    }

    tr_swarm const* const swarm = tor->swarm;
    if (swarm == nullptr || std::empty(swarm->peers))
    {
        return 0;
    }

    auto available = swarm->peers.front()->has();
    for (auto const* const peer : swarm->peers)
    {
        available |= peer->has();
    }

    if (available.has_all())
    {
        return tor->left_until_done();
    }

    auto desired_available = uint64_t{};

    for (tr_piece_index_t i = 0, n = tor->piece_count(); i < n; ++i)
    {
        if (tor->piece_is_wanted(i) && available.test(i))
        {
            desired_available += tor->count_missing_bytes_in_piece(i);
        }
    }

    TR_ASSERT(desired_available <= tor->total_size());
    return desired_available;
}

tr_webseed_view tr_peerMgrWebseed(tr_torrent const* tor, size_t i)
{
    TR_ASSERT(tr_isTorrent(tor));
    TR_ASSERT(tor->swarm != nullptr);
    size_t const n = std::size(tor->swarm->webseeds);
    TR_ASSERT(i < n);

    return i >= n ? tr_webseed_view{} : tr_webseedView(tor->swarm->webseeds[i].get());
}

namespace
{
namespace peer_stat_helpers
{

[[nodiscard]] auto get_peer_stats(tr_peerMsgs const* peer, time_t now, uint64_t now_msec)
{
    auto stats = tr_peer_stat{};

    auto const [addr, port] = peer->socket_address();

    addr.display_name(stats.addr, sizeof(stats.addr));
    stats.client = peer->user_agent().c_str();
    stats.port = port.host();
    stats.from = peer->peer_info->from_first();
    stats.progress = peer->percentDone();
    stats.isUTP = peer->is_utp_connection();
    stats.isEncrypted = peer->is_encrypted();
    stats.rateToPeer_KBps = tr_toSpeedKBps(peer->get_piece_speed_bytes_per_second(now_msec, TR_CLIENT_TO_PEER));
    stats.rateToClient_KBps = tr_toSpeedKBps(peer->get_piece_speed_bytes_per_second(now_msec, TR_PEER_TO_CLIENT));
    stats.peerIsChoked = peer->peer_is_choked();
    stats.peerIsInterested = peer->peer_is_interested();
    stats.clientIsChoked = peer->client_is_choked();
    stats.clientIsInterested = peer->client_is_interested();
    stats.isIncoming = peer->is_incoming_connection();
    stats.isDownloadingFrom = peer->is_active(TR_PEER_TO_CLIENT);
    stats.isUploadingTo = peer->is_active(TR_CLIENT_TO_PEER);
    stats.isSeed = peer->isSeed();

    stats.blocksToPeer = peer->blocks_sent_to_peer.count(now, CancelHistorySec);
    stats.blocksToClient = peer->blocks_sent_to_client.count(now, CancelHistorySec);
    stats.cancelsToPeer = peer->cancels_sent_to_peer.count(now, CancelHistorySec);
    stats.cancelsToClient = peer->cancels_sent_to_client.count(now, CancelHistorySec);

    stats.activeReqsToPeer = peer->activeReqCount(TR_CLIENT_TO_PEER);
    stats.activeReqsToClient = peer->activeReqCount(TR_PEER_TO_CLIENT);

    char* pch = stats.flagStr;

    if (stats.isUTP)
    {
        *pch++ = 'T';
    }

    if (peer->swarm->optimistic == peer)
    {
        *pch++ = 'O';
    }

    if (stats.isDownloadingFrom)
    {
        *pch++ = 'D';
    }
    else if (stats.clientIsInterested)
    {
        *pch++ = 'd';
    }

    if (stats.isUploadingTo)
    {
        *pch++ = 'U';
    }
    else if (stats.peerIsInterested)
    {
        *pch++ = 'u';
    }

    if (!stats.clientIsChoked && !stats.clientIsInterested)
    {
        *pch++ = 'K';
    }

    if (!stats.peerIsChoked && !stats.peerIsInterested)
    {
        *pch++ = '?';
    }

    if (stats.isEncrypted)
    {
        *pch++ = 'E';
    }

    if (stats.from == TR_PEER_FROM_DHT)
    {
        *pch++ = 'H';
    }
    else if (stats.from == TR_PEER_FROM_PEX)
    {
        *pch++ = 'X';
    }

    if (stats.isIncoming)
    {
        *pch++ = 'I';
    }

    *pch = '\0';

    return stats;
}

} // namespace peer_stat_helpers
} // namespace

tr_peer_stat* tr_peerMgrPeerStats(tr_torrent const* tor, size_t* setme_count)
{
    using namespace peer_stat_helpers;

    TR_ASSERT(tr_isTorrent(tor));
    TR_ASSERT(tor->swarm->manager != nullptr);

    auto const peers = tor->swarm->peers;
    auto const n = std::size(peers);
    auto* const ret = new tr_peer_stat[n];

    auto const now = tr_time();
    auto const now_msec = tr_time_msec();
    std::transform(
        std::begin(peers),
        std::end(peers),
        ret,
        [&now, &now_msec](auto const* peer) { return get_peer_stats(peer, now, now_msec); });

    *setme_count = n;
    return ret;
}

namespace
{
namespace update_interest_helpers
{
/* does this peer have any pieces that we want? */
[[nodiscard]] bool isPeerInteresting(
    tr_torrent const* const tor,
    std::vector<bool> const& piece_is_interesting,
    tr_peerMsgs const* const peer)
{
    /* these cases should have already been handled by the calling code... */
    TR_ASSERT(!tor->is_done());
    TR_ASSERT(tor->client_can_download());

    if (peer->isSeed())
    {
        return true;
    }

    for (tr_piece_index_t i = 0; i < tor->piece_count(); ++i)
    {
        if (piece_is_interesting[i] && peer->hasPiece(i))
        {
            return true;
        }
    }

    return false;
}

// determine which peers to show interest in
void updateInterest(tr_swarm* swarm)
{
    // sometimes this function isn't necessary
    auto const* const tor = swarm->tor;
    if (tor->is_done() || !tor->client_can_download())
    {
        return;
    }

    if (auto const& peers = swarm->peers; !std::empty(peers))
    {
        int const n = tor->piece_count();

        // build a bitfield of interesting pieces...
        auto piece_is_interesting = std::vector<bool>(n);
        for (int i = 0; i < n; ++i)
        {
            piece_is_interesting[i] = tor->piece_is_wanted(i) && !tor->has_piece(i);
        }

        for (auto* const peer : peers)
        {
            peer->set_interested(isPeerInteresting(tor, piece_is_interesting, peer));
        }
    }
}
} // namespace update_interest_helpers
} // namespace

// ---

namespace
{
namespace rechoke_uploads_helpers
{
struct ChokeData
{
    ChokeData(tr_peerMsgs* msgs_in, int rate_in, uint8_t salt_in, bool is_interested_in, bool was_choked_in, bool is_choked_in)
        : msgs{ msgs_in }
        , rate{ rate_in }
        , salt{ salt_in }
        , is_interested{ is_interested_in }
        , was_choked{ was_choked_in }
        , is_choked{ is_choked_in }
    {
    }

    tr_peerMsgs* msgs;
    int rate;
    uint8_t salt;
    bool is_interested;
    bool was_choked;
    bool is_choked;

    [[nodiscard]] constexpr auto compare(ChokeData const& that) const noexcept // <=>
    {
        // prefer higher overall speeds
        if (auto const val = tr_compare_3way(this->rate, that.rate); val != 0)
        {
            return -val;
        }

        if (this->was_choked != that.was_choked) // prefer unchoked
        {
            return this->was_choked ? 1 : -1;
        }

        return tr_compare_3way(this->salt, that.salt);
    }

    [[nodiscard]] constexpr auto operator<(ChokeData const& that) const noexcept
    {
        return compare(that) < 0;
    }
};

/* get a rate for deciding which peers to choke and unchoke. */
[[nodiscard]] auto getRateBps(tr_torrent const* tor, tr_peer const* peer, uint64_t now)
{
    if (tor->is_done())
    {
        return peer->get_piece_speed_bytes_per_second(now, TR_CLIENT_TO_PEER);
    }

    /* downloading a private torrent... take upload speed into account
     * because there may only be a small window of opportunity to share */
    if (tor->is_private())
    {
        return peer->get_piece_speed_bytes_per_second(now, TR_PEER_TO_CLIENT) +
            peer->get_piece_speed_bytes_per_second(now, TR_CLIENT_TO_PEER);
    }

    /* downloading a public torrent */
    return peer->get_piece_speed_bytes_per_second(now, TR_PEER_TO_CLIENT);
}

// an optimistically unchoked peer is immune from rechoking
// for this many calls to rechokeUploads().
auto constexpr OptimisticUnchokeMultiplier = uint8_t{ 4 };

void rechokeUploads(tr_swarm* s, uint64_t const now)
{
    auto const lock = s->unique_lock();

    auto& peers = s->peers;
    auto const peer_count = std::size(peers);
    auto choked = std::vector<ChokeData>{};
    choked.reserve(peer_count);
    auto const* const session = s->manager->session;
    bool const choke_all = !s->tor->client_can_upload();
    bool const is_maxed_out = s->tor->bandwidth_.is_maxed_out(TR_UP, now);

    /* an optimistic unchoke peer's "optimistic"
     * state lasts for N calls to rechokeUploads(). */
    if (s->optimistic_unchoke_time_scaler > 0)
    {
        --s->optimistic_unchoke_time_scaler;
    }
    else
    {
        s->optimistic = nullptr;
    }

    /* sort the peers by preference and rate */
    auto salter = tr_salt_shaker{};
    for (auto* const peer : peers)
    {
        if (peer->isSeed())
        {
            /* choke seeds and partial seeds */
            peer->set_choke(true);
        }
        else if (choke_all)
        {
            /* choke everyone if we're not uploading */
            peer->set_choke(true);
        }
        else if (peer != s->optimistic)
        {
            choked.emplace_back(
                peer,
                getRateBps(s->tor, peer, now),
                salter(),
                peer->peer_is_interested(),
                peer->peer_is_choked(),
                true);
        }
    }

    std::sort(std::begin(choked), std::end(choked));

    /**
     * Reciprocation and number of uploads capping is managed by unchoking
     * the N peers which have the best upload rate and are interested.
     * This maximizes the client's download rate. These N peers are
     * referred to as downloaders, because they are interested in downloading
     * from the client.
     *
     * Peers which have a better upload rate (as compared to the downloaders)
     * but aren't interested get unchoked. If they become interested, the
     * downloader with the worst upload rate gets choked. If a client has
     * a complete file, it uses its upload rate rather than its download
     * rate to decide which peers to unchoke.
     *
     * If our bandwidth is maxed out, don't unchoke any more peers.
     */
    auto checked_choke_count = size_t{ 0U };
    auto unchoked_interested = size_t{ 0U };

    for (auto& item : choked)
    {
        if (unchoked_interested >= session->uploadSlotsPerTorrent())
        {
            break;
        }

        item.is_choked = is_maxed_out ? item.was_choked : false;

        ++checked_choke_count;

        if (item.is_interested)
        {
            ++unchoked_interested;
        }
    }

    /* optimistic unchoke */
    if (s->optimistic == nullptr && !is_maxed_out && checked_choke_count < std::size(choked))
    {
        auto rand_pool = std::vector<ChokeData*>{};

        for (auto i = checked_choke_count, n = std::size(choked); i < n; ++i)
        {
            if (choked[i].is_interested)
            {
                rand_pool.push_back(&choked[i]);
            }
        }

        if (auto const n = std::size(rand_pool); n != 0)
        {
            auto* c = rand_pool[tr_rand_int(n)];
            c->is_choked = false;
            s->optimistic = c->msgs;
            s->optimistic_unchoke_time_scaler = OptimisticUnchokeMultiplier;
        }
    }

    for (auto& item : choked)
    {
        item.msgs->set_choke(item.is_choked);
    }
}
} // namespace rechoke_uploads_helpers
} // namespace

void tr_peerMgr::rechokePulse() const
{
    using namespace update_interest_helpers;
    using namespace rechoke_uploads_helpers;

    auto const lock = unique_lock();
    auto const now = tr_time_msec();

    for (auto* const tor : session->torrents())
    {
        if (tor->is_running())
        {
            // possibly stop torrents that have seeded enough
            tr_torrentCheckSeedLimit(tor);
        }

        if (tor->is_running())
        {
            if (auto* const swarm = tor->swarm; swarm->stats.peer_count > 0)
            {
                rechokeUploads(swarm, now);
                updateInterest(swarm);
            }
        }
    }
}

// --- Life and Death

namespace
{
namespace disconnect_helpers
{
// when many peers are available, keep idle ones this long
auto constexpr MinUploadIdleSecs = time_t{ 60 };

// when few peers are available, keep idle ones this long
auto constexpr MaxUploadIdleSecs = time_t{ 60 * 5 };

[[nodiscard]] bool shouldPeerBeClosed(tr_swarm const* s, tr_peerMsgs const* peer, size_t peer_count, time_t const now)
{
    /* if it's marked for purging, close it */
    if (peer->do_purge)
    {
        tr_logAddTraceSwarm(s, fmt::format("purging peer {} because its do_purge flag is set", peer->display_name()));
        return true;
    }

    auto const* tor = s->tor;
    auto const* const info = peer->peer_info;

    /* disconnect if we're both seeds and enough time has passed for PEX */
    if (tor->is_done() && peer->isSeed())
    {
        return !tor->allows_pex() || info->idle_secs(now).value_or(0U) >= 30U;
    }

    /* disconnect if it's been too long since piece data has been transferred.
     * this is on a sliding scale based on number of available peers... */
    {
        auto const relax_strictness_if_fewer_than_n = static_cast<size_t>(std::lround(tor->peer_limit() * 0.9));
        /* if we have >= relaxIfFewerThan, strictness is 100%.
         * if we have zero connections, strictness is 0% */
        float const strictness = peer_count >= relax_strictness_if_fewer_than_n ?
            1.0 :
            peer_count / (float)relax_strictness_if_fewer_than_n;
        auto const lo = MinUploadIdleSecs;
        auto const hi = MaxUploadIdleSecs;
        time_t const limit = hi - (hi - lo) * strictness;

        if (auto const idle_secs = info->idle_secs(now); idle_secs && *idle_secs > limit)
        {
            tr_logAddTraceSwarm(
                s,
                fmt::format(
                    "purging peer {} because it's been {} secs since we shared anything",
                    peer->display_name(),
                    *idle_secs));
            return true;
        }
    }

    return false;
}

void close_peer(tr_peerMsgs* peer)
{
    TR_ASSERT(peer != nullptr);
    peer->swarm->remove_peer(peer);
}

constexpr struct
{
    [[nodiscard]] constexpr static int compare(tr_peerMsgs const* a, tr_peerMsgs const* b) // <=>
    {
        if (a->do_purge != b->do_purge)
        {
            return a->do_purge ? 1 : -1;
        }

        return -a->peer_info->compare_by_piece_data_time(*b->peer_info);
    }

    [[nodiscard]] constexpr bool operator()(tr_peerMsgs const* a, tr_peerMsgs const* b) const // less than
    {
        return compare(a, b) < 0;
    }
} ComparePeerByMostActive{};

constexpr auto ComparePeerByLeastActive = [](tr_peerMsgs const* a, tr_peerMsgs const* b)
{
    return ComparePeerByMostActive(b, a);
};

using bad_peers_t = small::vector<tr_peerMsgs*, 512U>;

bad_peers_t& get_peers_to_close(tr_swarm const* const swarm, time_t const now_sec, bad_peers_t& bad_peers_buf)
{
    auto const& peers = swarm->peers;
    auto const peer_count = std::size(peers);

    bad_peers_buf.clear();
    bad_peers_buf.reserve(peer_count);
    for (auto* peer : swarm->peers)
    {
        if (shouldPeerBeClosed(swarm, peer, peer_count, now_sec))
        {
            bad_peers_buf.emplace_back(peer);
        }
    }

    return bad_peers_buf;
}

void close_bad_peers(tr_swarm* s, time_t const now_sec, bad_peers_t& bad_peers_buf)
{
    for (auto* peer : get_peers_to_close(s, now_sec, bad_peers_buf))
    {
        tr_logAddTraceSwarm(peer->swarm, fmt::format("removing bad peer {}", peer->display_name()));
        close_peer(peer);
    }
}

void enforceSwarmPeerLimit(tr_swarm* swarm, size_t max)
{
    // do we have too many peers?
    auto const n = swarm->peerCount();
    if (n <= max)
    {
        return;
    }

    // close all but the `max` most active
    auto peers = std::vector<tr_peerMsgs*>(n - max);
    std::partial_sort_copy(
        std::begin(swarm->peers),
        std::end(swarm->peers),
        std::begin(peers),
        std::end(peers),
        ComparePeerByLeastActive);
    std::for_each(std::begin(peers), std::end(peers), close_peer);
}

void enforceSessionPeerLimit(tr_session* session)
{
    // No need to disconnect if we are under the peer limit
    auto const max = session->peerLimit();
    if (tr_peerMsgs::size() <= max)
    {
        return;
    }

    // Make a list of all the peers.
    auto peers = std::vector<tr_peerMsgs*>{};
    peers.reserve(tr_peerMsgs::size());
    for (auto const* const tor : session->torrents())
    {
        peers.insert(std::end(peers), std::begin(tor->swarm->peers), std::end(tor->swarm->peers));
    }

    TR_ASSERT(tr_peerMsgs::size() == std::size(peers));
    if (std::size(peers) > max)
    {
        std::partial_sort(std::begin(peers), std::begin(peers) + max, std::end(peers), ComparePeerByMostActive);
        std::for_each(std::begin(peers) + max, std::end(peers), close_peer);
    }
}
} // namespace disconnect_helpers
} // namespace

void tr_peerMgr::reconnectPulse()
{
    using namespace disconnect_helpers;

    auto const lock = session->unique_lock();
    auto const now_sec = tr_time();

    // remove crappy peers
    auto bad_peers_buf = bad_peers_t{};
    for (auto* const tor : session->torrents())
    {
        auto* const swarm = tor->swarm;

        if (!swarm->is_running)
        {
            swarm->remove_all_peers();
        }
        else
        {
            close_bad_peers(swarm, now_sec, bad_peers_buf);
        }
    }

    // if we're over the per-torrent peer limits, cull some peers
    for (auto* const tor : session->torrents())
    {
        if (tor->is_running())
        {
            enforceSwarmPeerLimit(tor->swarm, tor->peer_limit());
        }
    }

    // if we're over the per-session peer limits, cull some peers
    enforceSessionPeerLimit(session);

    // try to make new peer connections
    make_new_peer_connections();
}

// --- Bandwidth Allocation

namespace
{
namespace bandwidth_helpers
{

void pumpAllPeers(tr_peerMgr* mgr)
{
    for (auto* const tor : mgr->session->torrents())
    {
        for (auto* const peer : tor->swarm->peers)
        {
            peer->pulse();
        }
    }
}

void queuePulse(tr_session* session, tr_direction dir)
{
    TR_ASSERT(session != nullptr);
    TR_ASSERT(tr_isDirection(dir));

    if (!session->queueEnabled(dir))
    {
        return;
    }

    auto const n = session->countQueueFreeSlots(dir);
    for (auto* tor : session->getNextQueuedTorrents(dir, n))
    {
        tr_torrentStartNow(tor);
        session->onQueuedTorrentStarted(tor);
    }
}

} // namespace bandwidth_helpers
} // namespace

void tr_peerMgr::bandwidthPulse()
{
    using namespace bandwidth_helpers;

    auto const lock = unique_lock();

    pumpAllPeers(this);

    // allocate bandwidth to the peers
    static auto constexpr Msec = std::chrono::duration_cast<std::chrono::milliseconds>(BandwidthTimerPeriod).count();
    session->top_bandwidth_.allocate(Msec);

    // torrent upkeep
    for (auto* const tor : session->torrents())
    {
        tor->do_idle_work();
        tr_torrentMagnetDoIdleWork(tor);
    }

    /* pump the queues */
    queuePulse(session, TR_UP);
    queuePulse(session, TR_DOWN);

    reconnectPulse();
}

// ---

bool tr_swarm::peer_is_in_use(tr_peer_info const& peer_info) const
{
    // TODO(tearfur): maybe it's possible to store each handshake in the peer_info objects
    return peer_info.is_connected() || outgoing_handshakes.count(peer_info.listen_socket_address()) != 0U;
}

namespace
{
namespace connect_helpers
{
/* is this atom someone that we'd want to initiate a connection to? */
[[nodiscard]] bool is_peer_candidate(tr_torrent const* tor, tr_peer_info const& peer_info, time_t const now)
{
    // have we already tried and failed to connect?
    if (auto const conn = peer_info.is_connectable(); conn && !*conn)
    {
        return false;
    }

    // not if we're both seeds
    if (tor->is_done() && peer_info.is_seed())
    {
        return false;
    }

    // not if we've already got a connection to them...
    if (tor->swarm->peer_is_in_use(peer_info))
    {
        return false;
    }

    // not if we just tried them already
    if (!peer_info.reconnect_interval_has_passed(now))
    {
        return false;
    }

    // not if they're blocklisted
    if (peer_info.is_blocklisted(tor->session))
    {
        return false;
    }

    // not if they're banned...
    if (peer_info.is_banned())
    {
        return false;
    }

    return true;
}

struct peer_candidate
{
    peer_candidate() = default;

    peer_candidate(uint64_t score_in, tr_torrent const* const tor_in, tr_peer_info const* const peer_info_in)
        : score{ score_in }
        , tor{ tor_in }
        , peer_info{ peer_info_in }
    {
    }

    uint64_t score;
    tr_torrent const* tor;
    tr_peer_info const* peer_info;
};

[[nodiscard]] bool torrentWasRecentlyStarted(tr_torrent const* tor)
{
    return difftime(tr_time(), tor->startDate) < 120;
}

[[nodiscard]] constexpr uint64_t addValToKey(uint64_t value, int width, uint64_t addme)
{
    value = value << (uint64_t)width;
    value |= addme;
    return value;
}

/* smaller value is better */
[[nodiscard]] uint64_t getPeerCandidateScore(tr_torrent const* tor, tr_peer_info const& peer_info, uint8_t salt)
{
    auto i = uint64_t{};
    auto score = uint64_t{};

    /* prefer peers we've connected to, or never tried, over peers we failed to connect to. */
    i = peer_info.connection_failure_count() != 0U ? 1U : 0U;
    score = addValToKey(score, 1, i);

    /* prefer the one we attempted least recently (to cycle through all peers) */
    i = peer_info.connection_attempt_time();
    score = addValToKey(score, 32, i);

    /* prefer peers belonging to a torrent of a higher priority */
    switch (tor->get_priority())
    {
    case TR_PRI_HIGH:
        i = 0;
        break;

    case TR_PRI_NORMAL:
        i = 1;
        break;

    case TR_PRI_LOW:
        i = 2;
        break;
    }

    score = addValToKey(score, 4, i);

    /* prefer recently-started torrents */
    i = torrentWasRecentlyStarted(tor) ? 0 : 1;
    score = addValToKey(score, 1, i);

    /* prefer torrents we're downloading with */
    i = tor->is_done() ? 1 : 0;
    score = addValToKey(score, 1, i);

    /* prefer peers that are known to be connectible */
    i = peer_info.is_connectable().value_or(false) ? 0 : 1;
    score = addValToKey(score, 1, i);

    /* prefer peers that we might be able to upload to */
    i = peer_info.is_seed() ? 0 : 1;
    score = addValToKey(score, 1, i);

    /* Prefer peers that we got from more trusted sources.
     * lower `fromBest` values indicate more trusted sources */
    score = addValToKey(score, 4, peer_info.from_best());

    /* salt */
    score = addValToKey(score, 8, salt);

    return score;
}

[[nodiscard]] tr_peerMgr::OutboundCandidates get_peer_candidates(tr_session* session)
{
    auto const now = tr_time();
    auto const now_msec = tr_time_msec();

    // leave 5% of connection slots for incoming connections -- ticket #2609
    if (auto const max_candidates = static_cast<size_t>(session->peerLimit() * 0.95); max_candidates <= tr_peerMsgs::size())
    {
        return {};
    }

    auto candidates = std::vector<peer_candidate>{};
    candidates.reserve(tr_peer_info::known_connectable_count());

    /* populate the candidate array */
    auto salter = tr_salt_shaker{};
    for (auto* const tor : session->torrents())
    {
        auto* const swarm = tor->swarm;

        if (!swarm->is_running)
        {
            continue;
        }

        /* if everyone in the swarm is seeds and pex is disabled because
         * the torrent is private, then don't initiate connections */
        bool const seeding = tor->is_done();
        if (seeding && swarm->is_all_seeds() && tor->is_private())
        {
            continue;
        }

        /* if we've already got enough peers in this torrent... */
        if (tor->peer_limit() <= swarm->peerCount())
        {
            continue;
        }

        /* if we've already got enough speed in this torrent... */
        if (seeding && tor->bandwidth_.is_maxed_out(TR_UP, now_msec))
        {
            continue;
        }

        for (auto const& [socket_address, atom] : swarm->connectable_pool)
        {
            if (is_peer_candidate(tor, atom, now))
            {
                candidates.emplace_back(getPeerCandidateScore(tor, atom, salter()), tor, &atom);
            }
        }
    }

    // only keep the best `max` candidates
    if (auto const max = tr_peerMgr::OutboundCandidates::requested_inline_size; max < std::size(candidates))
    {
        std::partial_sort(
            std::begin(candidates),
            std::begin(candidates) + max,
            std::end(candidates),
            [](auto const& a, auto const& b) { return a.score < b.score; });
        candidates.resize(max);
    }

    // put the best candiates at the end of the list
    auto ret = tr_peerMgr::OutboundCandidates{};
    for (auto it = std::crbegin(candidates), end = std::crend(candidates); it != end; ++it)
    {
        ret.emplace_back(it->tor->id(), it->peer_info->listen_socket_address());
    }
    return ret;
}

void initiate_connection(tr_peerMgr* mgr, tr_swarm* s, tr_peer_info& peer_info)
{
    using namespace handshake_helpers;

    auto const now = tr_time();
    auto const utp = mgr->session->allowsUTP() && peer_info.supports_utp().value_or(true);
    auto* const session = mgr->session;

    if (tr_peer_socket::limit_reached(session) || (!utp && !session->allowsTCP()))
    {
        return;
    }

    tr_logAddTraceSwarm(
        s,
        fmt::format("Starting an OUTGOING {} connection with {}", utp ? " µTP" : "TCP", peer_info.display_name()));

    auto peer_io = tr_peerIo::new_outgoing(
        session,
        &session->top_bandwidth_,
        peer_info.listen_socket_address(),
        s->tor->info_hash(),
        s->tor->is_seed(),
        utp);

    if (!peer_io)
    {
        tr_logAddTraceSwarm(s, fmt::format("peerIo not created; marking peer {} as unreachable", peer_info.display_name()));
        peer_info.set_connectable(false);
        peer_info.on_connection_failed();
    }
    else
    {
        s->outgoing_handshakes.try_emplace(
            peer_info.listen_socket_address(),
            &mgr->handshake_mediator_,
            peer_io,
            session->encryptionMode(),
            [mgr](tr_handshake::Result const& result) { return on_handshake_done(mgr, result); });
    }

    peer_info.set_connection_attempt_time(now);
}
} // namespace connect_helpers
} // namespace

void tr_peerMgr::make_new_peer_connections()
{
    using namespace connect_helpers;

    auto const lock = session->unique_lock();

    // get the candidates if we need to
    auto& candidates = outbound_candidates_;
    if (std::empty(candidates))
    {
        candidates = get_peer_candidates(session);
    }

    // initiate connections to the last N candidates
    auto const n_this_pass = std::min(std::size(candidates), MaxConnectionsPerPulse);
    auto const it_end = std::crbegin(candidates) + n_this_pass;
    for (auto it = std::crbegin(candidates); it != it_end; ++it)
    {
        auto const& [tor_id, sock_addr] = *it;

        if (auto* const tor = session->torrents().get(tor_id); tor != nullptr)
        {
            if (auto* const peer_info = tor->swarm->get_existing_peer_info(sock_addr); peer_info != nullptr)
            {
                initiate_connection(this, tor->swarm, *peer_info);
            }
        }
    }

    // remove the N candidates that we just consumed
    candidates.resize(std::size(candidates) - n_this_pass);
}

void HandshakeMediator::set_utp_failed(tr_sha1_digest_t const& info_hash, tr_socket_address const& socket_address)
{
    if (auto* const tor = session_.torrents().get(info_hash); tor != nullptr)
    {
        if (auto* const peer_info = tor->swarm->get_existing_peer_info(socket_address); peer_info != nullptr)
        {
            peer_info->set_utp_supported(false);
        }
    }
}<|MERGE_RESOLUTION|>--- conflicted
+++ resolved
@@ -1329,13 +1329,9 @@
     }
     else /* TR_PEERS_INTERESTING */
     {
-<<<<<<< HEAD
-        auto const& pool = s->pool;
+        auto const& pool = s->connectable_pool;
         infos.reserve(std::size(pool));
         for (auto const& [socket_address, peer_info] : pool)
-=======
-        for (auto const& [socket_address, peer_info] : s->connectable_pool)
->>>>>>> 8873f2a5
         {
             TR_ASSERT(socket_address == peer_info.socket_address());
             if (socket_address.address().type == address_type && is_peer_interesting(tor, peer_info))
