--- conflicted
+++ resolved
@@ -61,11 +61,7 @@
     uint8_t flags;
 };
 
-<<<<<<< HEAD
-static inline bool tr_isPex(tr_pex const* pex)
-=======
 constexpr bool tr_isPex(tr_pex const* pex)
->>>>>>> 83f21b8e
 {
     return pex && tr_address_is_valid(&pex->addr);
 }
