// This file Copyright © Mnemosyne LLC.
// It may be used under GPLv2 (SPDX: GPL-2.0-only), GPLv3 (SPDX: GPL-3.0-only),
// or any future license endorsed by Mnemosyne LLC.
// License text can be found in the licenses/ folder.

#include <algorithm>
#include <array>
#include <cerrno> // EINVAL
#include <cstddef> // size_t
#include <ctime>
#include <map>
#include <sstream>
#include <string>
#include <string_view>
#include <utility>
#include <vector>

#include <fmt/chrono.h>
#include <fmt/core.h>

#include <small/map.hpp>

#include "libtransmission/transmission.h"
#include "libtransmission/tr-macros.h"

#include "libtransmission/announcer.h"
#include "libtransmission/bandwidth.h"
#include "libtransmission/completion.h"
#include "libtransmission/crypto-utils.h" // for tr_sha1()
#include "libtransmission/error.h"
#include "libtransmission/file.h"
#include "libtransmission/inout.h" // tr_ioTestPiece()
#include "libtransmission/log.h"
#include "libtransmission/magnet-metainfo.h"
#include "libtransmission/peer-common.h"
#include "libtransmission/peer-mgr.h"
#include "libtransmission/resume.h"
#include "libtransmission/session.h"
#include "libtransmission/subprocess.h"
#include "libtransmission/torrent-ctor.h"
#include "libtransmission/torrent-magnet.h"
#include "libtransmission/torrent-metainfo.h"
#include "libtransmission/torrent.h"
#include "libtransmission/tr-assert.h"
#include "libtransmission/tr-strbuf.h"
#include "libtransmission/utils.h"
#include "libtransmission/version.h"
#include "libtransmission/web-utils.h"

struct tr_ctor;

using namespace std::literals;
using namespace libtransmission::Values;

// ---

void tr_torrent::Error::set_tracker_warning(tr_interned_string announce_url, std::string_view errmsg)
{
    announce_url_ = announce_url;
    errmsg_.assign(errmsg);
    error_type_ = TR_STAT_TRACKER_WARNING;
}

void tr_torrent::Error::set_tracker_error(tr_interned_string announce_url, std::string_view errmsg)
{
    announce_url_ = announce_url;
    errmsg_.assign(errmsg);
    error_type_ = TR_STAT_TRACKER_ERROR;
}

void tr_torrent::Error::set_local_error(std::string_view errmsg)
{
    announce_url_.clear();
    errmsg_.assign(errmsg);
    error_type_ = TR_STAT_LOCAL_ERROR;
}

void tr_torrent::Error::clear() noexcept
{
    announce_url_.clear();
    errmsg_.clear();
    error_type_ = TR_STAT_OK;
}

void tr_torrent::Error::clear_if_tracker() noexcept
{
    if (error_type_ == TR_STAT_TRACKER_WARNING || error_type_ == TR_STAT_TRACKER_ERROR)
    {
        clear();
    }
}

// ---

char const* tr_torrentName(tr_torrent const* tor)
{
    return tor != nullptr ? tor->name().c_str() : "";
}

tr_torrent_id_t tr_torrentId(tr_torrent const* tor)
{
    return tor != nullptr ? tor->id() : -1;
}

tr_torrent* tr_torrentFindFromId(tr_session* session, tr_torrent_id_t id)
{
    return session->torrents().get(id);
}

tr_torrent* tr_torrentFindFromMetainfo(tr_session* session, tr_torrent_metainfo const* metainfo)
{
    if (session == nullptr || metainfo == nullptr)
    {
        return nullptr;
    }

    return session->torrents().get(metainfo->info_hash());
}

tr_torrent* tr_torrentFindFromMagnetLink(tr_session* session, char const* magnet_link)
{
    return magnet_link == nullptr ? nullptr : session->torrents().get(magnet_link);
}

bool tr_torrentSetMetainfoFromFile(tr_torrent* tor, tr_torrent_metainfo const* metainfo, char const* filename)
{
    if (tr_torrentHasMetadata(tor))
    {
        return false;
    }

    auto error = tr_error{};
    tor->use_metainfo_from_file(metainfo, filename, &error);
    if (error)
    {
        tor->error().set_local_error(fmt::format(
            fmt::runtime(_("Couldn't use metainfo from '{path}' for '{magnet}': {error} ({error_code})")),
            fmt::arg("path", filename),
            fmt::arg("magnet", tor->magnet()),
            fmt::arg("error", error.message()),
            fmt::arg("error_code", error.code())));
        return false;
    }

    return true;
}

// ---

namespace
{
bool did_files_disappear(tr_torrent* tor, std::optional<bool> has_any_local_data = {})
{
    auto const has = has_any_local_data ? *has_any_local_data : tor->has_any_local_data();
    return tor->has_total() > 0 && !has;
}

bool set_local_error_if_files_disappeared(tr_torrent* tor, std::optional<bool> has_any_local_data = {})
{
    auto const files_disappeared = did_files_disappear(tor, has_any_local_data);

    if (files_disappeared)
    {
        tr_logAddTraceTor(tor, "[LAZY] uh oh, the files disappeared");
        tor->error().set_local_error(
            _("No data found! Ensure your drives are connected or use \"Set Location\". "
              "To re-download, use \"Verify Local Data\" and start the torrent afterwards."));
    }

    return files_disappeared;
}

/* returns true if the seed ratio applies --
 * it applies if the torrent's a seed AND it has a seed ratio set */
bool tr_torrentGetSeedRatioBytes(tr_torrent const* tor, uint64_t* setme_left, uint64_t* setme_goal)
{
    bool seed_ratio_applies = false;

    TR_ASSERT(tr_isTorrent(tor));

    if (auto const seed_ratio = tor->effective_seed_ratio(); seed_ratio)
    {
        auto const uploaded = tor->bytes_uploaded_.ever();
        auto const baseline = tor->size_when_done();
        auto const goal = baseline * *seed_ratio;

        if (setme_left != nullptr)
        {
            *setme_left = goal > uploaded ? goal - uploaded : 0;
        }

        if (setme_goal != nullptr)
        {
            *setme_goal = goal;
        }

        seed_ratio_applies = tor->is_done();
    }

    return seed_ratio_applies;
}

bool tr_torrentIsSeedRatioDone(tr_torrent const* tor)
{
    auto bytes_left = uint64_t{};
    return tr_torrentGetSeedRatioBytes(tor, &bytes_left, nullptr) && bytes_left == 0;
}
} // namespace

// --- PER-TORRENT UL / DL SPEEDS

void tr_torrentSetSpeedLimit_KBps(tr_torrent* const tor, tr_direction const dir, size_t const limit_kbyps)
{
    tor->set_speed_limit(dir, Speed{ limit_kbyps, Speed::Units::KByps });
}

size_t tr_torrentGetSpeedLimit_KBps(tr_torrent const* const tor, tr_direction const dir)
{
    TR_ASSERT(tr_isTorrent(tor));
    TR_ASSERT(tr_isDirection(dir));

    return tor->speed_limit(dir).count(Speed::Units::KByps);
}

void tr_torrentUseSpeedLimit(tr_torrent* const tor, tr_direction const dir, bool const enabled)
{
    TR_ASSERT(tr_isTorrent(tor));
    TR_ASSERT(tr_isDirection(dir));

    tor->use_speed_limit(dir, enabled);
}

bool tr_torrentUsesSpeedLimit(tr_torrent const* const tor, tr_direction const dir)
{
    TR_ASSERT(tr_isTorrent(tor));

    return tor->uses_speed_limit(dir);
}

void tr_torrentUseSessionLimits(tr_torrent* const tor, bool const enabled)
{
    TR_ASSERT(tr_isTorrent(tor));

    if (tor->bandwidth().honor_parent_limits(TR_UP, enabled) || tor->bandwidth().honor_parent_limits(TR_DOWN, enabled))
    {
        tor->set_dirty();
    }
}

bool tr_torrentUsesSessionLimits(tr_torrent const* tor)
{
    TR_ASSERT(tr_isTorrent(tor));

    return tor->uses_session_limits();
}

// --- Download Ratio

void tr_torrentSetRatioMode(tr_torrent* const tor, tr_ratiolimit mode)
{
    TR_ASSERT(tr_isTorrent(tor));

    tor->set_seed_ratio_mode(mode);
}

tr_ratiolimit tr_torrentGetRatioMode(tr_torrent const* const tor)
{
    TR_ASSERT(tr_isTorrent(tor));

    return tor->seed_ratio_mode();
}

void tr_torrentSetRatioLimit(tr_torrent* const tor, double desired_ratio)
{
    TR_ASSERT(tr_isTorrent(tor));

    tor->set_seed_ratio(desired_ratio);
}

double tr_torrentGetRatioLimit(tr_torrent const* const tor)
{
    TR_ASSERT(tr_isTorrent(tor));

    return tor->seed_ratio();
}

bool tr_torrentGetSeedRatio(tr_torrent const* const tor, double* ratio)
{
    TR_ASSERT(tr_isTorrent(tor));

    auto const val = tor->effective_seed_ratio();

    if (ratio != nullptr && val)
    {
        *ratio = *val;
    }

    return val.has_value();
}

// ---

void tr_torrentSetIdleMode(tr_torrent* const tor, tr_idlelimit mode)
{
    TR_ASSERT(tr_isTorrent(tor));

    tor->set_idle_limit_mode(mode);
}

tr_idlelimit tr_torrentGetIdleMode(tr_torrent const* const tor)
{
    TR_ASSERT(tr_isTorrent(tor));

    return tor->idle_limit_mode();
}

void tr_torrentSetIdleLimit(tr_torrent* const tor, uint16_t idle_minutes)
{
    TR_ASSERT(tr_isTorrent(tor));

    tor->set_idle_limit_minutes(idle_minutes);
}

uint16_t tr_torrentGetIdleLimit(tr_torrent const* const tor)
{
    TR_ASSERT(tr_isTorrent(tor));

    return tor->idle_limit_minutes();
}

namespace
{
namespace script_helpers
{
[[nodiscard]] std::string build_labels_string(tr_torrent::labels_t const& labels)
{
    auto buf = std::stringstream{};

    for (auto it = std::begin(labels), end = std::end(labels); it != end;)
    {
        buf << it->sv();

        if (++it != end)
        {
            buf << ',';
        }
    }

    return buf.str();
}

[[nodiscard]] std::string buildTrackersString(tr_torrent const* tor)
{
    auto buf = std::stringstream{};

    for (size_t i = 0, n = tr_torrentTrackerCount(tor); i < n; ++i)
    {
        buf << tr_torrentTracker(tor, i).host_and_port;

        if (i < n)
        {
            buf << ',';
        }
    }

    return buf.str();
}

void torrentCallScript(tr_torrent const* tor, std::string const& script)
{
    if (std::empty(script))
    {
        return;
    }

    auto torrent_dir = tr_pathbuf{ tor->current_dir() };
    tr_sys_path_native_separators(std::data(torrent_dir));

    auto const cmd = std::array<char const*, 2>{ script.c_str(), nullptr };

    auto const id_str = std::to_string(tr_torrentId(tor));
    auto const labels_str = build_labels_string(tor->labels());
    auto const trackers_str = buildTrackersString(tor);
    auto const bytes_downloaded_str = std::to_string(tor->bytes_downloaded_.ever());
    auto const localtime_str = fmt::format("{:%a %b %d %T %Y%n}", fmt::localtime(tr_time()));
    auto const priority_str = std::to_string(tor->get_priority());

    auto const env = std::map<std::string_view, std::string_view>{
        { "TR_APP_VERSION"sv, SHORT_VERSION_STRING },
        { "TR_TIME_LOCALTIME"sv, localtime_str },
        { "TR_TORRENT_BYTES_DOWNLOADED"sv, bytes_downloaded_str },
        { "TR_TORRENT_DIR"sv, torrent_dir.c_str() },
        { "TR_TORRENT_HASH"sv, tor->info_hash_string() },
        { "TR_TORRENT_ID"sv, id_str },
        { "TR_TORRENT_LABELS"sv, labels_str },
        { "TR_TORRENT_NAME"sv, tor->name() },
        { "TR_TORRENT_PRIORITY"sv, priority_str },
        { "TR_TORRENT_TRACKERS"sv, trackers_str },
    };

    tr_logAddInfoTor(tor, fmt::format(fmt::runtime(_("Calling script '{path}'")), fmt::arg("path", script)));

    auto error = tr_error{};
    if (!tr_spawn_async(std::data(cmd), env, TR_IF_WIN32("\\", "/"), &error))
    {
        tr_logAddWarnTor(
            tor,
            fmt::format(
                fmt::runtime(_("Couldn't call script '{path}': {error} ({error_code})")),
                fmt::arg("path", script),
                fmt::arg("error", error.message()),
                fmt::arg("error_code", error.code())));
    }
}
} // namespace script_helpers

void callScriptIfEnabled(tr_torrent const* tor, TrScript type)
{
    using namespace script_helpers;

    auto const* session = tor->session;

    if (tr_sessionIsScriptEnabled(session, type))
    {
        torrentCallScript(tor, session->script(type));
    }
}

} // namespace

// ---

void tr_torrent::stop_if_seed_limit_reached()
{
    if (!is_running() || is_stopping_ || !is_done())
    {
        return;
    }

    /* if we're seeding and reach our seed ratio limit, stop the torrent */
    if (tr_torrentIsSeedRatioDone(this))
    {
        tr_logAddInfoTor(this, _("Seed ratio reached; pausing torrent"));
        stop_soon();
        session->onRatioLimitHit(this);
    }
    /* if we're seeding and reach our inactivity limit, stop the torrent */
    else if (auto const secs_left = idle_seconds_left(tr_time()); secs_left && *secs_left <= 0U)
    {
        tr_logAddInfoTor(this, _("Seeding idle limit reached; pausing torrent"));

        stop_soon();
        finished_seeding_by_idle_ = true;
        session->onIdleLimitHit(this);
    }

    if (is_stopping_)
    {
        callScriptIfEnabled(this, TR_SCRIPT_ON_TORRENT_DONE_SEEDING);
    }
}

// --- Queue

size_t tr_torrentGetQueuePosition(tr_torrent const* tor)
{
    return tor->queue_position();
}

void tr_torrentSetQueuePosition(tr_torrent* tor, size_t queue_position)
{
    tor->set_queue_position(queue_position);
}

void tr_torrentsQueueMoveTop(tr_torrent* const* torrents_in, size_t torrent_count)
{
    auto torrents = std::vector<tr_torrent*>(torrents_in, torrents_in + torrent_count);
    std::sort(std::rbegin(torrents), std::rend(torrents), tr_torrent::CompareQueuePosition);
    for (auto* const tor : torrents)
    {
        tor->set_queue_position(tr_torrent_queue::MinQueuePosition);
    }
}

void tr_torrentsQueueMoveUp(tr_torrent* const* torrents_in, size_t torrent_count)
{
    auto torrents = std::vector<tr_torrent*>(torrents_in, torrents_in + torrent_count);
    std::sort(std::begin(torrents), std::end(torrents), tr_torrent::CompareQueuePosition);
    for (auto* const tor : torrents)
    {
        if (auto const pos = tor->queue_position(); pos > tr_torrent_queue::MinQueuePosition)
        {
            tor->set_queue_position(pos - 1U);
        }
    }
}

void tr_torrentsQueueMoveDown(tr_torrent* const* torrents_in, size_t torrent_count)
{
    auto torrents = std::vector<tr_torrent*>(torrents_in, torrents_in + torrent_count);
    std::sort(std::rbegin(torrents), std::rend(torrents), tr_torrent::CompareQueuePosition);
    for (auto* const tor : torrents)
    {
        if (auto const pos = tor->queue_position(); pos < tr_torrent_queue::MaxQueuePosition)
        {
            tor->set_queue_position(pos + 1U);
        }
    }
}

void tr_torrentsQueueMoveBottom(tr_torrent* const* torrents_in, size_t torrent_count)
{
    auto torrents = std::vector<tr_torrent*>(torrents_in, torrents_in + torrent_count);
    std::sort(std::begin(torrents), std::end(torrents), tr_torrent::CompareQueuePosition);
    for (auto* const tor : torrents)
    {
        tor->set_queue_position(tr_torrent_queue::MaxQueuePosition);
    }
}

// --- Start, Stop

namespace
{
namespace start_stop_helpers
{
bool torrentShouldQueue(tr_torrent const* const tor)
{
    tr_direction const dir = tor->queue_direction();

    return tor->session->count_queue_free_slots(dir) == 0;
}

bool removeTorrentFile(char const* filename, void* /*user_data*/, tr_error* error)
{
    return tr_sys_path_remove(filename, error);
}

void freeTorrent(tr_torrent* tor)
{
    auto const lock = tor->unique_lock();

    TR_ASSERT(!tor->is_running());

    tr_session* session = tor->session;

    tor->doomed_.emit(tor);

    session->announcer_->removeTorrent(tor);

    session->torrents().remove(tor, tr_time());

    if (!session->isClosing())
    {
        session->torrent_queue().remove(tor->id());
    }

    delete tor;
}
} // namespace start_stop_helpers
} // namespace

// has_any_local_data is true or false if we know whether or not local data exists,
// or unset if we don't know and need to check for ourselves
void tr_torrent::start(bool bypass_queue, std::optional<bool> has_any_local_data)
{
    using namespace start_stop_helpers;

    auto const lock = unique_lock();

    switch (activity())
    {
    case TR_STATUS_SEED:
    case TR_STATUS_DOWNLOAD:
        return; /* already started */

    case TR_STATUS_SEED_WAIT:
    case TR_STATUS_DOWNLOAD_WAIT:
        if (!bypass_queue)
        {
            return; /* already queued */
        }

        break;

    case TR_STATUS_CHECK:
    case TR_STATUS_CHECK_WAIT:
        /* verifying right now... wait until that's done so
         * we'll know what completeness to use/announce */
        return;

    case TR_STATUS_STOPPED:
        if (!bypass_queue && torrentShouldQueue(this))
        {
            set_is_queued();
            return;
        }

        break;
    }

    /* don't allow the torrent to be started if the files disappeared */
    if (set_local_error_if_files_disappeared(this, has_any_local_data))
    {
        return;
    }

    /* allow finished torrents to be resumed */
    if (tr_torrentIsSeedRatioDone(this))
    {
        tr_logAddInfoTor(this, _("Restarted manually -- disabling its seed ratio"));
        set_seed_ratio_mode(TR_RATIOLIMIT_UNLIMITED);
    }

    is_running_ = true;
    set_dirty();
    session->run_in_session_thread([this]() { start_in_session_thread(); });
}

void tr_torrent::start_in_session_thread()
{
    using namespace start_stop_helpers;

    TR_ASSERT(session->am_in_session_thread());
    auto const lock = unique_lock();

    // We are after `torrentStart` and before announcing to trackers/peers,
    // so now is the best time to create wanted empty files.
    create_empty_files();

    recheck_completeness();
    set_is_queued(false);

    time_t const now = tr_time();

    is_running_ = true;
    date_started_ = now;
    mark_changed();
    error().clear();
    finished_seeding_by_idle_ = false;

    bytes_uploaded_.start_new_session();
    bytes_downloaded_.start_new_session();
    bytes_corrupt_.start_new_session();
    set_dirty();

    session->announcer_->startTorrent(this);
    lpdAnnounceAt = now;
    started_.emit(this);
}

void tr_torrent::stop_now()
{
    TR_ASSERT(session->am_in_session_thread());
    auto const lock = unique_lock();

    auto const now = tr_time();
    seconds_downloading_before_current_start_ = seconds_downloading(now);
    seconds_seeding_before_current_start_ = seconds_seeding(now);

    is_running_ = false;
    is_stopping_ = false;
    mark_changed();

    if (!session->isClosing())
    {
        tr_logAddInfoTor(this, _("Pausing torrent"));
    }

    session->verify_remove(this);

    stopped_.emit(this);
    session->announcer_->stopTorrent(this);

    session->close_torrent_files(id());

    if (!is_deleting_)
    {
        save_resume_file();
    }

    set_is_queued(false);
}

void tr_torrentRemoveInSessionThread(
    tr_torrent* tor,
    bool delete_flag,
    tr_fileFunc delete_func,
    void* delete_user_data,
    tr_torrent_remove_done_func callback,
    void* callback_user_data)
{
    auto const lock = tor->unique_lock();

    bool ok = true;
    if (delete_flag && tor->has_metainfo())
    {
        // ensure the files are all closed and idle before moving
        tor->session->close_torrent_files(tor->id());
        tor->session->verify_remove(tor);

        if (delete_func == nullptr)
        {
            delete_func = start_stop_helpers::removeTorrentFile;
        }

        auto const delete_func_wrapper = [&delete_func, delete_user_data](char const* filename)
        {
            delete_func(filename, delete_user_data, nullptr);
        };

        tr_error error;
        tor->files().remove(tor->current_dir(), tor->name(), delete_func_wrapper, &error);
        if (error)
        {
            ok = false;
            tor->is_deleting_ = false;

            tor->error().set_local_error(fmt::format(
                fmt::runtime(_("Couldn't remove all torrent files: {error} ({error_code})")),
                fmt::arg("error", error.message()),
                fmt::arg("error_code", error.code())));
            tr_torrentStop(tor);
        }
    }

    if (callback != nullptr)
    {
        callback(tor->id(), ok, callback_user_data);
    }

    if (ok)
    {
        tr_torrentFreeInSessionThread(tor);
    }
}

void tr_torrentStop(tr_torrent* tor)
{
    if (!tr_isTorrent(tor))
    {
        return;
    }

    auto const lock = tor->unique_lock();

    tor->start_when_stable_ = false;
    tor->set_dirty();
    tor->session->run_in_session_thread([tor]() { tor->stop_now(); });
}

void tr_torrentRemove(
    tr_torrent* tor,
    bool delete_flag,
    tr_fileFunc delete_func,
    void* delete_user_data,
    tr_torrent_remove_done_func callback,
    void* callback_user_data)
{
    using namespace start_stop_helpers;

    TR_ASSERT(tr_isTorrent(tor));

    tor->is_deleting_ = true;

    tor->session->run_in_session_thread(
        tr_torrentRemoveInSessionThread,
        tor,
        delete_flag,
        delete_func,
        delete_user_data,
        callback,
        callback_user_data);
}

void tr_torrentFreeInSessionThread(tr_torrent* tor)
{
    using namespace start_stop_helpers;

    TR_ASSERT(tr_isTorrent(tor));
    TR_ASSERT(tor->session != nullptr);
    TR_ASSERT(tor->session->am_in_session_thread());

    if (!tor->session->isClosing())
    {
        tr_logAddInfoTor(tor, _("Removing torrent"));
    }

    tor->set_dirty(!tor->is_deleting_);
    tor->stop_now();

    if (tor->is_deleting_)
    {
        tr_torrent_metainfo::remove_file(tor->session->torrentDir(), tor->name(), tor->info_hash_string(), ".torrent"sv);
        tr_torrent_metainfo::remove_file(tor->session->torrentDir(), tor->name(), tor->info_hash_string(), ".magnet"sv);
        tr_torrent_metainfo::remove_file(tor->session->resumeDir(), tor->name(), tor->info_hash_string(), ".resume"sv);
    }

    freeTorrent(tor);
}

// ---

// Sniff out newly-added seeds so that they can skip the verify step
bool tr_torrent::is_new_torrent_a_seed()
{
    if (!has_metainfo())
    {
        return false;
    }

    for (tr_file_index_t i = 0, n = file_count(); i < n; ++i)
    {
        // it's not a new seed if a file is missing
        auto const found = find_file(i);
        if (!found)
        {
            return false;
        }

        // it's not a new seed if a file is partial
        if (tr_strv_ends_with(found->filename(), tr_torrent_files::PartialFileSuffix))
        {
            return false;
        }

        // it's not a new seed if a file size is wrong
        if (found->size != file_size(i))
        {
            return false;
        }

        // it's not a new seed if it was modified after it was added
        if (found->last_modified_at >= date_added_)
        {
            return false;
        }
    }

    // check the first piece
    return ensure_piece_is_checked(0);
}

void tr_torrent::on_metainfo_updated()
{
    completion_ = tr_completion{ this, &block_info() };
    obfuscated_hash_ = tr_sha1::digest("req2"sv, info_hash());
    fpm_ = tr_file_piece_map{ metainfo_ };
    file_mtimes_.resize(file_count());
    file_priorities_ = tr_file_priorities{ &fpm_ };
    files_wanted_ = tr_files_wanted{ &fpm_ };
    checked_pieces_ = tr_bitfield{ size_t(piece_count()) };
}

void tr_torrent::on_metainfo_completed()
{
    // we can look for files now that we know what files are in the torrent
    refresh_current_dir();

    callScriptIfEnabled(this, TR_SCRIPT_ON_TORRENT_ADDED);

    if (session->shouldFullyVerifyAddedTorrents() || !is_new_torrent_a_seed())
    {
        // Potentially, we are in `tr_torrent::init`,
        // and we don't want any file created before `tr_torrent::start`
        // so we Verify but we don't Create files.
        tr_torrentVerify(this);
    }
    else
    {
        completion_.set_has_all();
        recheck_completeness();
        date_done_ = date_added_; // Must be after recheck_completeness()

        if (start_when_stable_)
        {
            start(false, {});
        }
        else if (is_running())
        {
            stop_soon();
        }
    }
}

void tr_torrent::init(tr_ctor const& ctor)
{
    session = ctor.session();
    TR_ASSERT(session != nullptr);
    auto const lock = unique_lock();

    auto const now_sec = tr_time();

    on_metainfo_updated();

    if (auto dir = ctor.download_dir(TR_FORCE); !std::empty(dir))
    {
        download_dir_ = dir;
    }
    else if (dir = ctor.download_dir(TR_FALLBACK); !std::empty(dir))
    {
        download_dir_ = dir;
    }

    if (tr_sessionIsIncompleteDirEnabled(session))
    {
        auto const& dir = ctor.incomplete_dir();
        incomplete_dir_ = !std::empty(dir) ? dir : session->incompleteDir();
    }

    bandwidth().set_parent(&session->top_bandwidth_);
    bandwidth().set_priority(ctor.bandwidth_priority());
    error().clear();
    finished_seeding_by_idle_ = false;

    set_labels(ctor.labels());

    session->addTorrent(this);

    TR_ASSERT(bytes_downloaded_.during_this_session() == 0U);
    TR_ASSERT(bytes_uploaded_.during_this_session() == 0);

    mark_changed();

    // these are defaults that will be overwritten by the resume file
    date_added_ = now_sec;
    set_sequential_download(session->sequential_download());

    tr_resume::fields_t loaded = {};

    {
        // tr_resume::load() calls a lot of tr_torrentSetFoo() methods
        // that set things as dirty, but... these settings being loaded are
        // the same ones that would be saved back again, so don't let them
        // affect the 'is dirty' flag.
        auto const was_dirty = is_dirty();
        auto resume_helper = ResumeHelper{ *this };
        loaded = tr_resume::load(this, resume_helper, tr_resume::All, ctor);
        set_dirty(was_dirty);
        tr_torrent_metainfo::migrate_file(session->torrentDir(), name(), info_hash_string(), ".torrent"sv);
    }

    completeness_ = completion_.status();

    ctor.init_torrent_priorities(*this);
    ctor.init_torrent_wanted(*this);

    refresh_current_dir();

    if ((loaded & tr_resume::Speedlimit) == 0)
    {
        use_speed_limit(TR_UP, false);
        set_speed_limit(TR_UP, session->speed_limit(TR_UP));
        use_speed_limit(TR_DOWN, false);
        set_speed_limit(TR_DOWN, session->speed_limit(TR_DOWN));
        tr_torrentUseSessionLimits(this, true);
    }

    if ((loaded & tr_resume::Ratiolimit) == 0)
    {
        set_seed_ratio_mode(TR_RATIOLIMIT_GLOBAL);
        set_seed_ratio(session->desiredRatio());
    }

    if ((loaded & tr_resume::Idlelimit) == 0)
    {
        set_idle_limit_mode(TR_IDLELIMIT_GLOBAL);
        set_idle_limit_minutes(session->idleLimitMinutes());
    }

    auto has_any_local_data = std::optional<bool>{};
    if ((loaded & tr_resume::Progress) != 0)
    {
        // if tr_resume::load() loaded progress info, then initCheckedPieces()
        // has already looked for local data on the filesystem
        has_any_local_data = std::any_of(
            std::begin(file_mtimes_),
            std::end(file_mtimes_),
            [](auto mtime) { return mtime > 0; });
    }

    auto const file_path = store_file();

    // if we don't have a local .torrent or .magnet file already,
    // assume the torrent is new
    bool const is_new_torrent = !tr_sys_path_exists(file_path);

    if (is_new_torrent)
    {
        auto error = tr_error{};

        if (has_metainfo()) // torrent file
        {
            ctor.save(file_path, &error);
        }
        else // magnet link
        {
            auto const magnet_link = magnet();
            tr_file_save(file_path, magnet_link, &error);
        }

        if (error)
        {
            this->error().set_local_error(fmt::format(
<<<<<<< HEAD
                fmt::runtime(_("Couldn't save '{path}': {error} ({error_code})")),
                fmt::arg("path", filename),
=======
                _("Couldn't save '{path}': {error} ({error_code})"),
                fmt::arg("path", file_path),
>>>>>>> 24f58f70
                fmt::arg("error", error.message()),
                fmt::arg("error_code", error.code())));
        }
    }

    torrent_announcer = session->announcer_->addTorrent(this, &tr_torrent::on_tracker_response);

    if (auto const has_metainfo = this->has_metainfo(); is_new_torrent && has_metainfo)
    {
        on_metainfo_completed();
    }
    else if (start_when_stable_)
    {
        auto const bypass_queue = !has_metainfo; // to fetch metainfo from peers
        start(bypass_queue, has_any_local_data);
    }
    else
    {
        set_local_error_if_files_disappeared(this, has_any_local_data);
    }

    // Recover from the bug reported at https://github.com/transmission/transmission/issues/6899
    if (is_done() && date_done_ == time_t{})
    {
        date_done_ = now_sec;
    }
}

void tr_torrent::set_metainfo(tr_torrent_metainfo tm)
{
    TR_ASSERT(!has_metainfo());
    metainfo_ = std::move(tm);
    on_metainfo_updated();

    got_metainfo_.emit(this);
    session->onMetadataCompleted(this);
    set_dirty();
    mark_edited();

    on_metainfo_completed();
    this->on_announce_list_changed();
}

tr_torrent* tr_torrentNew(tr_ctor* ctor, tr_torrent** setme_duplicate_of)
{
    TR_ASSERT(ctor != nullptr);
    auto* const session = ctor->session();
    TR_ASSERT(session != nullptr);

    // is the metainfo valid?
    auto metainfo = ctor->steal_metainfo();
    if (std::empty(metainfo.info_hash_string()))
    {
        return nullptr;
    }

    // is it a duplicate?
    if (auto* const duplicate_of = session->torrents().get(metainfo.info_hash()); duplicate_of != nullptr)
    {
        if (setme_duplicate_of != nullptr)
        {
            *setme_duplicate_of = duplicate_of;
        }

        return nullptr;
    }

    auto* const tor = new tr_torrent{ std::move(metainfo) };
    tor->verify_done_callback_ = ctor->steal_verify_done_callback();
    tor->init(*ctor);
    return tor;
}

// --- Location

void tr_torrent::set_location_in_session_thread(std::string_view const path, bool move_from_old_path, int volatile* setme_state)
{
    TR_ASSERT(session->am_in_session_thread());

    auto ok = true;
    if (move_from_old_path)
    {
        if (setme_state != nullptr)
        {
            *setme_state = TR_LOC_MOVING;
        }

        // ensure the files are all closed and idle before moving
        session->close_torrent_files(id());
        session->verify_remove(this);

        auto error = tr_error{};
        ok = files().move(current_dir(), path, name(), &error);
        if (error)
        {
            this->error().set_local_error(fmt::format(
                fmt::runtime(_("Couldn't move '{old_path}' to '{path}': {error} ({error_code})")),
                fmt::arg("old_path", current_dir()),
                fmt::arg("path", path),
                fmt::arg("error", error.message()),
                fmt::arg("error_code", error.code())));
            tr_torrentStop(this);
        }
    }

    // tell the torrent where the files are
    if (ok)
    {
        set_download_dir(path);

        if (move_from_old_path)
        {
            incomplete_dir_.clear();
            current_dir_ = download_dir();
        }
    }

    if (setme_state != nullptr)
    {
        *setme_state = ok ? TR_LOC_DONE : TR_LOC_ERROR;
    }
}

namespace
{
namespace location_helpers
{
size_t buildSearchPathArray(tr_torrent const* tor, std::string_view* paths)
{
    auto* walk = paths;

    if (auto const& path = tor->download_dir(); !std::empty(path))
    {
        *walk++ = path.sv();
    }

    if (auto const& path = tor->incomplete_dir(); !std::empty(path))
    {
        *walk++ = path.sv();
    }

    return walk - paths;
}
} // namespace location_helpers
} // namespace

void tr_torrent::set_location(std::string_view location, bool move_from_old_path, int volatile* setme_state)
{
    if (setme_state != nullptr)
    {
        *setme_state = TR_LOC_MOVING;
    }

    session->run_in_session_thread([this, loc = std::string(location), move_from_old_path, setme_state]()
                                   { set_location_in_session_thread(loc, move_from_old_path, setme_state); });
}

void tr_torrentSetLocation(tr_torrent* tor, char const* location, bool move_from_old_path, int volatile* setme_state)
{
    TR_ASSERT(tr_isTorrent(tor));
    TR_ASSERT(location != nullptr);
    TR_ASSERT(*location != '\0');

    tor->set_location(location, move_from_old_path, setme_state);
}

std::optional<tr_torrent_files::FoundFile> tr_torrent::find_file(tr_file_index_t file_index) const
{
    using namespace location_helpers;

    auto paths = std::array<std::string_view, 4>{};
    auto const n_paths = buildSearchPathArray(this, std::data(paths));
    return files().find(file_index, std::data(paths), n_paths);
}

bool tr_torrent::has_any_local_data() const
{
    using namespace location_helpers;

    auto paths = std::array<std::string_view, 4>{};
    auto const n_paths = buildSearchPathArray(this, std::data(paths));
    return files().has_any_local_data(std::data(paths), n_paths);
}

void tr_torrentSetDownloadDir(tr_torrent* tor, char const* path)
{
    TR_ASSERT(tr_isTorrent(tor));

    if (tor->download_dir_ != path)
    {
        tor->set_download_dir(path, true);
    }
}

char const* tr_torrentGetDownloadDir(tr_torrent const* tor)
{
    TR_ASSERT(tr_isTorrent(tor));

    return tor->download_dir().c_str();
}

char const* tr_torrentGetCurrentDir(tr_torrent const* tor)
{
    TR_ASSERT(tr_isTorrent(tor));

    return tor->current_dir().c_str();
}

void tr_torrentChangeMyPort(tr_torrent* tor)
{
    TR_ASSERT(tr_isTorrent(tor));

    if (tor->is_running())
    {
        tr_announcerChangeMyPort(tor);
    }
}

// ---

namespace
{
namespace manual_update_helpers
{
void torrentManualUpdateImpl(tr_torrent* const tor)
{
    TR_ASSERT(tr_isTorrent(tor));

    if (tor->is_running())
    {
        tr_announcerManualAnnounce(tor);
    }
}
} // namespace manual_update_helpers
} // namespace

void tr_torrentManualUpdate(tr_torrent* tor)
{
    using namespace manual_update_helpers;

    TR_ASSERT(tr_isTorrent(tor));

    tor->session->run_in_session_thread(torrentManualUpdateImpl, tor);
}

bool tr_torrentCanManualUpdate(tr_torrent const* tor)
{
    return tr_isTorrent(tor) && tor->is_running() && tr_announcerCanManualAnnounce(tor);
}

// ---

tr_stat tr_torrent::stats() const
{
    static auto constexpr IsStalled = [](tr_torrent const* const tor, std::optional<size_t> idle_secs)
    {
        return tor->session->queueStalledEnabled() && idle_secs > tor->session->queueStalledMinutes() * 60U;
    };

    auto const now_msec = tr_time_msec();
    auto const now_sec = tr_time();

    auto const swarm_stats = this->swarm != nullptr ? tr_swarmGetStats(this->swarm) : tr_swarm_stats{};
    auto const activity = this->activity();
    auto const idle_seconds = this->idle_seconds(now_sec);

    auto stats = tr_stat{};

    stats.id = this->id();
    stats.activity = activity;
    stats.error = this->error().error_type();
    stats.queuePosition = queue_position();
    stats.idleSecs = idle_seconds ? static_cast<time_t>(*idle_seconds) : -1;
    stats.isStalled = IsStalled(this, idle_seconds);
    stats.errorString = this->error().errmsg().c_str();

    stats.peersConnected = swarm_stats.peer_count;
    stats.peersSendingToUs = swarm_stats.active_peer_count[TR_DOWN];
    stats.peersGettingFromUs = swarm_stats.active_peer_count[TR_UP];
    stats.webseedsSendingToUs = swarm_stats.active_webseed_count;

    for (int i = 0; i < TR_PEER_FROM__MAX; i++)
    {
        stats.peersFrom[i] = swarm_stats.peer_from_count[i];
        stats.knownPeersFrom[i] = swarm_stats.known_peer_from_count[i];
    }

    auto const piece_upload_speed = bandwidth().get_piece_speed(now_msec, TR_UP);
    stats.pieceUploadSpeed_KBps = piece_upload_speed.count(Speed::Units::KByps);
    auto const piece_download_speed = bandwidth().get_piece_speed(now_msec, TR_DOWN);
    stats.pieceDownloadSpeed_KBps = piece_download_speed.count(Speed::Units::KByps);

    stats.percentComplete = this->completion_.percent_complete();
    stats.metadataPercentComplete = get_metadata_percent();

    stats.percentDone = this->completion_.percent_done();
    stats.leftUntilDone = this->completion_.left_until_done();
    stats.sizeWhenDone = this->completion_.size_when_done();

    auto const verify_progress = this->verify_progress();
    stats.recheckProgress = verify_progress.value_or(0.0);
    stats.activityDate = this->date_active_;
    stats.addedDate = this->date_added_;
    stats.doneDate = this->date_done_;
    stats.editDate = this->date_edited_;
    stats.startDate = this->date_started_;
    stats.secondsSeeding = this->seconds_seeding(now_sec);
    stats.secondsDownloading = this->seconds_downloading(now_sec);

    stats.corruptEver = this->bytes_corrupt_.ever();
    stats.downloadedEver = this->bytes_downloaded_.ever();
    stats.uploadedEver = this->bytes_uploaded_.ever();
    stats.haveValid = this->completion_.has_valid();
    stats.haveUnchecked = this->has_total() - stats.haveValid;
    stats.desiredAvailable = tr_peerMgrGetDesiredAvailable(this);

    stats.ratio = tr_getRatio(stats.uploadedEver, this->size_when_done());

    auto seed_ratio_bytes_left = uint64_t{};
    auto seed_ratio_bytes_goal = uint64_t{};
    bool const seed_ratio_applies = tr_torrentGetSeedRatioBytes(this, &seed_ratio_bytes_left, &seed_ratio_bytes_goal);

    // eta, etaIdle
    stats.eta = TR_ETA_NOT_AVAIL;
    stats.etaIdle = TR_ETA_NOT_AVAIL;
    if (activity == TR_STATUS_DOWNLOAD)
    {
        if (auto const eta_speed_byps = eta_speed_.update(now_msec, piece_download_speed).base_quantity(); eta_speed_byps == 0U)
        {
            stats.eta = TR_ETA_UNKNOWN;
        }
        else if (stats.leftUntilDone <= stats.desiredAvailable || webseed_count() >= 1U)
        {
            stats.eta = stats.leftUntilDone / eta_speed_byps;
        }
    }
    else if (activity == TR_STATUS_SEED)
    {
        auto const eta_speed_byps = eta_speed_.update(now_msec, piece_upload_speed).base_quantity();

        if (seed_ratio_applies)
        {
            stats.eta = eta_speed_byps == 0U ? static_cast<time_t>(TR_ETA_UNKNOWN) : seed_ratio_bytes_left / eta_speed_byps;
        }

        if (eta_speed_byps < 1U)
        {
            if (auto const secs_left = idle_seconds_left(now_sec); secs_left)
            {
                stats.etaIdle = *secs_left;
            }
        }
    }

    /* stats.haveValid is here to make sure a torrent isn't marked 'finished'
     * when the user hits "uncheck all" prior to starting the torrent... */
    stats.finished = this->finished_seeding_by_idle_ ||
        (seed_ratio_applies && seed_ratio_bytes_left == 0 && stats.haveValid != 0);

    if (!seed_ratio_applies || stats.finished)
    {
        stats.seedRatioPercentDone = 1.0F;
    }
    else if (seed_ratio_bytes_goal == 0) /* impossible? safeguard for div by zero */
    {
        stats.seedRatioPercentDone = 0.0F;
    }
    else
    {
        stats.seedRatioPercentDone = float(seed_ratio_bytes_goal - seed_ratio_bytes_left) / seed_ratio_bytes_goal;
    }

    /* test some of the constraints */
    TR_ASSERT(stats.sizeWhenDone <= this->total_size());
    TR_ASSERT(stats.leftUntilDone <= stats.sizeWhenDone);
    TR_ASSERT(stats.desiredAvailable <= stats.leftUntilDone);
    return stats;
}

tr_stat const* tr_torrentStat(tr_torrent* const tor)
{
    tor->stats_ = tor->stats();
    return &tor->stats_;
}

// ---

tr_file_view tr_torrentFile(tr_torrent const* tor, tr_file_index_t file)
{
    TR_ASSERT(tr_isTorrent(tor));

    auto const& subpath = tor->file_subpath(file);
    auto const priority = tor->file_priorities_.file_priority(file);
    auto const wanted = tor->files_wanted_.file_wanted(file);
    auto const length = tor->file_size(file);
    auto const [begin, end] = tor->piece_span_for_file(file);

    if (tor->is_seed() || length == 0)
    {
        return { subpath.c_str(), length, length, 1.0, begin, end, priority, wanted };
    }

    auto const have = tor->completion_.count_has_bytes_in_span(tor->byte_span_for_file(file));
    return { subpath.c_str(), have, length, have >= length ? 1.0 : have / double(length), begin, end, priority, wanted };
}

size_t tr_torrentFileCount(tr_torrent const* torrent)
{
    TR_ASSERT(tr_isTorrent(torrent));

    return torrent->file_count();
}

tr_webseed_view tr_torrentWebseed(tr_torrent const* tor, size_t nth)
{
    return tr_peerMgrWebseed(tor, nth);
}

size_t tr_torrentWebseedCount(tr_torrent const* tor)
{
    TR_ASSERT(tr_isTorrent(tor));

    return tor->webseed_count();
}

tr_tracker_view tr_torrentTracker(tr_torrent const* tor, size_t i)
{
    return tr_announcerTracker(tor, i);
}

size_t tr_torrentTrackerCount(tr_torrent const* tor)
{
    return tr_announcerTrackerCount(tor);
}

tr_torrent_view tr_torrentView(tr_torrent const* tor)
{
    TR_ASSERT(tr_isTorrent(tor));

    auto ret = tr_torrent_view{};
    ret.name = tor->name().c_str();
    ret.hash_string = tor->info_hash_string().c_str();
    ret.comment = tor->comment().c_str();
    ret.creator = tor->creator().c_str();
    ret.source = tor->source().c_str();
    ret.total_size = tor->total_size();
    ret.date_created = tor->date_created();
    ret.piece_size = tor->piece_size();
    ret.n_pieces = tor->piece_count();
    ret.is_private = tor->is_private();
    ret.is_folder = tor->file_count() > 1 || (tor->file_count() == 1 && tr_strv_contains(tor->file_subpath(0), '/'));

    return ret;
}

std::string tr_torrentFilename(tr_torrent const* tor)
{
    return std::string{ tor->torrent_file() };
}

size_t tr_torrentFilenameToBuf(tr_torrent const* tor, char* buf, size_t buflen)
{
    return tr_strv_to_buf(tr_torrentFilename(tor), buf, buflen);
}

// ---

tr_peer_stat* tr_torrentPeers(tr_torrent const* tor, size_t* peer_count)
{
    TR_ASSERT(tr_isTorrent(tor));

    return tr_peerMgrPeerStats(tor, peer_count);
}

void tr_torrentPeersFree(tr_peer_stat* peer_stats, size_t /*peer_count*/)
{
    delete[] peer_stats;
}

void tr_torrentAvailability(tr_torrent const* tor, int8_t* tab, int size)
{
    TR_ASSERT(tr_isTorrent(tor));

    if (tab != nullptr && size > 0)
    {
        tr_peerMgrTorrentAvailability(tor, tab, size);
    }
}

void tr_torrentAmountFinished(tr_torrent const* tor, float* tabs, int n_tabs)
{
    tor->amount_done_bins(tabs, n_tabs);
}

// --- Start/Stop Callback

void tr_torrentStart(tr_torrent* tor)
{
    if (tr_isTorrent(tor))
    {
        tor->start_when_stable_ = true;
        tor->start(false /*bypass_queue*/, {});
    }
}

void tr_torrentStartNow(tr_torrent* tor)
{
    if (tr_isTorrent(tor))
    {
        tor->start_when_stable_ = true;
        tor->start(true /*bypass_queue*/, {});
    }
}

// ---

void tr_torrentVerify(tr_torrent* tor)
{
    tor->session->run_in_session_thread(
        [tor, session = tor->session, tor_id = tor->id()]()
        {
            TR_ASSERT(session->am_in_session_thread());
            auto const lock = session->unique_lock();

            if (tor != session->torrents().get(tor_id) || tor->is_deleting_)
            {
                return;
            }

            session->verify_remove(tor);

            if (!tor->has_metainfo())
            {
                return;
            }

            if (tor->is_running())
            {
                tor->stop_now();
            }

            if (did_files_disappear(tor))
            {
                tor->error().set_local_error(
                    _("Paused torrent as no data was found! Ensure your drives are connected or use \"Set Location\", "
                      "then use \"Verify Local Data\" again. To re-download, start the torrent."));
                tor->start_when_stable_ = false;
            }

            session->verify_add(tor);
        });
}

void tr_torrent::set_verify_state(VerifyState const state)
{
    TR_ASSERT(state == VerifyState::None || state == VerifyState::Queued || state == VerifyState::Active);

    verify_state_ = state;
    verify_progress_ = {};
    mark_changed();
}

tr_torrent_metainfo const& tr_torrent::VerifyMediator::metainfo() const
{
    return tor_->metainfo_;
}

std::optional<std::string> tr_torrent::VerifyMediator::find_file(tr_file_index_t const file_index) const
{
    if (auto const found = tor_->find_file(file_index); found)
    {
        return std::string{ found->filename().sv() };
    }

    return {};
}

void tr_torrent::update_file_path(tr_file_index_t file, std::optional<bool> has_file) const
{
    auto const found = find_file(file);
    if (!found)
    {
        return;
    }

    auto const has = has_file ? *has_file : this->has_file(file);
    auto const needs_suffix = session->isIncompleteFileNamingEnabled() && !has;
    auto const oldpath = found->filename();
    auto const newpath = needs_suffix ?
        tr_pathbuf{ found->base(), '/', file_subpath(file), tr_torrent_files::PartialFileSuffix } :
        tr_pathbuf{ found->base(), '/', file_subpath(file) };

    if (tr_sys_path_is_same(oldpath, newpath))
    {
        return;
    }

    if (auto error = tr_error{}; !tr_sys_path_rename(oldpath, newpath, &error))
    {
        tr_logAddErrorTor(
            this,
            fmt::format(
                fmt::runtime(_("Couldn't move '{old_path}' to '{path}': {error} ({error_code})")),
                fmt::arg("old_path", oldpath),
                fmt::arg("path", newpath),
                fmt::arg("error", error.message()),
                fmt::arg("error_code", error.code())));
    }
}

void tr_torrent::VerifyMediator::on_verify_queued()
{
    tr_logAddTraceTor(tor_, "Queued for verification");
    tor_->set_verify_state(VerifyState::Queued);
}

void tr_torrent::VerifyMediator::on_verify_started()
{
    tr_logAddDebugTor(tor_, "Verifying torrent");
    time_started_ = tr_time();
    tor_->set_verify_state(VerifyState::Active);
}

void tr_torrent::VerifyMediator::on_piece_checked(tr_piece_index_t const piece, bool const has_piece)
{
    if (auto const had_piece = tor_->has_piece(piece); !has_piece || !had_piece)
    {
        tor_->set_has_piece(piece, has_piece);
        tor_->set_dirty();
    }

    tor_->checked_pieces_.set(piece, true);
    tor_->mark_changed();
    tor_->verify_progress_ = std::clamp(static_cast<float>(piece + 1U) / tor_->metainfo_.piece_count(), 0.0F, 1.0F);
}

// (usually called from tr_verify_worker's thread)
void tr_torrent::VerifyMediator::on_verify_done(bool const aborted)
{
    if (time_started_.has_value())
    {
        auto const total_size = tor_->total_size();
        auto const duration_secs = tr_time() - *time_started_;
        tr_logAddDebugTor(
            tor_,
            fmt::format(
                "Verification is done. It took {} seconds to verify {} bytes ({} bytes per second)",
                duration_secs,
                total_size,
                total_size / (1 + duration_secs)));
    }

    tor_->set_verify_state(VerifyState::None);

    if (!aborted && !tor_->is_deleting_)
    {
        tor_->session->run_in_session_thread(
            // Do not capture the torrent pointer directly, or else we will crash if program
            // execution reaches this point while the session thread is about to free this torrent.
            [tor_id = tor_->id(), session = tor_->session]()
            {
                auto* const tor = session->torrents().get(tor_id);
                if (tor == nullptr || tor->is_deleting_)
                {
                    return;
                }

                for (tr_file_index_t file = 0, n_files = tor->file_count(); file < n_files; ++file)
                {
                    tor->update_file_path(file, {});
                }

                tor->recheck_completeness();

                if (tor->verify_done_callback_)
                {
                    tor->verify_done_callback_(tor);
                }

                if (tor->start_when_stable_)
                {
                    tor->start(false, !tor->checked_pieces_.has_none());
                }
            });
    }
}

// ---

void tr_torrent::save_resume_file()
{
    if (!is_dirty())
    {
        return;
    }

    set_dirty(false);
    auto helper = ResumeHelper{ *this };
    tr_resume::save(this, helper);
}

// --- Completeness

namespace
{
namespace completeness_helpers
{
[[nodiscard]] constexpr char const* get_completion_string(int type)
{
    switch (type)
    {
    case TR_PARTIAL_SEED:
        /* Translators: this is a minor point that's safe to skip over, but FYI:
           "Complete" and "Done" are specific, different terms in Transmission:
           "Complete" means we've downloaded every file in the torrent.
           "Done" means we're done downloading the files we wanted, but NOT all
           that exist */
        return "Done";

    case TR_SEED:
        return "Complete";

    default:
        return "Incomplete";
    }
}
} // namespace completeness_helpers
} // namespace

void tr_torrent::create_empty_files() const
{
    auto const base = current_dir();
    TR_ASSERT(!std::empty(base));
    if (!has_metainfo() || std::empty(base))
    {
        return;
    }

    auto const file_count = this->file_count();
    for (tr_file_index_t file_index = 0U; file_index < file_count; ++file_index)
    {
        if (file_size(file_index) != 0U || !file_is_wanted(file_index) || find_file(file_index))
        {
            continue;
        }

        // torrent contains a wanted zero-bytes file and that file isn't on disk yet.
        // We attempt to create that file.
        auto filename = tr_pathbuf{};
        auto const& subpath = file_subpath(file_index);
        filename.assign(base, '/', subpath);

        // create subfolders, if any
        auto dir = tr_pathbuf{ filename.sv() };
        dir.popdir();
        tr_sys_dir_create(dir, TR_SYS_DIR_CREATE_PARENTS, 0777);

        // create the file
        if (auto const fd = tr_sys_file_open(filename, TR_SYS_FILE_WRITE | TR_SYS_FILE_CREATE | TR_SYS_FILE_SEQUENTIAL, 0666);
            fd != TR_BAD_SYS_FILE)
        {
            tr_sys_file_close(fd);
        }
    }
}

void tr_torrent::recheck_completeness()
{
    using namespace completeness_helpers;

    auto const lock = unique_lock();

    needs_completeness_check_ = false;

    if (auto const new_completeness = completion_.status(); completeness_ != new_completeness)
    {
        bool const recent_change = bytes_downloaded_.during_this_session() != 0U;
        bool const was_running = is_running();

        tr_logAddTraceTor(
            this,
            fmt::format(
                "State changed from {} to {}",
                get_completion_string(completeness_),
                get_completion_string(new_completeness)));

        completeness_ = new_completeness;
        session->close_torrent_files(id());

        if (is_done())
        {
            if (recent_change)
            {
                // https://www.bittorrent.org/beps/bep_0003.html
                // ...and one using completed is sent when the download is complete.
                // No completed is sent if the file was complete when started.
                tr_announcerTorrentCompleted(this);
            }
            date_done_ = tr_time();

            if (current_dir() == incomplete_dir())
            {
                set_location(download_dir(), true, nullptr);
            }

            done_.emit(this, recent_change);
        }

        session->onTorrentCompletenessChanged(this, completeness_, was_running);

        set_dirty();
        mark_changed();

        if (is_done())
        {
            save_resume_file();
            callScriptIfEnabled(this, TR_SCRIPT_ON_TORRENT_DONE);
        }
    }
}

// --- File DND

void tr_torrentSetFileDLs(tr_torrent* tor, tr_file_index_t const* files, tr_file_index_t n_files, bool wanted)
{
    TR_ASSERT(tr_isTorrent(tor));

    tor->set_files_wanted(files, n_files, wanted);
}

// ---

void tr_torrent::set_labels(labels_t const& new_labels)
{
    auto const lock = unique_lock();
    labels_.clear();

    for (auto label : new_labels)
    {
        if (std::find(std::begin(labels_), std::end(labels_), label) == std::end(labels_))
        {
            labels_.push_back(label);
        }
    }
    labels_.shrink_to_fit();
    this->set_dirty();
}

// ---

void tr_torrent::set_bandwidth_group(std::string_view group_name) noexcept
{
    group_name = tr_strv_strip(group_name);

    auto const lock = this->unique_lock();

    if (std::empty(group_name))
    {
        this->bandwidth_group_ = tr_interned_string{};
        this->bandwidth().set_parent(&this->session->top_bandwidth_);
    }
    else
    {
        this->bandwidth_group_ = group_name;
        this->bandwidth().set_parent(&this->session->getBandwidthGroup(group_name));
    }

    this->set_dirty();
}

// ---

tr_priority_t tr_torrentGetPriority(tr_torrent const* tor)
{
    TR_ASSERT(tr_isTorrent(tor));

    return tor->get_priority();
}

void tr_torrentSetPriority(tr_torrent* const tor, tr_priority_t const priority)
{
    TR_ASSERT(tr_isTorrent(tor));
    TR_ASSERT(tr_isPriority(priority));

    if (tor->bandwidth().get_priority() != priority)
    {
        tor->bandwidth().set_priority(priority);

        tor->set_dirty();
    }
}

// ---

void tr_torrentSetPeerLimit(tr_torrent* tor, uint16_t max_connected_peers)
{
    TR_ASSERT(tr_isTorrent(tor));

    tor->set_peer_limit(max_connected_peers);
}

uint16_t tr_torrentGetPeerLimit(tr_torrent const* tor)
{
    TR_ASSERT(tr_isTorrent(tor));

    return tor->peer_limit();
}

// ---

tr_block_span_t tr_torrent::block_span_for_file(tr_file_index_t const file) const noexcept
{
    auto const [begin_byte, end_byte] = byte_span_for_file(file);

    // N.B. If the last file in the torrent is 0 bytes, and the torrent size is a multiple of block size,
    // then the computed block index will be past-the-end. We handle this with std::min.
    auto const begin_block = std::min(byte_loc(begin_byte).block, block_count() - 1U);

    if (begin_byte >= end_byte) // 0-byte file
    {
        return { begin_block, begin_block + 1 };
    }

    auto const final_block = byte_loc(end_byte - 1).block;
    auto const end_block = final_block + 1;
    return { begin_block, end_block };
}

// ---

void tr_torrent::set_file_priorities(tr_file_index_t const* files, tr_file_index_t file_count, tr_priority_t priority)
{
    if (std::any_of(
            files,
            files + file_count,
            [this, priority](tr_file_index_t file) { return priority != file_priorities_.file_priority(file); }))
    {
        file_priorities_.set(files, file_count, priority);
        priority_changed_.emit(this, files, file_count, priority);
        set_dirty();
    }
}

// ---

bool tr_torrent::check_piece(tr_piece_index_t const piece) const
{
    auto const pass = tr_ioTestPiece(*this, piece);
    tr_logAddTraceTor(this, fmt::format("[LAZY] tr_torrent.checkPiece tested piece {}, pass=={}", piece, pass));
    return pass;
}

// ---

bool tr_torrent::set_announce_list(std::string_view announce_list_str)
{
    auto ann = tr_announce_list{};
    return ann.parse(announce_list_str) && set_announce_list(std::move(ann));
}

bool tr_torrent::set_announce_list(tr_announce_list announce_list)
{
    auto const lock = unique_lock();

    auto& tgt = metainfo_.announce_list();

    tgt = std::move(announce_list);

    // save the changes
    auto save_error = tr_error{};
    auto filename = std::string{};
    if (has_metainfo())
    {
        filename = torrent_file();
        tgt.save(filename, &save_error);
    }
    else
    {
        filename = magnet_file();
        tr_file_save(filename, magnet(), &save_error);
    }

    on_announce_list_changed();

    if (save_error.has_value())
    {
        error().set_local_error(fmt::format(
            fmt::runtime(_("Couldn't save '{path}': {error} ({error_code})")),
            fmt::arg("path", filename),
            fmt::arg("error", save_error.message()),
            fmt::arg("error_code", save_error.code())));
        return false;
    }

    return true;
}

void tr_torrent::on_announce_list_changed()
{
    // if we had a tracker-related error on this torrent,
    // and that tracker's been removed,
    // then clear the error
    if (auto const& error_url = error_.announce_url(); !std::empty(error_url))
    {
        auto const& ann = metainfo().announce_list();
        if (std::none_of(
                std::begin(ann),
                std::end(ann),
                [error_url](auto const& tracker) { return tracker.announce == error_url; }))
        {
            error_.clear();
        }
    }

    mark_edited();

    session->announcer_->resetTorrent(this);
}

void tr_torrent::on_tracker_response(tr_tracker_event const* event)
{
    switch (event->type)
    {
    case tr_tracker_event::Type::Peers:
        tr_logAddTraceTor(this, fmt::format("Got {} peers from tracker", std::size(event->pex)));
        tr_peerMgrAddPex(this, TR_PEER_FROM_TRACKER, std::data(event->pex), std::size(event->pex));
        break;

    case tr_tracker_event::Type::Counts:
        if (is_private() && (event->leechers == 0 || event->downloaders == 0))
        {
            swarm_is_all_upload_only_.emit(this);
        }

        break;

    case tr_tracker_event::Type::Warning:
        tr_logAddWarnTor(
            this,
            fmt::format(
                fmt::runtime(_("Tracker warning: '{warning}' ({url})")),
                fmt::arg("warning", event->text),
                fmt::arg("url", tr_urlTrackerLogName(event->announce_url))));
        error_.set_tracker_warning(event->announce_url, event->text);
        break;

    case tr_tracker_event::Type::Error:
        error_.set_tracker_error(event->announce_url, event->text);
        break;

    case tr_tracker_event::Type::ErrorClear:
        error_.clear_if_tracker();
        break;
    }
}

bool tr_torrentSetTrackerList(tr_torrent* tor, char const* text)
{
    return text != nullptr && tor->set_announce_list(text);
}

std::string tr_torrentGetTrackerList(tr_torrent const* tor)
{
    return tor->announce_list().to_string();
}

size_t tr_torrentGetTrackerListToBuf(tr_torrent const* tor, char* buf, size_t buflen)
{
    return tr_strv_to_buf(tr_torrentGetTrackerList(tor), buf, buflen);
}

// ---

uint64_t tr_torrentGetBytesLeftToAllocate(tr_torrent const* tor)
{
    TR_ASSERT(tr_isTorrent(tor));

    uint64_t bytes_left = 0;

    for (tr_file_index_t i = 0, n = tor->file_count(); i < n; ++i)
    {
        if (auto const wanted = tor->files_wanted_.file_wanted(i); !wanted)
        {
            continue;
        }

        auto const length = tor->file_size(i);
        bytes_left += length;

        auto const found = tor->find_file(i);
        if (found)
        {
            bytes_left -= found->size;
        }
    }

    return bytes_left;
}

// ---

std::string_view tr_torrent::primary_mime_type() const
{
    // count up how many bytes there are for each mime-type in the torrent
    // NB: get_mime_type_for_filename() always returns the same ptr for a
    // mime_type, so its raw pointer can be used as a key.
    auto size_per_mime_type = small::unordered_map<std::string_view, size_t, 256U>{};
    for (tr_file_index_t i = 0, n = this->file_count(); i < n; ++i)
    {
        auto const mime_type = tr_get_mime_type_for_filename(this->file_subpath(i));
        size_per_mime_type[mime_type] += this->file_size(i);
    }

    if (std::empty(size_per_mime_type))
    {
        // https://developer.mozilla.org/en-US/docs/Web/HTTP/Basics_of_HTTP/MIME_types/Common_types
        // application/octet-stream is the default value for all other cases.
        // An unknown file type should use this type.
        auto constexpr Fallback = "application/octet-stream"sv;
        return Fallback;
    }

    auto const it = std::max_element(
        std::begin(size_per_mime_type),
        std::end(size_per_mime_type),
        [](auto const& a, auto const& b) { return a.second < b.second; });
    return it->first;
}

// ---

void tr_torrent::on_file_completed(tr_file_index_t const file)
{
    /* close the file so that we can reopen in read-only mode as needed */
    session->close_torrent_file(*this, file);

    /* now that the file is complete and closed, we can start watching its
     * mtime timestamp for changes to know if we need to reverify pieces */
    file_mtimes_[file] = tr_time();

    /* if the torrent's current filename isn't the same as the one in the
     * metadata -- for example, if it had the ".part" suffix appended to
     * it until now -- then rename it to match the one in the metadata */
    update_file_path(file, true);
}

void tr_torrent::on_piece_completed(tr_piece_index_t const piece)
{
    piece_completed_.emit(this, piece);

    // bookkeeping
    set_needs_completeness_check();

    // if this piece completes any file, invoke the fileCompleted func for it
    for (auto [file, file_end] = fpm_.file_span_for_piece(piece); file < file_end; ++file)
    {
        if (has_file(file))
        {
            on_file_completed(file);
        }
    }
}

void tr_torrent::on_piece_failed(tr_piece_index_t const piece)
{
    tr_logAddDebugTor(this, fmt::format("Piece {}, which was just downloaded, failed its checksum test", piece));

    auto const n = piece_size(piece);
    bytes_corrupt_ += n;
    bytes_downloaded_.reduce(n);
    got_bad_piece_.emit(this, piece);
    set_has_piece(piece, false);
}

void tr_torrent::on_block_received(tr_block_index_t const block)
{
    TR_ASSERT(session->am_in_session_thread());

    if (has_block(block))
    {
        tr_logAddDebugTor(this, "we have this block already...");
        bytes_downloaded_.reduce(block_size(block));
        return;
    }

    set_dirty();

    completion_.add_block(block);

    auto const block_loc = this->block_loc(block);
    auto const first_piece = block_loc.piece;
    auto const last_piece = byte_loc(block_loc.byte + block_size(block) - 1).piece;
    for (auto piece = first_piece; piece <= last_piece; ++piece)
    {
        if (!has_piece(piece))
        {
            continue;
        }

        if (check_piece(piece))
        {
            on_piece_completed(piece);
        }
        else
        {
            on_piece_failed(piece);
        }
    }
}

// ---

std::string tr_torrentFindFile(tr_torrent const* tor, tr_file_index_t file_num)
{
    auto const found = tor->find_file(file_num);
    return std::string{ found ? found->filename().sv() : ""sv };
}

size_t tr_torrentFindFileToBuf(tr_torrent const* tor, tr_file_index_t file_num, char* buf, size_t buflen)
{
    return tr_strv_to_buf(tr_torrentFindFile(tor, file_num), buf, buflen);
}

void tr_torrent::set_download_dir(std::string_view path, bool is_new_torrent)
{
    download_dir_ = path;
    mark_changed();
    mark_edited();
    set_dirty();
    refresh_current_dir();

    if (is_new_torrent)
    {
        if (session->shouldFullyVerifyAddedTorrents() || !is_new_torrent_a_seed())
        {
            tr_torrentVerify(this);
        }
        else
        {
            completion_.set_has_all();
            recheck_completeness();
            date_done_ = date_added_; // Must be after recheck_completeness()
        }
    }
    else if (error_.error_type() == TR_STAT_LOCAL_ERROR && !set_local_error_if_files_disappeared(this))
    {
        error_.clear();
    }
}

// decide whether we should be looking for files in downloadDir or incompleteDir
void tr_torrent::refresh_current_dir()
{
    auto dir = tr_interned_string{};

    if (std::empty(incomplete_dir()))
    {
        dir = download_dir();
    }
    else if (!has_metainfo()) // no files to find
    {
        dir = incomplete_dir();
    }
    else
    {
        auto const found = find_file(0);
        dir = found ? tr_interned_string{ found->base() } : incomplete_dir();
    }

    TR_ASSERT(!std::empty(dir));
    TR_ASSERT(dir == download_dir() || dir == incomplete_dir());

    current_dir_ = dir;
}

// --- RENAME

namespace
{
namespace rename_helpers
{
bool renameArgsAreValid(tr_torrent const* tor, std::string_view oldpath, std::string_view newname)
{
    if (std::empty(oldpath) || std::empty(newname) || newname == "."sv || newname == ".."sv || tr_strv_contains(newname, '/'))
    {
        return false;
    }

    auto const newpath = tr_strv_contains(oldpath, '/') ? tr_pathbuf{ tr_sys_path_dirname(oldpath), '/', newname } :
                                                          tr_pathbuf{ newname };

    if (newpath == oldpath)
    {
        return true;
    }

    auto const newpath_as_dir = tr_pathbuf{ newpath, '/' };
    auto const n_files = tor->file_count();

    for (tr_file_index_t i = 0; i < n_files; ++i)
    {
        auto const& name = tor->file_subpath(i);
        if (newpath == name || tr_strv_starts_with(name, newpath_as_dir))
        {
            return false;
        }
    }

    return true;
}

auto renameFindAffectedFiles(tr_torrent const* tor, std::string_view oldpath)
{
    auto indices = std::vector<tr_file_index_t>{};
    auto const oldpath_as_dir = tr_pathbuf{ oldpath, '/' };
    auto const n_files = tor->file_count();

    for (tr_file_index_t i = 0; i < n_files; ++i)
    {
        auto const& name = tor->file_subpath(i);
        if (name == oldpath || tr_strv_starts_with(name, oldpath_as_dir))
        {
            indices.push_back(i);
        }
    }

    return indices;
}

int renamePath(tr_torrent const* tor, std::string_view oldpath, std::string_view newname)
{
    int err = 0;

    auto const base = tor->is_done() || std::empty(tor->incomplete_dir()) ? tor->download_dir() : tor->incomplete_dir();

    auto src = tr_pathbuf{ base, '/', oldpath };

    if (!tr_sys_path_exists(src)) /* check for it as a partial */
    {
        src += tr_torrent_files::PartialFileSuffix;
    }

    if (tr_sys_path_exists(src))
    {
        auto const parent = tr_sys_path_dirname(src);
        auto const tgt = tr_strv_ends_with(src, tr_torrent_files::PartialFileSuffix) ?
            tr_pathbuf{ parent, '/', newname, tr_torrent_files::PartialFileSuffix } :
            tr_pathbuf{ parent, '/', newname };

        auto tmp = errno;
        bool const tgt_exists = tr_sys_path_exists(tgt);
        errno = tmp;

        if (!tgt_exists)
        {
            tmp = errno;

            if (auto error = tr_error{}; !tr_sys_path_rename(src, tgt, &error))
            {
                err = error.code();
            }

            errno = tmp;
        }
    }

    return err;
}

void renameTorrentFileString(tr_torrent* tor, std::string_view oldpath, std::string_view newname, tr_file_index_t file_index)
{
    auto name = std::string{};
    auto const subpath = std::string_view{ tor->file_subpath(file_index) };
    auto const oldpath_len = std::size(oldpath);

    if (!tr_strv_contains(oldpath, '/'))
    {
        if (oldpath_len >= std::size(subpath))
        {
            name = newname;
        }
        else
        {
            name = fmt::format("{:s}/{:s}"sv, newname, subpath.substr(oldpath_len + 1));
        }
    }
    else
    {
        auto const tmp = tr_sys_path_dirname(oldpath);

        if (std::empty(tmp))
        {
            return;
        }

        if (oldpath_len >= std::size(subpath))
        {
            name = fmt::format("{:s}/{:s}"sv, tmp, newname);
        }
        else
        {
            name = fmt::format("{:s}/{:s}/{:s}"sv, tmp, newname, subpath.substr(oldpath_len + 1));
        }
    }

    if (subpath != name)
    {
        tor->set_file_subpath(file_index, name);
    }
}

} // namespace rename_helpers
} // namespace

void tr_torrent::rename_path_in_session_thread(
    std::string_view const oldpath,
    std::string_view const newname,
    tr_torrent_rename_done_func const callback,
    void* const callback_user_data)
{
    using namespace rename_helpers;

    auto error = 0;

    if (!renameArgsAreValid(this, oldpath, newname))
    {
        error = EINVAL;
    }
    else if (auto const file_indices = renameFindAffectedFiles(this, oldpath); std::empty(file_indices))
    {
        error = EINVAL;
    }
    else
    {
        error = renamePath(this, oldpath, newname);

        if (error == 0)
        {
            /* update tr_info.files */
            for (auto const& file_index : file_indices)
            {
                renameTorrentFileString(this, oldpath, newname, file_index);
            }

            /* update tr_info.name if user changed the toplevel */
            if (std::size(file_indices) == file_count() && !tr_strv_contains(oldpath, '/'))
            {
                set_name(newname);
            }

            mark_edited();
            set_dirty();
        }
    }

    mark_changed();

    if (callback != nullptr)
    {
        auto const szold = tr_pathbuf{ oldpath };
        auto const sznew = tr_pathbuf{ newname };
        (*callback)(this, szold.c_str(), sznew.c_str(), error, callback_user_data);
    }
}

void tr_torrent::rename_path(
    std::string_view oldpath,
    std::string_view newname,
    tr_torrent_rename_done_func callback,
    void* callback_user_data)
{
    this->session->run_in_session_thread(
        [this, oldpath = std::string(oldpath), newname = std::string(newname), callback, callback_user_data]()
        { rename_path_in_session_thread(oldpath, newname, callback, callback_user_data); });
}

void tr_torrentRenamePath(
    tr_torrent* tor,
    char const* oldpath,
    char const* newname,
    tr_torrent_rename_done_func callback,
    void* callback_user_data)
{
    oldpath = oldpath != nullptr ? oldpath : "";
    newname = newname != nullptr ? newname : "";

    tor->rename_path(oldpath, newname, callback, callback_user_data);
}

// ---

void tr_torrentSetFilePriorities(
    tr_torrent* tor,
    tr_file_index_t const* files,
    tr_file_index_t file_count,
    tr_priority_t priority)
{
    tor->set_file_priorities(files, file_count, priority);
}

bool tr_torrentHasMetadata(tr_torrent const* tor)
{
    return tor->has_metainfo();
}

void tr_torrent::mark_edited()
{
    this->date_edited_ = tr_time();
}

void tr_torrent::mark_changed()
{
    this->bump_date_changed(tr_time());
}

[[nodiscard]] bool tr_torrent::ensure_piece_is_checked(tr_piece_index_t piece)
{
    TR_ASSERT(piece < this->piece_count());

    if (is_piece_checked(piece))
    {
        return true;
    }

    bool const checked = check_piece(piece);
    mark_changed();
    set_dirty();

    checked_pieces_.set(piece, checked);
    return checked;
}

// --- RESUME HELPER

tr_bitfield const& tr_torrent::ResumeHelper::checked_pieces() const noexcept
{
    return tor_.checked_pieces_;
}

void tr_torrent::ResumeHelper::load_checked_pieces(tr_bitfield const& checked, time_t const* mtimes /*file_count()*/)
{
    TR_ASSERT(std::size(checked) == tor_.piece_count());
    tor_.checked_pieces_ = checked;

    auto const n_files = tor_.file_count();
    tor_.file_mtimes_.resize(n_files);

    for (size_t file = 0; file < n_files; ++file)
    {
        auto const found = tor_.find_file(file);
        auto const mtime = found ? found->last_modified_at : 0;

        tor_.file_mtimes_[file] = mtime;

        // if a file has changed, mark its pieces as unchecked
        if (mtime == 0 || mtime != mtimes[file])
        {
            auto const [piece_begin, piece_end] = tor_.piece_span_for_file(file);
            tor_.checked_pieces_.unset_span(piece_begin, piece_end);
        }
    }
}

// ---

tr_bitfield const& tr_torrent::ResumeHelper::blocks() const noexcept
{
    return tor_.completion_.blocks();
}

void tr_torrent::ResumeHelper::load_blocks(tr_bitfield blocks)
{
    tor_.completion_.set_blocks(std::move(blocks));
}

// ---

time_t tr_torrent::ResumeHelper::date_active() const noexcept
{
    return tor_.date_active_;
}

// ---

time_t tr_torrent::ResumeHelper::date_added() const noexcept
{
    return tor_.date_added_;
}

void tr_torrent::ResumeHelper::load_date_added(time_t when) noexcept
{
    tor_.date_added_ = when;
}

// ---

time_t tr_torrent::ResumeHelper::date_done() const noexcept
{
    return tor_.date_done_;
}

void tr_torrent::ResumeHelper::load_date_done(time_t when) noexcept
{
    tor_.date_done_ = when;
}

// ---

time_t tr_torrent::ResumeHelper::seconds_downloading(time_t now) const noexcept
{
    return tor_.seconds_downloading(now);
}

void tr_torrent::ResumeHelper::load_seconds_downloading_before_current_start(time_t when) noexcept
{
    tor_.seconds_downloading_before_current_start_ = when;
}

// ---

time_t tr_torrent::ResumeHelper::seconds_seeding(time_t now) const noexcept
{
    return tor_.seconds_seeding(now);
}

void tr_torrent::ResumeHelper::load_seconds_seeding_before_current_start(time_t when) noexcept
{
    tor_.seconds_seeding_before_current_start_ = when;
}

// ---

void tr_torrent::ResumeHelper::load_download_dir(std::string_view const dir) noexcept
{
    bool const is_current_dir = tor_.current_dir_ == tor_.download_dir_;
    tor_.download_dir_ = dir;
    if (is_current_dir)
    {
        tor_.current_dir_ = tor_.download_dir_;
    }
}

void tr_torrent::ResumeHelper::load_incomplete_dir(std::string_view const dir) noexcept
{
    bool const is_current_dir = tor_.current_dir_ == tor_.incomplete_dir_;
    tor_.incomplete_dir_ = dir;
    if (is_current_dir)
    {
        tor_.current_dir_ = tor_.incomplete_dir_;
    }
}

// ---

void tr_torrent::ResumeHelper::load_start_when_stable(bool const val) noexcept
{
    tor_.start_when_stable_ = val;
}

bool tr_torrent::ResumeHelper::start_when_stable() const noexcept
{
    return tor_.start_when_stable_;
}

// ---

std::vector<time_t> const& tr_torrent::ResumeHelper::file_mtimes() const noexcept
{
    return tor_.file_mtimes_;
}<|MERGE_RESOLUTION|>--- conflicted
+++ resolved
@@ -1002,13 +1002,8 @@
         if (error)
         {
             this->error().set_local_error(fmt::format(
-<<<<<<< HEAD
                 fmt::runtime(_("Couldn't save '{path}': {error} ({error_code})")),
-                fmt::arg("path", filename),
-=======
-                _("Couldn't save '{path}': {error} ({error_code})"),
                 fmt::arg("path", file_path),
->>>>>>> 24f58f70
                 fmt::arg("error", error.message()),
                 fmt::arg("error_code", error.code())));
         }
