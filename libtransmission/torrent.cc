// This file Copyright © 2009-2022 Mnemosyne LLC.
// It may be used under GPLv2 (SPDX: GPL-2.0-only), GPLv3 (SPDX: GPL-3.0-only),
// or any future license endorsed by Mnemosyne LLC.
// License text can be found in the licenses/ folder.

#include <algorithm>
#include <array>
#include <cerrno> // EINVAL
#include <climits> /* INT_MAX */
#include <cmath>
#include <csignal> /* signal() */
#include <ctime>
#include <map>
#include <set>
#include <sstream>
#include <string>
#include <string_view>
#include <unordered_map>
#include <vector>

#ifndef _WIN32
#include <sys/wait.h> /* wait() */
#include <unistd.h> /* fork(), execvp(), _exit() */
#else
#include <windows.h> /* CreateProcess(), GetLastError() */
#endif

#include <event2/util.h> /* evutil_vsnprintf() */

#include <fmt/chrono.h>
#include <fmt/core.h>

#include "transmission.h"

#include "announcer.h"
#include "bandwidth.h"
#include "completion.h"
#include "crypto-utils.h" /* for tr_sha1 */
#include "error.h"
#include "file.h"
#include "inout.h" /* tr_ioTestPiece() */
#include "log.h"
#include "magnet-metainfo.h"
#include "peer-mgr.h"
#include "resume.h"
#include "session.h"
#include "subprocess.h"
#include "torrent-magnet.h"
#include "torrent-metainfo.h"
#include "torrent.h"
#include "tr-assert.h"
#include "trevent.h" /* tr_runInEventThread() */
#include "utils.h"
#include "variant.h"
#include "verify.h"
#include "version.h"
#include "web-utils.h"

using namespace std::literals;

/***
****
***/

char const* tr_torrentName(tr_torrent const* tor)
{
    return tor != nullptr ? tor->name().c_str() : "";
}

uint64_t tr_torrentTotalSize(tr_torrent const* tor)
{
    TR_ASSERT(tr_isTorrent(tor));

    return tor->totalSize();
}

int tr_torrentId(tr_torrent const* tor)
{
    return tor != nullptr ? tor->uniqueId : -1;
}

tr_torrent* tr_torrentFindFromId(tr_session* session, int id)
{
    return session->torrents().get(id);
}

tr_torrent* tr_torrentFindFromMetainfo(tr_session* session, tr_torrent_metainfo const* metainfo)
{
    if (session == nullptr || metainfo == nullptr)
    {
        return nullptr;
    }

    return session->torrents().get(metainfo->infoHash());
}

tr_torrent* tr_torrentFindFromMagnetLink(tr_session* session, char const* magnet_link)
{
    return magnet_link == nullptr ? nullptr : session->torrents().get(magnet_link);
}

tr_torrent* tr_torrentFindFromObfuscatedHash(tr_session* session, tr_sha1_digest_t const& obfuscated_hash)
{
    for (auto* const tor : session->torrents())
    {
        if (tor->obfuscated_hash == obfuscated_hash)
        {
            return tor;
        }
    }

    return nullptr;
}

bool tr_torrent::isPieceTransferAllowed(tr_direction direction) const
{
    TR_ASSERT(tr_isDirection(direction));

    bool allowed = true;

    if (tr_torrentUsesSpeedLimit(this, direction) && this->speedLimitBps(direction) <= 0)
    {
        allowed = false;
    }

    if (tr_torrentUsesSessionLimits(this))
    {
        unsigned int limit = 0;
        if (tr_sessionGetActiveSpeedLimit_Bps(this->session, direction, &limit) && (limit <= 0))
        {
            allowed = false;
        }
    }

    return allowed;
}

/***
****
***/

static void tr_torrentUnsetPeerId(tr_torrent* tor)
{
    // triggers a rebuild next time tr_torrentGetPeerId() is called
    tor->peer_id_ = {};
}

static int peerIdTTL(tr_torrent const* tor)
{
    auto const ctime = tor->peer_id_creation_time_;
    return ctime == 0 ? 0 : (int)difftime(ctime + tor->session->peer_id_ttl_hours * 3600, tr_time());
}

tr_peer_id_t const& tr_torrentGetPeerId(tr_torrent* tor)
{
    bool const needs_new_peer_id = tor->peer_id_[0] == '\0' || // doesn't have one
        (tor->isPublic() && (peerIdTTL(tor) <= 0)); // has one but it's expired

    if (needs_new_peer_id)
    {
        tor->peer_id_ = tr_peerIdInit();
        tor->peer_id_creation_time_ = tr_time();
    }

    return tor->peer_id_;
}

/***
****  PER-TORRENT UL / DL SPEEDS
***/

void tr_torrent::setSpeedLimitBps(tr_direction dir, unsigned int Bps)
{
    TR_ASSERT(tr_isDirection(dir));

    if (this->bandwidth_.setDesiredSpeedBytesPerSecond(dir, Bps))
    {
        this->setDirty();
    }
}

void tr_torrentSetSpeedLimit_KBps(tr_torrent* tor, tr_direction dir, unsigned int KBps)
{
    tor->setSpeedLimitBps(dir, tr_toSpeedBytes(KBps));
}

unsigned int tr_torrent::speedLimitBps(tr_direction dir) const
{
    TR_ASSERT(tr_isDirection(dir));

    return this->bandwidth_.getDesiredSpeedBytesPerSecond(dir);
}

unsigned int tr_torrentGetSpeedLimit_KBps(tr_torrent const* tor, tr_direction dir)
{
    TR_ASSERT(tr_isTorrent(tor));
    TR_ASSERT(tr_isDirection(dir));

    return tr_toSpeedKBps(tor->speedLimitBps(dir));
}

void tr_torrentUseSpeedLimit(tr_torrent* tor, tr_direction dir, bool do_use)
{
    TR_ASSERT(tr_isTorrent(tor));
    TR_ASSERT(tr_isDirection(dir));

    if (tor->bandwidth_.setLimited(dir, do_use))
    {
        tor->setDirty();
    }
}

bool tr_torrentUsesSpeedLimit(tr_torrent const* tor, tr_direction dir)
{
    TR_ASSERT(tr_isTorrent(tor));

    return tor->bandwidth_.isLimited(dir);
}

void tr_torrentUseSessionLimits(tr_torrent* tor, bool doUse)
{
    TR_ASSERT(tr_isTorrent(tor));

    if (tor->bandwidth_.honorParentLimits(TR_UP, doUse) || tor->bandwidth_.honorParentLimits(TR_DOWN, doUse))
    {
        tor->setDirty();
    }
}

bool tr_torrentUsesSessionLimits(tr_torrent const* tor)
{
    TR_ASSERT(tr_isTorrent(tor));

    return tor->bandwidth_.areParentLimitsHonored(TR_UP);
}

/***
****
***/

void tr_torrentSetRatioMode(tr_torrent* tor, tr_ratiolimit mode)
{
    TR_ASSERT(tr_isTorrent(tor));
    TR_ASSERT(mode == TR_RATIOLIMIT_GLOBAL || mode == TR_RATIOLIMIT_SINGLE || mode == TR_RATIOLIMIT_UNLIMITED);

    if (mode != tor->ratioLimitMode)
    {
        tor->ratioLimitMode = mode;

        tor->setDirty();
    }
}

tr_ratiolimit tr_torrentGetRatioMode(tr_torrent const* tor)
{
    TR_ASSERT(tr_isTorrent(tor));

    return tor->ratioLimitMode;
}

void tr_torrentSetRatioLimit(tr_torrent* tor, double desiredRatio)
{
    TR_ASSERT(tr_isTorrent(tor));

    if ((int)(desiredRatio * 100.0) != (int)(tor->desiredRatio * 100.0))
    {
        tor->desiredRatio = desiredRatio;

        tor->setDirty();
    }
}

double tr_torrentGetRatioLimit(tr_torrent const* tor)
{
    TR_ASSERT(tr_isTorrent(tor));

    return tor->desiredRatio;
}

bool tr_torrentGetSeedRatio(tr_torrent const* tor, double* ratio)
{
    auto isLimited = bool{};

    TR_ASSERT(tr_isTorrent(tor));

    switch (tr_torrentGetRatioMode(tor))
    {
    case TR_RATIOLIMIT_SINGLE:
        isLimited = true;

        if (ratio != nullptr)
        {
            *ratio = tr_torrentGetRatioLimit(tor);
        }

        break;

    case TR_RATIOLIMIT_GLOBAL:
        isLimited = tr_sessionIsRatioLimited(tor->session);

        if (isLimited && ratio != nullptr)
        {
            *ratio = tr_sessionGetRatioLimit(tor->session);
        }

        break;

    default: /* TR_RATIOLIMIT_UNLIMITED */
        isLimited = false;
        break;
    }

    return isLimited;
}

/* returns true if the seed ratio applies --
 * it applies if the torrent's a seed AND it has a seed ratio set */
static bool tr_torrentGetSeedRatioBytes(tr_torrent const* tor, uint64_t* setme_left, uint64_t* setme_goal)
{
    bool seed_ratio_applies = false;

    TR_ASSERT(tr_isTorrent(tor));

    if (auto seed_ratio = double{}; tr_torrentGetSeedRatio(tor, &seed_ratio))
    {
        auto const uploaded = tor->uploadedCur + tor->uploadedPrev;
        auto const baseline = tor->sizeWhenDone();
        auto const goal = baseline * seed_ratio;

        if (setme_left != nullptr)
        {
            *setme_left = goal > uploaded ? goal - uploaded : 0;
        }

        if (setme_goal != nullptr)
        {
            *setme_goal = goal;
        }

        seed_ratio_applies = tor->isDone();
    }

    return seed_ratio_applies;
}

static bool tr_torrentIsSeedRatioDone(tr_torrent const* tor)
{
    auto bytesLeft = uint64_t{};
    return tr_torrentGetSeedRatioBytes(tor, &bytesLeft, nullptr) && bytesLeft == 0;
}

/***
****
***/

void tr_torrentSetIdleMode(tr_torrent* tor, tr_idlelimit mode)
{
    TR_ASSERT(tr_isTorrent(tor));
    TR_ASSERT(mode == TR_IDLELIMIT_GLOBAL || mode == TR_IDLELIMIT_SINGLE || mode == TR_IDLELIMIT_UNLIMITED);

    if (mode != tor->idleLimitMode)
    {
        tor->idleLimitMode = mode;

        tor->setDirty();
    }
}

tr_idlelimit tr_torrentGetIdleMode(tr_torrent const* tor)
{
    TR_ASSERT(tr_isTorrent(tor));

    return tor->idleLimitMode;
}

void tr_torrentSetIdleLimit(tr_torrent* tor, uint16_t idleMinutes)
{
    TR_ASSERT(tr_isTorrent(tor));

    if (idleMinutes > 0)
    {
        tor->idleLimitMinutes = idleMinutes;

        tor->setDirty();
    }
}

uint16_t tr_torrentGetIdleLimit(tr_torrent const* tor)
{
    TR_ASSERT(tr_isTorrent(tor));

    return tor->idleLimitMinutes;
}

bool tr_torrentGetSeedIdle(tr_torrent const* tor, uint16_t* idleMinutes)
{
    auto isLimited = bool{};

    switch (tr_torrentGetIdleMode(tor))
    {
    case TR_IDLELIMIT_SINGLE:
        isLimited = true;

        if (idleMinutes != nullptr)
        {
            *idleMinutes = tr_torrentGetIdleLimit(tor);
        }

        break;

    case TR_IDLELIMIT_GLOBAL:
        isLimited = tr_sessionIsIdleLimited(tor->session);

        if (isLimited && idleMinutes != nullptr)
        {
            *idleMinutes = tr_sessionGetIdleLimit(tor->session);
        }

        break;

    default: /* TR_IDLELIMIT_UNLIMITED */
        isLimited = false;
        break;
    }

    return isLimited;
}

static bool tr_torrentIsSeedIdleLimitDone(tr_torrent const* tor)
{
    auto idleMinutes = uint16_t{};
    return tr_torrentGetSeedIdle(tor, &idleMinutes) &&
        difftime(tr_time(), std::max(tor->startDate, tor->activityDate)) >= idleMinutes * 60U;
}

static void torrentCallScript(tr_torrent const* tor, char const* script);

static void callScriptIfEnabled(tr_torrent const* tor, TrScript type)
{
    auto const* session = tor->session;

    if (tr_sessionIsScriptEnabled(session, type))
    {
        torrentCallScript(tor, tr_sessionGetScript(session, type));
    }
}

/***
****
***/

void tr_torrentCheckSeedLimit(tr_torrent* tor)
{
    TR_ASSERT(tr_isTorrent(tor));

    if (!tor->isRunning || tor->isStopping || !tor->isDone())
    {
        return;
    }

    /* if we're seeding and reach our seed ratio limit, stop the torrent */
    if (tr_torrentIsSeedRatioDone(tor))
    {
        tr_logAddInfoTor(tor, _("Seed ratio reached; pausing torrent"));

        tor->isStopping = true;

        /* maybe notify the client */
        if (tor->ratio_limit_hit_func != nullptr)
        {
            (*tor->ratio_limit_hit_func)(tor, tor->ratio_limit_hit_func_user_data);
        }
    }
    /* if we're seeding and reach our inactivity limit, stop the torrent */
    else if (tr_torrentIsSeedIdleLimitDone(tor))
    {
        tr_logAddInfoTor(tor, _("Seeding idle limit reached; pausing torrent"));

        tor->isStopping = true;
        tor->finishedSeedingByIdle = true;

        /* maybe notify the client */
        if (tor->idle_limit_hit_func != nullptr)
        {
            (*tor->idle_limit_hit_func)(tor, tor->idle_limit_hit_func_user_data);
        }
    }

    if (tor->isStopping)
    {
        callScriptIfEnabled(tor, TR_SCRIPT_ON_TORRENT_DONE_SEEDING);
    }
}

/***
****
***/

static void tr_torrentClearError(tr_torrent* tor)
{
    tor->error = TR_STAT_OK;
    tor->error_announce_url.clear();
    tor->error_string.clear();
}

static void onTrackerResponse(tr_torrent* tor, tr_tracker_event const* event, void* /*user_data*/)
{
    switch (event->messageType)
    {
    case TR_TRACKER_PEERS:
        tr_logAddTraceTor(tor, fmt::format("Got {} peers from tracker", std::size(event->pex)));
        tr_peerMgrAddPex(tor, TR_PEER_FROM_TRACKER, std::data(event->pex), std::size(event->pex));
        break;

    case TR_TRACKER_COUNTS:
        if (tor->isPrivate() && (event->leechers == 0))
        {
            tr_peerMgrSetSwarmIsAllSeeds(tor);
        }

        break;

    case TR_TRACKER_WARNING:
        tr_logAddWarnTor(tor, fmt::format(_("Tracker warning: '{warning}'"), fmt::arg("warning", event->text)));
        tor->error = TR_STAT_TRACKER_WARNING;
        tor->error_announce_url = event->announce_url;
        tor->error_string = event->text;
        break;

    case TR_TRACKER_ERROR:
        tor->error = TR_STAT_TRACKER_ERROR;
        tor->error_announce_url = event->announce_url;
        tor->error_string = event->text;
        break;

    case TR_TRACKER_ERROR_CLEAR:
        if (tor->error != TR_STAT_LOCAL_ERROR)
        {
            tr_torrentClearError(tor);
        }

        break;
    }
}

/***
****
****  TORRENT INSTANTIATION
****
***/

struct torrent_start_opts
{
    bool bypass_queue = false;

    // true or false if we know whether or not local data exists,
    // or unset if we don't know and need to check for ourselves
    std::optional<bool> has_local_data;
};

static void torrentStart(tr_torrent* tor, torrent_start_opts opts);

static void tr_torrentFireMetadataCompleted(tr_torrent* tor);

static void torrentInitFromInfoDict(tr_torrent* tor)
{
    tor->completion = tr_completion{ tor, &tor->blockInfo() };
    if (auto const obfuscated = tr_sha1("req2"sv, tor->infoHash()); obfuscated)
    {
        tor->obfuscated_hash = *obfuscated;
    }
    else
    {
        // lookups by obfuscated hash will fail for this torrent
        tr_logAddErrorTor(tor, _("Couldn't compute obfuscated info hash"));
        tor->obfuscated_hash = tr_sha1_digest_t{};
    }

    tor->fpm_.reset(tor->metainfo_);
    tor->file_mtimes_.resize(tor->fileCount());
    tor->file_priorities_.reset(&tor->fpm_);
    tor->files_wanted_.reset(&tor->fpm_);
    tor->checked_pieces_ = tr_bitfield{ size_t(tor->pieceCount()) };
}

void tr_torrent::setMetainfo(tr_torrent_metainfo const& tm)
{
    metainfo_ = tm;

    torrentInitFromInfoDict(this);
    tr_peerMgrOnTorrentGotMetainfo(this);
    tr_torrentFireMetadataCompleted(this);
    this->setDirty();
}

static size_t buildSearchPathArray(tr_torrent const* tor, std::string_view* paths)
{
    auto* walk = paths;

    if (auto const& path = tor->downloadDir(); !std::empty(path))
    {
        *walk++ = path.sv();
    }

    if (auto const& path = tor->incompleteDir(); !std::empty(path))
    {
        *walk++ = path.sv();
    }

    return walk - paths;
}

std::optional<tr_torrent_files::FoundFile> tr_torrent::findFile(tr_file_index_t file_index) const
{
    auto paths = std::array<std::string_view, 4>{};
    auto const n_paths = buildSearchPathArray(this, std::data(paths));
    return metainfo_.files().find(file_index, std::data(paths), n_paths);
}

bool tr_torrent::hasAnyLocalData() const
{
    auto paths = std::array<std::string_view, 4>{};
    auto const n_paths = buildSearchPathArray(this, std::data(paths));
    return metainfo_.files().hasAnyLocalData(std::data(paths), n_paths);
}

static bool setLocalErrorIfFilesDisappeared(tr_torrent* tor, std::optional<bool> has_local_data = {})
{
    if (!has_local_data)
    {
        has_local_data = tor->hasAnyLocalData();
    }

    bool const files_disappeared = tor->hasTotal() > 0 && !*has_local_data;
    if (files_disappeared)
    {
        tr_logAddTraceTor(tor, "[LAZY] uh oh, the files disappeared");
        tor->setLocalError(_(
            "No data found! Ensure your drives are connected or use \"Set Location\". To re-download, remove the torrent and re-add it."));
    }

    return files_disappeared;
}

/**
 * Sniff out newly-added seeds so that they can skip the verify step
 */
static bool isNewTorrentASeed(tr_torrent* tor)
{
    if (!tor->hasMetainfo())
    {
        return false;
    }

    for (tr_file_index_t i = 0, n = tor->fileCount(); i < n; ++i)
    {
        // it's not a new seed if a file is missing
        auto const found = tor->findFile(i);
        if (!found)
        {
            return false;
        }

        // it's not a new seed if a file is partial
        if (tr_strvEndsWith(found->filename(), tr_torrent_files::PartialFileSuffix))
        {
            return false;
        }

        // it's not a new seed if a file size is wrong
        if (found->size != tor->fileSize(i))
        {
            return false;
        }

        // it's not a new seed if it was modified after it was added
        if (found->last_modified_at >= tor->addedDate)
        {
            return false;
        }
    }

    // check the first piece
    return tor->ensurePieceIsChecked(0);
}

static void torrentInit(tr_torrent* tor, tr_ctor const* ctor)
{
    tr_session* session = tr_ctorGetSession(ctor);
    TR_ASSERT(session != nullptr);
    tor->session = session;

    auto const lock = tor->unique_lock();

    tor->queuePosition = tr_sessionCountTorrents(session);

    torrentInitFromInfoDict(tor);

    char const* dir = nullptr;
    if (tr_ctorGetDownloadDir(ctor, TR_FORCE, &dir) || tr_ctorGetDownloadDir(ctor, TR_FALLBACK, &dir))
    {
        tor->download_dir = dir;
    }

    if (!tr_ctorGetIncompleteDir(ctor, &dir))
    {
        dir = tr_sessionGetIncompleteDir(session);
    }

    if (tr_sessionIsIncompleteDirEnabled(session))
    {
        tor->incomplete_dir = dir;
    }
    tor->bandwidth_.setParent(&session->top_bandwidth_);
    tor->bandwidth_.setPriority(tr_ctorGetBandwidthPriority(ctor));
    tor->error = TR_STAT_OK;
    tor->finishedSeedingByIdle = false;

    auto const& labels = tr_ctorGetLabels(ctor);
    tor->setLabels(std::data(labels), std::size(labels));

    tor->uniqueId = session->torrents().add(tor);

    tr_peerMgrAddTorrent(session->peerMgr, tor);

    TR_ASSERT(tor->downloadedCur == 0);
    TR_ASSERT(tor->uploadedCur == 0);

    auto const now = tr_time();
    tor->addedDate = now; // this is a default that will be overwritten by the resume file
    tor->anyDate = now;

    tr_resume::fields_t loaded = {};
    if (tor->hasMetainfo())
    {
        // tr_resume::load() calls a lot of tr_torrentSetFoo() methods
        // that set things as dirty, but... these settings being loaded are
        // the same ones that would be saved back again, so don't let them
        // affect the 'is dirty' flag.
        auto const was_dirty = tor->isDirty;

        bool resume_file_was_migrated = false;
        loaded = tr_resume::load(tor, tr_resume::All, ctor, &resume_file_was_migrated);
        tor->isDirty = was_dirty;

        if (resume_file_was_migrated)
        {
            tr_torrent_metainfo::migrateFile(session->torrent_dir, tor->name(), tor->infoHashString(), ".torrent"sv);
        }
    }

    tor->completeness = tor->completion.status();

    tr_ctorInitTorrentPriorities(ctor, tor);
    tr_ctorInitTorrentWanted(ctor, tor);

    tor->refreshCurrentDir();

    bool const doStart = tor->isRunning;
    tor->isRunning = false;

    if ((loaded & tr_resume::Speedlimit) == 0)
    {
        tr_torrentUseSpeedLimit(tor, TR_UP, false);
        tor->setSpeedLimitBps(TR_UP, tr_sessionGetSpeedLimit_Bps(tor->session, TR_UP));
        tr_torrentUseSpeedLimit(tor, TR_DOWN, false);
        tor->setSpeedLimitBps(TR_DOWN, tr_sessionGetSpeedLimit_Bps(tor->session, TR_DOWN));
        tr_torrentUseSessionLimits(tor, true);
    }

    if ((loaded & tr_resume::Ratiolimit) == 0)
    {
        tr_torrentSetRatioMode(tor, TR_RATIOLIMIT_GLOBAL);
        tr_torrentSetRatioLimit(tor, tr_sessionGetRatioLimit(tor->session));
    }

    if ((loaded & tr_resume::Idlelimit) == 0)
    {
        tr_torrentSetIdleMode(tor, TR_IDLELIMIT_GLOBAL);
        tr_torrentSetIdleLimit(tor, tr_sessionGetIdleLimit(tor->session));
    }

    auto has_local_data = std::optional<bool>{};
    if ((loaded & tr_resume::Progress) != 0)
    {
        // if tr_resume::load() loaded progress info, then initCheckedPieces()
        // has already looked for local data on the filesystem
        has_local_data = std::any_of(
            std::begin(tor->file_mtimes_),
            std::end(tor->file_mtimes_),
            [](auto mtime) { return mtime > 0; });
    }

    auto const filename = tor->hasMetainfo() ? tor->torrentFile() : tor->magnetFile();

    // if we don't have a local .torrent or .magnet file already,
    // assume the torrent is new
<<<<<<< HEAD
    bool const is_new_torrent = !tr_sys_path_exists(filename.c_str());
=======
    bool const is_new_torrent = !tr_sys_path_exists(filename);
>>>>>>> c0bb2d40

    if (is_new_torrent)
    {
        tr_error* error = nullptr;

        if (tor->hasMetainfo()) // torrent file
        {
            tr_ctorSaveContents(ctor, filename, &error);
        }
        else // magnet link
        {
            auto const magnet_link = tor->magnet();
            tr_saveFile(filename, magnet_link, &error);
        }

        if (error != nullptr)
        {
            tor->setLocalError(fmt::format(
                _("Couldn't save '{path}': {error} ({error_code})"),
                fmt::arg("path", filename),
                fmt::arg("error", error->message),
                fmt::arg("error_code", error->code)));
            tr_error_clear(&error);
        }

        tr_error_clear(&error);
    }

    tor->torrent_announcer = tr_announcerAddTorrent(tor, onTrackerResponse, nullptr);

    if (is_new_torrent)
    {
        if (tor->hasMetainfo())
        {
            callScriptIfEnabled(tor, TR_SCRIPT_ON_TORRENT_ADDED);
        }

        if (!tor->hasMetainfo() && !doStart)
        {
            auto opts = torrent_start_opts{};
            opts.bypass_queue = true;
            opts.has_local_data = has_local_data;
            torrentStart(tor, opts);
        }
        else if (isNewTorrentASeed(tor))
        {
            tor->completion.setHasAll();
            tor->doneDate = tor->addedDate;
            tor->recheckCompleteness();
        }
        else
        {
            tor->startAfterVerify = doStart;
            tr_torrentVerify(tor);
        }
    }
    else if (doStart)
    {
        // if checked_pieces_ got populated from the loading the resume
        // file above, then torrentStart doesn't need to check again
        auto opts = torrent_start_opts{};
        opts.has_local_data = has_local_data;
        torrentStart(tor, opts);
    }
    else
    {
        setLocalErrorIfFilesDisappeared(tor, has_local_data);
    }
}

tr_torrent* tr_torrentNew(tr_ctor* ctor, tr_torrent** setme_duplicate_of)
{
    TR_ASSERT(ctor != nullptr);
    auto* const session = tr_ctorGetSession(ctor);
    TR_ASSERT(tr_isSession(session));

    // is the metainfo valid?
    auto metainfo = tr_ctorStealMetainfo(ctor);
    if (std::empty(metainfo.infoHashString()))
    {
        return nullptr;
    }

    // is it a duplicate?
    if (auto* const duplicate_of = session->torrents().get(metainfo.infoHash()); duplicate_of != nullptr)
    {
        if (setme_duplicate_of != nullptr)
        {
            *setme_duplicate_of = duplicate_of;
        }

        return nullptr;
    }

    auto* const tor = new tr_torrent{ std::move(metainfo) };
    torrentInit(tor, ctor);
    return tor;
}

/**
***
**/

void tr_torrentSetDownloadDir(tr_torrent* tor, char const* path)
{
    TR_ASSERT(tr_isTorrent(tor));

    if (tor->download_dir != path)
    {
        tor->setDownloadDir(path);
    }
}

char const* tr_torrentGetDownloadDir(tr_torrent const* tor)
{
    TR_ASSERT(tr_isTorrent(tor));

    return tor->downloadDir().c_str();
}

char const* tr_torrentGetCurrentDir(tr_torrent const* tor)
{
    TR_ASSERT(tr_isTorrent(tor));

    return tor->currentDir().c_str();
}

void tr_torrentChangeMyPort(tr_torrent* tor)
{
    TR_ASSERT(tr_isTorrent(tor));

    if (tor->isRunning)
    {
        tr_announcerChangeMyPort(tor);
    }
}

static inline void tr_torrentManualUpdateImpl(tr_torrent* const tor)
{
    TR_ASSERT(tr_isTorrent(tor));

    if (tor->isRunning)
    {
        tr_announcerManualAnnounce(tor);
    }
}

void tr_torrentManualUpdate(tr_torrent* tor)
{
    TR_ASSERT(tr_isTorrent(tor));

    tr_runInEventThread(tor->session, tr_torrentManualUpdateImpl, tor);
}

bool tr_torrentCanManualUpdate(tr_torrent const* tor)
{
    return tr_isTorrent(tor) && tor->isRunning && tr_announcerCanManualAnnounce(tor);
}

tr_stat const* tr_torrentStatCached(tr_torrent* tor)
{
    time_t const now = tr_time();

    return (tr_isTorrent(tor) && now == tor->lastStatTime) ? &tor->stats : tr_torrentStat(tor);
}

void tr_torrent::setVerifyState(tr_verify_state state)
{
    TR_ASSERT(state == TR_VERIFY_NONE || state == TR_VERIFY_WAIT || state == TR_VERIFY_NOW);

    this->verify_state_ = state;
    this->verify_progress_ = {};
    this->markChanged();
}

tr_torrent_activity tr_torrentGetActivity(tr_torrent const* tor)
{
    tr_torrent_activity ret = TR_STATUS_STOPPED;

    bool const is_seed = tor->isDone();

    if (tor->verifyState() == TR_VERIFY_NOW)
    {
        ret = TR_STATUS_CHECK;
    }
    else if (tor->verifyState() == TR_VERIFY_WAIT)
    {
        ret = TR_STATUS_CHECK_WAIT;
    }
    else if (tor->isRunning)
    {
        ret = is_seed ? TR_STATUS_SEED : TR_STATUS_DOWNLOAD;
    }
    else if (tor->isQueued())
    {
        if (is_seed && tr_sessionGetQueueEnabled(tor->session, TR_UP))
        {
            ret = TR_STATUS_SEED_WAIT;
        }
        else if (!is_seed && tr_sessionGetQueueEnabled(tor->session, TR_DOWN))
        {
            ret = TR_STATUS_DOWNLOAD_WAIT;
        }
    }

    return ret;
}

static int torrentGetIdleSecs(tr_torrent const* tor, tr_torrent_activity activity)
{
    return ((activity == TR_STATUS_DOWNLOAD || activity == TR_STATUS_SEED) && tor->startDate != 0) ?
        (int)difftime(tr_time(), std::max(tor->startDate, tor->activityDate)) :
        -1;
}

static inline bool tr_torrentIsStalled(tr_torrent const* tor, int idle_secs)
{
    return tr_sessionGetQueueStalledEnabled(tor->session) && idle_secs > tr_sessionGetQueueStalledMinutes(tor->session) * 60;
}

tr_stat const* tr_torrentStat(tr_torrent* tor)
{
    TR_ASSERT(tr_isTorrent(tor));

    uint64_t const now = tr_time_msec();

    auto swarm_stats = tr_swarm_stats{};

    tor->lastStatTime = tr_time();

    if (tor->swarm != nullptr)
    {
        tr_swarmGetStats(tor->swarm, &swarm_stats);
    }

    tr_stat* const s = &tor->stats;
    s->id = tor->uniqueId;
    s->activity = tr_torrentGetActivity(tor);
    s->error = tor->error;
    s->queuePosition = tor->queuePosition;
    s->idleSecs = torrentGetIdleSecs(tor, s->activity);
    s->isStalled = tr_torrentIsStalled(tor, s->idleSecs);
    s->errorString = tor->error_string.c_str();

    s->manualAnnounceTime = tr_announcerNextManualAnnounce(tor);
    s->peersConnected = swarm_stats.peer_count;
    s->peersSendingToUs = swarm_stats.active_peer_count[TR_DOWN];
    s->peersGettingFromUs = swarm_stats.active_peer_count[TR_UP];
    s->webseedsSendingToUs = swarm_stats.active_webseed_count;

    for (int i = 0; i < TR_PEER_FROM__MAX; i++)
    {
        s->peersFrom[i] = swarm_stats.peer_from_count[i];
    }

    s->rawUploadSpeed_KBps = tr_toSpeedKBps(tor->bandwidth_.getRawSpeedBytesPerSecond(now, TR_UP));
    s->rawDownloadSpeed_KBps = tr_toSpeedKBps(tor->bandwidth_.getRawSpeedBytesPerSecond(now, TR_DOWN));
    auto const pieceUploadSpeed_Bps = tor->bandwidth_.getPieceSpeedBytesPerSecond(now, TR_UP);
    s->pieceUploadSpeed_KBps = tr_toSpeedKBps(pieceUploadSpeed_Bps);
    auto const pieceDownloadSpeed_Bps = tor->bandwidth_.getPieceSpeedBytesPerSecond(now, TR_DOWN);
    s->pieceDownloadSpeed_KBps = tr_toSpeedKBps(pieceDownloadSpeed_Bps);

    s->percentComplete = tor->completion.percentComplete();
    s->metadataPercentComplete = tr_torrentGetMetadataPercent(tor);

    s->percentDone = tor->completion.percentDone();
    s->leftUntilDone = tor->completion.leftUntilDone();
    s->sizeWhenDone = tor->completion.sizeWhenDone();

    auto const verify_progress = tor->verifyProgress();
    s->recheckProgress = verify_progress ? *verify_progress : 0.0F;
    s->activityDate = tor->activityDate;
    s->addedDate = tor->addedDate;
    s->doneDate = tor->doneDate;
    s->editDate = tor->editDate;
    s->startDate = tor->startDate;
    s->secondsSeeding = tor->secondsSeeding;
    s->secondsDownloading = tor->secondsDownloading;

    s->corruptEver = tor->corruptCur + tor->corruptPrev;
    s->downloadedEver = tor->downloadedCur + tor->downloadedPrev;
    s->uploadedEver = tor->uploadedCur + tor->uploadedPrev;
    s->haveValid = tor->completion.hasValid();
    s->haveUnchecked = tor->hasTotal() - s->haveValid;
    s->desiredAvailable = tr_peerMgrGetDesiredAvailable(tor);

    s->ratio = tr_getRatio(s->uploadedEver, tor->sizeWhenDone());

    auto seedRatioBytesLeft = uint64_t{};
    auto seedRatioBytesGoal = uint64_t{};
    bool const seedRatioApplies = tr_torrentGetSeedRatioBytes(tor, &seedRatioBytesLeft, &seedRatioBytesGoal);

    switch (s->activity)
    {
    /* etaSpeed exists because if we use the piece speed directly,
     * brief fluctuations cause the ETA to jump all over the place.
     * so, etaXLSpeed is a smoothed-out version of the piece speed
     * to dampen the effect of fluctuations */
    case TR_STATUS_DOWNLOAD:
        if (tor->etaSpeedCalculatedAt + 800 < now)
        {
            tor->etaSpeed_Bps = tor->etaSpeedCalculatedAt + 4000 < now ?
                pieceDownloadSpeed_Bps : /* if no recent previous speed, no need to smooth */
                (tor->etaSpeed_Bps * 4.0 + pieceDownloadSpeed_Bps) / 5.0; /* smooth across 5 readings */
            tor->etaSpeedCalculatedAt = now;
        }

        if (s->leftUntilDone > s->desiredAvailable && tor->webseedCount() < 1)
        {
            s->eta = TR_ETA_NOT_AVAIL;
        }
        else if (tor->etaSpeed_Bps == 0)
        {
            s->eta = TR_ETA_UNKNOWN;
        }
        else
        {
            s->eta = s->leftUntilDone / tor->etaSpeed_Bps;
        }

        s->etaIdle = TR_ETA_NOT_AVAIL;
        break;

    case TR_STATUS_SEED:
        if (!seedRatioApplies)
        {
            s->eta = TR_ETA_NOT_AVAIL;
        }
        else
        {
            if (tor->etaSpeedCalculatedAt + 800 < now)
            {
                tor->etaSpeed_Bps = tor->etaSpeedCalculatedAt + 4000 < now ?
                    pieceUploadSpeed_Bps : /* if no recent previous speed, no need to smooth */
                    (tor->etaSpeed_Bps * 4.0 + pieceUploadSpeed_Bps) / 5.0; /* smooth across 5 readings */
                tor->etaSpeedCalculatedAt = now;
            }

            if (tor->etaSpeed_Bps == 0)
            {
                s->eta = TR_ETA_UNKNOWN;
            }
            else
            {
                s->eta = seedRatioBytesLeft / tor->etaSpeed_Bps;
            }
        }

        {
            auto seedIdleMinutes = uint16_t{};
            s->etaIdle = tor->etaSpeed_Bps < 1 && tr_torrentGetSeedIdle(tor, &seedIdleMinutes) ?
                seedIdleMinutes * 60 - s->idleSecs :
                TR_ETA_NOT_AVAIL;
        }

        break;

    default:
        s->eta = TR_ETA_NOT_AVAIL;
        s->etaIdle = TR_ETA_NOT_AVAIL;
        break;
    }

    /* s->haveValid is here to make sure a torrent isn't marked 'finished'
     * when the user hits "uncheck all" prior to starting the torrent... */
    s->finished = tor->finishedSeedingByIdle || (seedRatioApplies && seedRatioBytesLeft == 0 && s->haveValid != 0);

    if (!seedRatioApplies || s->finished)
    {
        s->seedRatioPercentDone = 1.0F;
    }
    else if (seedRatioBytesGoal == 0) /* impossible? safeguard for div by zero */
    {
        s->seedRatioPercentDone = 0.0F;
    }
    else
    {
        s->seedRatioPercentDone = float(seedRatioBytesGoal - seedRatioBytesLeft) / seedRatioBytesGoal;
    }

    /* test some of the constraints */
    TR_ASSERT(s->sizeWhenDone <= tor->totalSize());
    TR_ASSERT(s->leftUntilDone <= s->sizeWhenDone);
    TR_ASSERT(s->desiredAvailable <= s->leftUntilDone);

    return s;
}

/***
****
***/

tr_file_view tr_torrentFile(tr_torrent const* tor, tr_file_index_t i)
{
    TR_ASSERT(tr_isTorrent(tor));

    auto const& subpath = tor->fileSubpath(i);
    auto const priority = tor->file_priorities_.filePriority(i);
    auto const wanted = tor->files_wanted_.fileWanted(i);
    auto const length = tor->fileSize(i);

    if (tor->completeness == TR_SEED || length == 0)
    {
        return { subpath.c_str(), length, length, 1.0, priority, wanted };
    }

    auto const have = tor->completion.countHasBytesInSpan(tor->fpm_.byteSpan(i));
    return { subpath.c_str(), have, length, have >= length ? 1.0 : have / double(length), priority, wanted };
}

size_t tr_torrentFileCount(tr_torrent const* torrent)
{
    TR_ASSERT(tr_isTorrent(torrent));

    return torrent->fileCount();
}

tr_webseed_view tr_torrentWebseed(tr_torrent const* tor, size_t i)
{
    return tr_peerMgrWebseed(tor, i);
}

size_t tr_torrentWebseedCount(tr_torrent const* tor)
{
    TR_ASSERT(tr_isTorrent(tor));

    return tor->webseedCount();
}

tr_tracker_view tr_torrentTracker(tr_torrent const* tor, size_t i)
{
    return tr_announcerTracker(tor, i);
}

size_t tr_torrentTrackerCount(tr_torrent const* tor)
{
    return tr_announcerTrackerCount(tor);
}

tr_torrent_view tr_torrentView(tr_torrent const* tor)
{
    TR_ASSERT(tr_isTorrent(tor));

    auto ret = tr_torrent_view{};
    ret.name = tr_torrentName(tor);
    ret.hash_string = tor->infoHashString().c_str();
    ret.comment = tor->comment().c_str();
    ret.creator = tor->creator().c_str();
    ret.source = tor->source().c_str();
    ret.total_size = tor->totalSize();
    ret.date_created = tor->dateCreated();
    ret.piece_size = tor->pieceSize();
    ret.n_pieces = tor->pieceCount();
    ret.is_private = tor->isPrivate();
    ret.is_folder = tor->fileCount() > 1;

    return ret;
}

char* tr_torrentFilename(tr_torrent const* tor)
{
    return tr_strvDup(tor->torrentFile());
}

/***
****
***/

tr_peer_stat* tr_torrentPeers(tr_torrent const* tor, int* peerCount)
{
    TR_ASSERT(tr_isTorrent(tor));

    return tr_peerMgrPeerStats(tor, peerCount);
}

void tr_torrentPeersFree(tr_peer_stat* peers, int /*peerCount*/)
{
    tr_free(peers);
}

void tr_torrentAvailability(tr_torrent const* tor, int8_t* tab, int size)
{
    TR_ASSERT(tr_isTorrent(tor));

    if (tab != nullptr && size > 0)
    {
        tr_peerMgrTorrentAvailability(tor, tab, size);
    }
}

void tr_torrentAmountFinished(tr_torrent const* tor, float* tabs, int n_tabs)
{
    return tor->amountDoneBins(tabs, n_tabs);
}

static void tr_torrentResetTransferStats(tr_torrent* tor)
{
    auto const lock = tor->unique_lock();

    tor->downloadedPrev += tor->downloadedCur;
    tor->downloadedCur = 0;
    tor->uploadedPrev += tor->uploadedCur;
    tor->uploadedCur = 0;
    tor->corruptPrev += tor->corruptCur;
    tor->corruptCur = 0;

    tor->setDirty();
}

/***
****
***/

#ifdef TR_ENABLE_ASSERTS
static bool queueIsSequenced(tr_session* /*session*/);
#endif

static void freeTorrent(tr_torrent* tor)
{
    auto const lock = tor->unique_lock();

    TR_ASSERT(!tor->isRunning);

    tr_session* session = tor->session;

    tr_peerMgrRemoveTorrent(tor);

    tr_announcerRemoveTorrent(session->announcer, tor);

    session->torrents().remove(tor, tr_time());

    if (!session->isClosing())
    {
        // "so you die, captain, and we all move up in rank."
        // resequence the queue positions
        for (auto* t : session->torrents())
        {
            if (t->queuePosition > tor->queuePosition)
            {
                t->queuePosition--;
                t->markChanged();
            }
        }

        TR_ASSERT(queueIsSequenced(session));
    }

    delete tor;
}

/**
***  Start/Stop Callback
**/

static void torrentSetQueued(tr_torrent* tor, bool queued);

static void torrentStartImpl(tr_torrent* const tor)
{
    auto const lock = tor->unique_lock();

    TR_ASSERT(tr_isTorrent(tor));

    tor->recheckCompleteness();
    torrentSetQueued(tor, false);

    time_t const now = tr_time();

    tor->isRunning = true;
    tor->completeness = tor->completion.status();
    tor->startDate = now;
    tor->markChanged();
    tr_torrentClearError(tor);
    tor->finishedSeedingByIdle = false;

    tr_torrentResetTransferStats(tor);
    tr_announcerTorrentStarted(tor);
    tor->dhtAnnounceAt = now + tr_rand_int_weak(20);
    tor->dhtAnnounce6At = now + tr_rand_int_weak(20);
    tor->lpdAnnounceAt = now;
    tr_peerMgrStartTorrent(tor);
}

static bool torrentShouldQueue(tr_torrent const* tor)
{
    tr_direction const dir = tor->queueDirection();

    return tr_sessionCountQueueFreeSlots(tor->session, dir) == 0;
}

static void torrentStart(tr_torrent* tor, torrent_start_opts opts)
{
    switch (tr_torrentGetActivity(tor))
    {
    case TR_STATUS_SEED:
    case TR_STATUS_DOWNLOAD:
        return; /* already started */

    case TR_STATUS_SEED_WAIT:
    case TR_STATUS_DOWNLOAD_WAIT:
        if (!opts.bypass_queue)
        {
            return; /* already queued */
        }

        break;

    case TR_STATUS_CHECK:
    case TR_STATUS_CHECK_WAIT:
        /* verifying right now... wait until that's done so
         * we'll know what completeness to use/announce */
        tor->startAfterVerify = true;
        return;

    case TR_STATUS_STOPPED:
        if (!opts.bypass_queue && torrentShouldQueue(tor))
        {
            torrentSetQueued(tor, true);
            return;
        }

        break;
    }

    /* don't allow the torrent to be started if the files disappeared */
    if (setLocalErrorIfFilesDisappeared(tor, opts.has_local_data))
    {
        return;
    }

    /* otherwise, start it now... */
    auto const lock = tor->unique_lock();

    /* allow finished torrents to be resumed */
    if (tr_torrentIsSeedRatioDone(tor))
    {
        tr_logAddInfoTor(tor, _("Restarted manually -- disabling its seed ratio"));
        tr_torrentSetRatioMode(tor, TR_RATIOLIMIT_UNLIMITED);
    }

    /* corresponds to the peer_id sent as a tracker request parameter.
     * one tracker admin says: "When the same torrent is opened and
     * closed and opened again without quitting Transmission ...
     * change the peerid. It would help sometimes if a stopped event
     * was missed to ensure that we didn't think someone was cheating. */
    tr_torrentUnsetPeerId(tor);
    tor->isRunning = true;
    tor->setDirty();
    tr_runInEventThread(tor->session, torrentStartImpl, tor);
}

void tr_torrentStart(tr_torrent* tor)
{
    if (tr_isTorrent(tor))
    {
        tor->startAfterVerify = true;
        torrentStart(tor, {});
    }
}

void tr_torrentStartNow(tr_torrent* tor)
{
    if (tr_isTorrent(tor))
    {
        auto opts = torrent_start_opts{};
        opts.bypass_queue = true;
        torrentStart(tor, opts);
    }
}

static void onVerifyDoneThreadFunc(tr_torrent* const tor)
{
    TR_ASSERT(tr_amInEventThread(tor->session));

    if (tor->isDeleting)
    {
        return;
    }

    tor->recheckCompleteness();

    if (tor->startAfterVerify)
    {
        tor->startAfterVerify = false;

        auto opts = torrent_start_opts{};
        opts.has_local_data = !tor->checked_pieces_.hasNone();
        torrentStart(tor, opts);
    }
}

static void onVerifyDone(tr_torrent* tor, bool aborted, void* /*unused*/)
{
    if (aborted || tor->isDeleting)
    {
        return;
    }

    tr_runInEventThread(tor->session, onVerifyDoneThreadFunc, tor);
}

static void verifyTorrent(tr_torrent* const tor)
{
    TR_ASSERT(tr_amInEventThread(tor->session));
    auto const lock = tor->unique_lock();

    if (tor->isDeleting)
    {
        return;
    }

    /* if the torrent's already being verified, stop it */
    tr_verifyRemove(tor);

    bool const startAfter = (tor->isRunning || tor->startAfterVerify) && !tor->isStopping;

    if (tor->isRunning)
    {
        tr_torrentStop(tor);
    }

    if (setLocalErrorIfFilesDisappeared(tor))
    {
        tor->startAfterVerify = false;
    }
    else
    {
        tor->startAfterVerify = startAfter;
        tr_verifyAdd(tor, onVerifyDone, nullptr);
    }
}

void tr_torrentVerify(tr_torrent* tor)
{
    tr_runInEventThread(tor->session, verifyTorrent, tor);
}

void tr_torrentSave(tr_torrent* tor)
{
    TR_ASSERT(tr_isTorrent(tor));

    if (tor->isDirty)
    {
        tor->isDirty = false;
        tr_resume::save(tor);
    }
}

static void stopTorrent(tr_torrent* const tor)
{
    TR_ASSERT(tr_isTorrent(tor));
    TR_ASSERT(tr_amInEventThread(tor->session));
    auto const lock = tor->unique_lock();

    if (!tor->session->isClosing())
    {
        tr_logAddInfoTor(tor, _("Pausing torrent"));
    }

    tr_verifyRemove(tor);
    tr_peerMgrStopTorrent(tor);
    tr_announcerTorrentStopped(tor);

    tor->session->closeTorrentFiles(tor);

    if (!tor->isDeleting)
    {
        tr_torrentSave(tor);
    }

    torrentSetQueued(tor, false);

    if (tor->magnetVerify)
    {
        tor->magnetVerify = false;
        tr_logAddTraceTor(tor, "Magnet Verify");
        tor->refreshCurrentDir();
        tr_torrentVerify(tor);

        callScriptIfEnabled(tor, TR_SCRIPT_ON_TORRENT_ADDED);
    }
}

void tr_torrentStop(tr_torrent* tor)
{
    if (!tr_isTorrent(tor))
    {
        return;
    }

    auto const lock = tor->unique_lock();

    tor->isRunning = false;
    tor->isStopping = false;
    tor->setDirty();
    tr_runInEventThread(tor->session, stopTorrent, tor);
}

static void closeTorrent(tr_torrent* const tor)
{
    TR_ASSERT(tr_isTorrent(tor));
    TR_ASSERT(tr_amInEventThread(tor->session));

    if (!tor->session->isClosing())
    {
        tr_logAddInfoTor(tor, _("Removing torrent"));
    }

    tor->magnetVerify = false;
    stopTorrent(tor);

    if (tor->isDeleting)
    {
        tr_torrent_metainfo::removeFile(tor->session->torrent_dir, tor->name(), tor->infoHashString(), ".torrent"sv);
        tr_torrent_metainfo::removeFile(tor->session->torrent_dir, tor->name(), tor->infoHashString(), ".magnet"sv);
        tr_torrent_metainfo::removeFile(tor->session->resume_dir, tor->name(), tor->infoHashString(), ".resume"sv);
    }

    tor->isRunning = false;
    freeTorrent(tor);
}

void tr_torrentFree(tr_torrent* tor)
{
    if (tr_isTorrent(tor))
    {
        tr_session* session = tor->session;

        TR_ASSERT(tr_isSession(session));

        auto const lock = tor->unique_lock();

        tr_torrentClearCompletenessCallback(tor);
        tr_runInEventThread(session, closeTorrent, tor);
    }
}

static void removeTorrentInEventThread(tr_torrent* tor, bool delete_flag, tr_fileFunc delete_func)
{
    auto const lock = tor->unique_lock();

    if (delete_flag && tor->hasMetainfo())
    {
        // ensure the files are all closed and idle before moving
        tor->session->closeTorrentFiles(tor);
        tr_verifyRemove(tor);

        if (delete_func == nullptr)
        {
            delete_func = tr_sys_path_remove;
        }

        auto const delete_func_wrapper = [&delete_func](char const* filename)
        {
            delete_func(filename, nullptr);
        };
        tor->metainfo_.files().remove(tor->currentDir(), tor->name(), delete_func_wrapper);
    }

    tr_torrentClearCompletenessCallback(tor);
    closeTorrent(tor);
}

void tr_torrentRemove(tr_torrent* tor, bool delete_flag, tr_fileFunc delete_func)
{
    TR_ASSERT(tr_isTorrent(tor));

    tor->isDeleting = true;

    tr_runInEventThread(tor->session, removeTorrentInEventThread, tor, delete_flag, delete_func);
}

/**
***  Completeness
**/

static char const* getCompletionString(int type)
{
    switch (type)
    {
    case TR_PARTIAL_SEED:
        /* Translators: this is a minor point that's safe to skip over, but FYI:
           "Complete" and "Done" are specific, different terms in Transmission:
           "Complete" means we've downloaded every file in the torrent.
           "Done" means we're done downloading the files we wanted, but NOT all
           that exist */
        return "Done";

    case TR_SEED:
        return "Complete";

    default:
        return "Incomplete";
    }
}

static void fireCompletenessChange(tr_torrent* tor, tr_completeness status, bool wasRunning)
{
    TR_ASSERT(status == TR_LEECH || status == TR_SEED || status == TR_PARTIAL_SEED);

    if (tor->completeness_func != nullptr)
    {
        (*tor->completeness_func)(tor, status, wasRunning, tor->completeness_func_user_data);
    }
}

void tr_torrentSetCompletenessCallback(tr_torrent* tor, tr_torrent_completeness_func func, void* user_data)
{
    TR_ASSERT(tr_isTorrent(tor));

    tor->completeness_func = func;
    tor->completeness_func_user_data = user_data;
}

void tr_torrentClearCompletenessCallback(tr_torrent* torrent)
{
    tr_torrentSetCompletenessCallback(torrent, nullptr, nullptr);
}

void tr_torrentSetRatioLimitHitCallback(tr_torrent* tor, tr_torrent_ratio_limit_hit_func func, void* user_data)
{
    TR_ASSERT(tr_isTorrent(tor));

    tor->ratio_limit_hit_func = func;
    tor->ratio_limit_hit_func_user_data = user_data;
}

void tr_torrentSetIdleLimitHitCallback(tr_torrent* tor, tr_torrent_idle_limit_hit_func func, void* user_data)
{
    TR_ASSERT(tr_isTorrent(tor));

    tor->idle_limit_hit_func = func;
    tor->idle_limit_hit_func_user_data = user_data;
}

static std::string buildLabelsString(tr_torrent const* tor)
{
    auto buf = std::stringstream{};

    for (auto it = std::begin(tor->labels), end = std::end(tor->labels); it != end;)
    {
        buf << *it;

        if (++it != end)
        {
            buf << ',';
        }
    }

    return buf.str();
}

static std::string buildTrackersString(tr_torrent const* tor)
{
    auto buf = std::stringstream{};

    for (size_t i = 0, n = tr_torrentTrackerCount(tor); i < n; ++i)
    {
        buf << tr_torrentTracker(tor, i).host;

        if (++i < n)
        {
            buf << ',';
        }
    }

    return buf.str();
}

static void torrentCallScript(tr_torrent const* tor, char const* script)
{
    if (tr_str_is_empty(script))
    {
        return;
    }

    auto torrent_dir = tr_pathbuf{ tor->currentDir() };
    tr_sys_path_native_separators(std::data(torrent_dir));

    auto const cmd = std::array<char const*, 2>{ script, nullptr };

    auto const id_str = std::to_string(tr_torrentId(tor));
    auto const labels_str = buildLabelsString(tor);
    auto const trackers_str = buildTrackersString(tor);
    auto const bytes_downloaded_str = std::to_string(tor->downloadedCur + tor->downloadedPrev);

    auto const env = std::map<std::string_view, std::string_view>{
        { "TR_APP_VERSION"sv, SHORT_VERSION_STRING },
        { "TR_TIME_LOCALTIME"sv, fmt::format("{:%a %b %d %T %Y%n}", fmt::localtime(tr_time())) },
        { "TR_TORRENT_BYTES_DOWNLOADED"sv, bytes_downloaded_str },
        { "TR_TORRENT_DIR"sv, torrent_dir.c_str() },
        { "TR_TORRENT_HASH"sv, tor->infoHashString() },
        { "TR_TORRENT_ID"sv, id_str },
        { "TR_TORRENT_LABELS"sv, labels_str },
        { "TR_TORRENT_NAME"sv, tr_torrentName(tor) },
        { "TR_TORRENT_TRACKERS"sv, trackers_str },
    };

    tr_logAddInfoTor(tor, fmt::format(_("Calling script '{path}'"), fmt::arg("path", script)));

    tr_error* error = nullptr;

    if (!tr_spawn_async(std::data(cmd), env, TR_IF_WIN32("\\", "/"), &error))
    {
        tr_logAddWarnTor(
            tor,
            fmt::format(
                _("Couldn't call script '{path}': {error} ({error_code})"),
                fmt::arg("path", script),
                fmt::arg("error", error->message),
                fmt::arg("error_code", error->code)));
        tr_error_free(error);
    }
}

void tr_torrent::recheckCompleteness()
{
    auto const lock = unique_lock();

    auto const new_completeness = completion.status();

    if (new_completeness != completeness)
    {
        bool const recentChange = downloadedCur != 0;
        bool const wasLeeching = !this->isDone();
        bool const wasRunning = isRunning;

        if (recentChange)
        {
            tr_logAddTraceTor(
                this,
                fmt::format(
                    "State changed from {} to {}",
                    getCompletionString(this->completeness),
                    getCompletionString(completeness)));
        }

        this->completeness = new_completeness;
        this->session->closeTorrentFiles(this);

        if (this->isDone())
        {
            if (recentChange)
            {
                tr_announcerTorrentCompleted(this);
                this->markChanged();
                this->doneDate = tr_time();
            }

            if (wasLeeching && wasRunning)
            {
                /* clear interested flag on all peers */
                tr_peerMgrClearInterest(this);
            }

            if (this->currentDir() == this->incompleteDir())
            {
                this->setLocation(this->downloadDir(), true, nullptr, nullptr);
            }
        }

        fireCompletenessChange(this, completeness, wasRunning);

        if (this->isDone() && wasLeeching && wasRunning)
        {
            /* if completeness was TR_LEECH, the seed limit check
               will have been skipped in bandwidthPulse */
            tr_torrentCheckSeedLimit(this);
        }

        this->setDirty();

        if (this->isDone())
        {
            tr_torrentSave(this);
            callScriptIfEnabled(this, TR_SCRIPT_ON_TORRENT_DONE);
        }
    }
}

/***
****
***/

static void tr_torrentFireMetadataCompleted(tr_torrent* tor)
{
    TR_ASSERT(tr_isTorrent(tor));

    if (tor->metadata_func != nullptr)
    {
        (*tor->metadata_func)(tor, tor->metadata_func_user_data);
    }
}

void tr_torrentSetMetadataCallback(tr_torrent* tor, tr_torrent_metadata_func func, void* user_data)
{
    TR_ASSERT(tr_isTorrent(tor));

    tor->metadata_func = func;
    tor->metadata_func_user_data = user_data;
}

/**
***  File DND
**/

void tr_torrentSetFileDLs(tr_torrent* tor, tr_file_index_t const* files, tr_file_index_t n_files, bool wanted)
{
    TR_ASSERT(tr_isTorrent(tor));

    tor->setFilesWanted(files, n_files, wanted);
}

/***
****
***/

void tr_torrent::setLabels(tr_quark const* new_labels, size_t n_labels)
{
    auto const lock = unique_lock();
    auto const sorted_unique = std::set<tr_quark>{ new_labels, new_labels + n_labels };
    this->labels = { std::begin(sorted_unique), std::end(sorted_unique) };
    this->labels.shrink_to_fit();
    this->setDirty();
}

/***
****
***/

void tr_torrent::setBandwidthGroup(std::string_view bandwidth_group) noexcept
{
    bandwidth_group = tr_strvStrip(bandwidth_group);

    auto const lock = this->unique_lock();

    if (std::empty(bandwidth_group))
    {
        this->bandwidth_group_ = tr_interned_string{};
        this->bandwidth_.setParent(&this->session->top_bandwidth_);
    }
    else
    {
        this->bandwidth_group_ = bandwidth_group;
        this->bandwidth_.setParent(&this->session->getBandwidthGroup(bandwidth_group));
    }

    this->setDirty();
}

/***
****
***/

tr_priority_t tr_torrentGetPriority(tr_torrent const* tor)
{
    TR_ASSERT(tr_isTorrent(tor));

    return tor->bandwidth_.getPriority();
}

void tr_torrentSetPriority(tr_torrent* tor, tr_priority_t priority)
{
    TR_ASSERT(tr_isTorrent(tor));
    TR_ASSERT(tr_isPriority(priority));

    if (tor->bandwidth_.getPriority() != priority)
    {
        tor->bandwidth_.setPriority(priority);

        tor->setDirty();
    }
}

/***
****
***/

void tr_torrentSetPeerLimit(tr_torrent* tor, uint16_t max_connected_peers)
{
    TR_ASSERT(tr_isTorrent(tor));

    if (tor->max_connected_peers != max_connected_peers)
    {
        tor->max_connected_peers = max_connected_peers;

        tor->setDirty();
    }
}

uint16_t tr_torrentGetPeerLimit(tr_torrent const* tor)
{
    TR_ASSERT(tr_isTorrent(tor));

    return tor->max_connected_peers;
}

/***
****
***/

bool tr_torrentReqIsValid(tr_torrent const* tor, tr_piece_index_t index, uint32_t offset, uint32_t length)
{
    TR_ASSERT(tr_isTorrent(tor));

    int err = 0;

    if (index >= tor->pieceCount())
    {
        err = 1;
    }
    else if (length < 1)
    {
        err = 2;
    }
    else if (offset + length > tor->pieceSize(index))
    {
        err = 3;
    }
    else if (length > tr_block_info::BlockSize)
    {
        err = 4;
    }
    else if (tor->pieceLoc(index, offset, length).byte > tor->totalSize())
    {
        err = 5;
    }

    if (err != 0)
    {
        tr_logAddTraceTor(tor, fmt::format("index {} offset {} length {} err {}", index, offset, length, err));
    }

    return err == 0;
}

// TODO(ckerr) migrate to fpm?
tr_block_span_t tr_torGetFileBlockSpan(tr_torrent const* tor, tr_file_index_t i)
{
    auto const [begin_byte, end_byte] = tor->fpm_.byteSpan(i);

    auto const begin_block = tor->byteLoc(begin_byte).block;
    if (begin_byte >= end_byte) // 0-byte file
    {
        return { begin_block, begin_block + 1 };
    }

    auto const final_block = tor->byteLoc(end_byte - 1).block;
    auto const end_block = final_block + 1;
    return { begin_block, end_block };
}

/***
****
***/

// TODO: should be const after tr_ioTestPiece() is const
bool tr_torrent::checkPiece(tr_piece_index_t piece)
{
    bool const pass = tr_ioTestPiece(this, piece);
    tr_logAddTraceTor(this, fmt::format("[LAZY] tr_torrent.checkPiece tested piece {}, pass=={}", piece, pass));
    return pass;
}

/***
****
***/

bool tr_torrent::setTrackerList(std::string_view text)
{
    auto const lock = this->unique_lock();

    auto announce_list = tr_announce_list();
    if (!announce_list.parse(text))
    {
        return false;
    }

    auto const has_metadata = this->hasMetainfo();
    if (has_metadata && !announce_list.save(torrentFile()))
    {
        return false;
    }

    this->metainfo_.announceList() = announce_list;
    this->markEdited();

    // magnet links
    if (!has_metadata)
    {
        auto const magnet_file = magnetFile();
        auto const magnet_link = this->magnet();
        tr_error* save_error = nullptr;
        if (!tr_saveFile(magnet_file, magnet_link, &save_error))
        {
            this->setLocalError(fmt::format(
                _("Couldn't save '{path}': {error} ({error_code})"),
                fmt::arg("path", magnet_file),
                fmt::arg("error", save_error->message),
                fmt::arg("error_code", save_error->code)));
            tr_error_clear(&save_error);
        }
    }

    /* if we had a tracker-related error on this torrent,
     * and that tracker's been removed,
     * then clear the error */
    if (this->error == TR_STAT_TRACKER_WARNING || this->error == TR_STAT_TRACKER_ERROR)
    {
        auto const error_url = this->error_announce_url;

        if (std::any_of(
                std::begin(this->announceList()),
                std::end(this->announceList()),
                [error_url](auto const& tracker) { return tracker.announce == error_url; }))
        {
            tr_torrentClearError(this);
        }
    }

    /* tell the announcer to reload this torrent's tracker list */
    tr_announcerResetTorrent(this->session->announcer, this);

    return true;
}

bool tr_torrentSetTrackerList(tr_torrent* tor, char const* text)
{
    return text != nullptr && tor->setTrackerList(text);
}

char* tr_torrentGetTrackerList(tr_torrent const* tor)
{
    return tr_strvDup(tor->trackerList());
}

/**
***
**/

uint64_t tr_torrentGetBytesLeftToAllocate(tr_torrent const* tor)
{
    TR_ASSERT(tr_isTorrent(tor));

    uint64_t bytes_left = 0;

    for (tr_file_index_t i = 0, n = tor->fileCount(); i < n; ++i)
    {
        if (auto const wanted = tor->files_wanted_.fileWanted(i); !wanted)
        {
            continue;
        }

        auto const length = tor->fileSize(i);
        bytes_left += length;

        auto const found = tor->findFile(i);
        if (found)
        {
            bytes_left -= found->size;
        }
    }

    return bytes_left;
}

///

static void setLocationInEventThread(
    tr_torrent* tor,
    std::string const& path,
    bool move_from_old_path,
    double volatile* setme_progress,
    int volatile* setme_state)
{
    TR_ASSERT(tr_isTorrent(tor));
    TR_ASSERT(tr_amInEventThread(tor->session));

    auto ok = bool{ true };
    if (move_from_old_path)
    {
        if (setme_state != nullptr)
        {
            *setme_state = TR_LOC_MOVING;
        }

        // ensure the files are all closed and idle before moving
        tor->session->closeTorrentFiles(tor);
        tr_verifyRemove(tor);

        tr_error* error = nullptr;
        ok = tor->metainfo_.files().move(tor->currentDir(), path, setme_progress, tor->name(), &error);
        if (error != nullptr)
        {
            tr_logAddError(fmt::format(
                _("Couldn't move '{old_path}' to '{path}': {error} ({error_code})"),
                fmt::arg("old_path", tor->currentDir()),
                fmt::arg("path", path),
                fmt::arg("error", error->message),
                fmt::arg("error_code", error->code)));
            tr_error_clear(&error);
        }
    }

    // tell the torrent where the files are
    if (ok)
    {
        tor->setDownloadDir(path);

        if (move_from_old_path)
        {
            tor->incomplete_dir.clear();
            tor->current_dir = tor->downloadDir();
        }
    }

    if (setme_state != nullptr)
    {
        *setme_state = ok ? TR_LOC_DONE : TR_LOC_ERROR;
    }
}

void tr_torrent::setLocation(
    std::string_view path,
    bool move_from_old_path,
    double volatile* setme_progress,
    int volatile* setme_state)
{
    if (setme_state != nullptr)
    {
        *setme_state = TR_LOC_MOVING;
    }

    tr_runInEventThread(
        this->session,
        setLocationInEventThread,
        this,
        std::string{ path },
        move_from_old_path,
        setme_progress,
        setme_state);
}

void tr_torrentSetLocation(
    tr_torrent* tor,
    char const* path,
    bool move_from_old_path,
    double volatile* setme_progress,
    int volatile* setme_state)
{
    TR_ASSERT(tr_isTorrent(tor));
    TR_ASSERT(!tr_str_is_empty(path));

    tor->setLocation(path, move_from_old_path, setme_progress, setme_state);
}

///

std::string_view tr_torrent::primaryMimeType() const
{
    // count up how many bytes there are for each mime-type in the torrent
    // NB: get_mime_type_for_filename() always returns the same ptr for a
    // mime_type, so its raw pointer can be used as a key.
    auto size_per_mime_type = std::unordered_map<std::string_view, size_t>{};
    for (tr_file_index_t i = 0, n = this->fileCount(); i < n; ++i)
    {
        auto const mime_type = tr_get_mime_type_for_filename(this->fileSubpath(i));
        size_per_mime_type[mime_type] += this->fileSize(i);
    }

    if (std::empty(size_per_mime_type))
    {
        // https://developer.mozilla.org/en-US/docs/Web/HTTP/Basics_of_HTTP/MIME_types/Common_types
        // application/octet-stream is the default value for all other cases.
        // An unknown file type should use this type.
        auto constexpr Fallback = "application/octet-stream"sv;
        return Fallback;
    }

    auto const it = std::max_element(
        std::begin(size_per_mime_type),
        std::end(size_per_mime_type),
        [](auto const& a, auto const& b) { return a.second < b.second; });
    return it->first;
}

/***
****
***/

static void tr_torrentFileCompleted(tr_torrent* tor, tr_file_index_t i)
{
    /* close the file so that we can reopen in read-only mode as needed */
    tor->session->closeTorrentFile(tor, i);

    /* now that the file is complete and closed, we can start watching its
     * mtime timestamp for changes to know if we need to reverify pieces */
    tor->file_mtimes_[i] = tr_time();

    /* if the torrent's current filename isn't the same as the one in the
     * metadata -- for example, if it had the ".part" suffix appended to
     * it until now -- then rename it to match the one in the metadata */
    if (auto found = tor->findFile(i); found)
    {
        if (auto const& file_subpath = tor->fileSubpath(i); file_subpath != found->subpath())
        {
            auto const& oldpath = found->filename();
            auto const newpath = tr_pathbuf{ found->base(), '/', file_subpath };
            tr_error* error = nullptr;

            if (!tr_sys_path_rename(oldpath, newpath, &error))
            {
                tr_logAddErrorTor(
                    tor,
                    fmt::format(
                        _("Couldn't move '{old_path}' to '{path}': {error} ({error_code})"),
                        fmt::arg("old_path", oldpath),
                        fmt::arg("path", newpath),
                        fmt::arg("error", error->message),
                        fmt::arg("error_code", error->code)));
                tr_error_free(error);
            }
        }
    }
}

static void tr_torrentPieceCompleted(tr_torrent* tor, tr_piece_index_t pieceIndex)
{
    tr_peerMgrPieceCompleted(tor, pieceIndex);

    // if this piece completes any file, invoke the fileCompleted func for it
    auto const [begin, end] = tor->fpm_.fileSpan(pieceIndex);
    for (tr_file_index_t file = begin; file < end; ++file)
    {
        if (tor->completion.hasBlocks(tr_torGetFileBlockSpan(tor, file)))
        {
            tr_torrentFileCompleted(tor, file);
        }
    }
}

void tr_torrentGotBlock(tr_torrent* tor, tr_block_index_t block)
{
    TR_ASSERT(tr_isTorrent(tor));
    TR_ASSERT(tr_amInEventThread(tor->session));

    bool const block_is_new = !tor->hasBlock(block);

    if (block_is_new)
    {
        tor->completion.addBlock(block);
        tor->setDirty();

        auto const piece = tor->blockLoc(block).piece;

        if (tor->hasPiece(piece))
        {
            if (tor->checkPiece(piece))
            {
                tr_torrentPieceCompleted(tor, piece);
            }
            else
            {
                uint32_t const n = tor->pieceSize(piece);
                tr_logAddDebugTor(tor, fmt::format("Piece {}, which was just downloaded, failed its checksum test", piece));
                tor->corruptCur += n;
                tor->downloadedCur -= std::min(tor->downloadedCur, uint64_t{ n });
                tr_peerMgrGotBadPiece(tor, piece);
            }
        }
    }
    else
    {
        uint32_t const n = tor->blockSize(block);
        tor->downloadedCur -= std::min(tor->downloadedCur, uint64_t{ n });
        tr_logAddDebugTor(tor, "we have this block already...");
    }
}

/***
****
***/

// TODO: clients that call this should call tr_torrent::findFile() instead
char* tr_torrentFindFile(tr_torrent const* tor, tr_file_index_t fileNum)
{
    auto const found = tor->findFile(fileNum);
    return found ? tr_strdup(found->filename()) : nullptr;
}

// decide whether we should be looking for files in downloadDir or incompleteDir
void tr_torrent::refreshCurrentDir()
{
    auto dir = tr_interned_string{};

    if (std::empty(incompleteDir()))
    {
        dir = downloadDir();
    }
    else if (!hasMetainfo()) // no files to find
    {
        dir = incompleteDir();
    }
    else
    {
        auto const found = findFile(0);
        dir = found ? tr_interned_string{ found->base() } : incompleteDir();
    }

    TR_ASSERT(!std::empty(dir));
    TR_ASSERT(dir == downloadDir() || dir == incompleteDir());

    current_dir = dir;
}

/***
****
***/

#ifdef TR_ENABLE_ASSERTS

static bool queueIsSequenced(tr_session* session)
{
    auto torrents = tr_sessionGetTorrents(session);
    std::sort(
        std::begin(torrents),
        std::end(torrents),
        [](auto const* a, auto const* b) { return a->queuePosition < b->queuePosition; });

#if 0

    fprintf(stderr, "%s", "queue: ");

    for (int i = 0; i < n; ++i)
    {
        fprintf(stderr, "%d ", tmp[i]->queuePosition);
    }

    fputc('\n', stderr);

#endif

    /* test them */
    bool is_sequenced = true;

    for (int i = 0, n = std::size(torrents); is_sequenced && i < n; ++i)
    {
        is_sequenced = torrents[i]->queuePosition == i;
    }

    return is_sequenced;
}

#endif

int tr_torrentGetQueuePosition(tr_torrent const* tor)
{
    return tor->queuePosition;
}

void tr_torrentSetQueuePosition(tr_torrent* tor, int pos)
{
    int back = -1;
    int const old_pos = tor->queuePosition;

    if (pos < 0)
    {
        pos = 0;
    }

    tor->queuePosition = -1;

    for (auto* const walk : tor->session->torrents())
    {
        if ((old_pos < pos) && (old_pos <= walk->queuePosition) && (walk->queuePosition <= pos))
        {
            walk->queuePosition--;
            walk->markChanged();
        }

        if ((old_pos > pos) && (pos <= walk->queuePosition) && (walk->queuePosition < old_pos))
        {
            walk->queuePosition++;
            walk->markChanged();
        }

        if (back < walk->queuePosition)
        {
            back = walk->queuePosition;
        }
    }

    tor->queuePosition = std::min(pos, back + 1);
    tor->markChanged();

    TR_ASSERT(queueIsSequenced(tor->session));
}

struct CompareTorrentByQueuePosition
{
    bool operator()(tr_torrent const* a, tr_torrent const* b) const
    {
        return a->queuePosition < b->queuePosition;
    }
};

void tr_torrentsQueueMoveTop(tr_torrent* const* torrents_in, size_t n)
{
    auto torrents = std::vector<tr_torrent*>(torrents_in, torrents_in + n);
    std::sort(std::rbegin(torrents), std::rend(torrents), CompareTorrentByQueuePosition{});
    for (auto* tor : torrents)
    {
        tr_torrentSetQueuePosition(tor, 0);
    }
}

void tr_torrentsQueueMoveUp(tr_torrent* const* torrents_in, size_t n)
{
    auto torrents = std::vector<tr_torrent*>(torrents_in, torrents_in + n);
    std::sort(std::begin(torrents), std::end(torrents), CompareTorrentByQueuePosition{});
    for (auto* tor : torrents)
    {
        tr_torrentSetQueuePosition(tor, tor->queuePosition - 1);
    }
}

void tr_torrentsQueueMoveDown(tr_torrent* const* torrents_in, size_t n)
{
    auto torrents = std::vector<tr_torrent*>(torrents_in, torrents_in + n);
    std::sort(std::rbegin(torrents), std::rend(torrents), CompareTorrentByQueuePosition{});
    for (auto* tor : torrents)
    {
        tr_torrentSetQueuePosition(tor, tor->queuePosition + 1);
    }
}

void tr_torrentsQueueMoveBottom(tr_torrent* const* torrents_in, size_t n)
{
    auto torrents = std::vector<tr_torrent*>(torrents_in, torrents_in + n);
    std::sort(std::begin(torrents), std::end(torrents), CompareTorrentByQueuePosition{});
    for (auto* tor : torrents)
    {
        tr_torrentSetQueuePosition(tor, INT_MAX);
    }
}

static void torrentSetQueued(tr_torrent* tor, bool queued)
{
    TR_ASSERT(tr_isTorrent(tor));

    if (tor->isQueued() != queued)
    {
        tor->is_queued = queued;
        tor->markChanged();
        tor->setDirty();
    }
}

void tr_torrentSetQueueStartCallback(tr_torrent* torrent, void (*callback)(tr_torrent*, void*), void* user_data)
{
    torrent->queue_started_callback = callback;
    torrent->queue_started_user_data = user_data;
}

/***
****
****  RENAME
****
***/

static bool renameArgsAreValid(char const* oldpath, char const* newname)
{
    return !tr_str_is_empty(oldpath) && !tr_str_is_empty(newname) && strcmp(newname, ".") != 0 && strcmp(newname, "..") != 0 &&
        strchr(newname, TR_PATH_DELIMITER) == nullptr;
}

static auto renameFindAffectedFiles(tr_torrent const* tor, std::string_view oldpath)
{
    auto indices = std::vector<tr_file_index_t>{};
    auto const oldpath_as_dir = tr_pathbuf{ oldpath, '/' };
    auto const n_files = tor->fileCount();

    for (tr_file_index_t i = 0; i < n_files; ++i)
    {
        auto const& name = tor->fileSubpath(i);
        if (name == oldpath || tr_strvStartsWith(name, oldpath_as_dir))
        {
            indices.push_back(i);
        }
    }

    return indices;
}

static int renamePath(tr_torrent* tor, char const* oldpath, char const* newname)
{
    int err = 0;

    auto const base = tor->isDone() || std::empty(tor->incompleteDir()) ? tor->downloadDir() : tor->incompleteDir();

    auto src = tr_pathbuf{ base, '/', oldpath };

<<<<<<< HEAD
    if (!tr_sys_path_exists(src.c_str())) /* check for it as a partial */
=======
    if (!tr_sys_path_exists(src)) /* check for it as a partial */
>>>>>>> c0bb2d40
    {
        src += tr_torrent_files::PartialFileSuffix;
    }

<<<<<<< HEAD
    if (tr_sys_path_exists(src.c_str()))
=======
    if (tr_sys_path_exists(src))
>>>>>>> c0bb2d40
    {
        auto const parent = tr_sys_path_dirname(src);
        auto const tgt = tr_strvEndsWith(src, tr_torrent_files::PartialFileSuffix) ?
            tr_pathbuf{ parent, '/', newname, tr_torrent_files::PartialFileSuffix } :
            tr_pathbuf{ parent, '/', newname };

        auto tmp = errno;
        bool const tgt_exists = tr_sys_path_exists(tgt);
        errno = tmp;

        if (!tgt_exists)
        {
            tr_error* error = nullptr;

            tmp = errno;

<<<<<<< HEAD
            if (!tr_sys_path_rename(src.c_str(), tgt, &error))
=======
            if (!tr_sys_path_rename(src, tgt, &error))
>>>>>>> c0bb2d40
            {
                err = error->code;
                tr_error_free(error);
            }

            errno = tmp;
        }
    }

    return err;
}

static void renameTorrentFileString(tr_torrent* tor, char const* oldpath, char const* newname, tr_file_index_t file_index)
{
    auto name = std::string{};
    auto const subpath = std::string_view{ tor->fileSubpath(file_index) };
    auto const oldpath_len = strlen(oldpath);

    if (strchr(oldpath, TR_PATH_DELIMITER) == nullptr)
    {
        if (oldpath_len >= std::size(subpath))
        {
            name = tr_strvPath(newname);
        }
        else
        {
            name = tr_strvPath(newname, subpath.substr(oldpath_len + 1));
        }
    }
    else
    {
        auto const tmp = tr_sys_path_dirname(oldpath);

        if (std::empty(tmp))
        {
            return;
        }

        if (oldpath_len >= std::size(subpath))
        {
            name = tr_strvPath(tmp, newname);
        }
        else
        {
            name = tr_strvPath(tmp, newname, subpath.substr(oldpath_len + 1));
        }
    }

    if (subpath != name)
    {
        tor->setFileSubpath(file_index, name);
    }
}

struct rename_data
{
    tr_torrent* tor;
    char* oldpath;
    char* newname;
    tr_torrent_rename_done_func callback;
    void* callback_user_data;
};

static void torrentRenamePath(struct rename_data* data)
{
    auto* const tor = data->tor;
    TR_ASSERT(tr_isTorrent(tor));

    /***
    ****
    ***/

    int error = 0;
    char const* const oldpath = data->oldpath;
    char const* const newname = data->newname;

    if (!renameArgsAreValid(oldpath, newname))
    {
        error = EINVAL;
    }
    else
    {
        auto const file_indices = renameFindAffectedFiles(tor, oldpath);
        if (std::empty(file_indices))
        {
            error = EINVAL;
        }
        else
        {
            error = renamePath(tor, oldpath, newname);

            if (error == 0)
            {
                /* update tr_info.files */
                for (auto const& file_index : file_indices)
                {
                    renameTorrentFileString(tor, oldpath, newname, file_index);
                }

                /* update tr_info.name if user changed the toplevel */
                if (std::size(file_indices) == tor->fileCount() && strchr(oldpath, '/') == nullptr)
                {
                    tor->setName(newname);
                }

                tor->markEdited();
                tor->setDirty();
            }
        }
    }

    /***
    ****
    ***/

    tor->markChanged();

    /* callback */
    if (data->callback != nullptr)
    {
        (*data->callback)(tor, data->oldpath, data->newname, error, data->callback_user_data);
    }

    /* cleanup */
    tr_free(data->oldpath);
    tr_free(data->newname);
    tr_free(data);
}

void tr_torrent::renamePath(
    std::string_view oldpath,
    std::string_view newname,
    tr_torrent_rename_done_func callback,
    void* callback_user_data)
{
    auto* const data = tr_new0(struct rename_data, 1);
    data->tor = this;
    data->oldpath = tr_strvDup(oldpath);
    data->newname = tr_strvDup(newname);
    data->callback = callback;
    data->callback_user_data = callback_user_data;

    tr_runInEventThread(this->session, torrentRenamePath, data);
}

void tr_torrentRenamePath(
    tr_torrent* tor,
    char const* oldpath,
    char const* newname,
    tr_torrent_rename_done_func callback,
    void* callback_user_data)
{
    oldpath = oldpath != nullptr ? oldpath : "";
    newname = newname != nullptr ? newname : "";

    tor->renamePath(oldpath, newname, callback, callback_user_data);
}

void tr_torrentSetFilePriorities(
    tr_torrent* tor,
    tr_file_index_t const* files,
    tr_file_index_t fileCount,
    tr_priority_t priority)
{
    tor->setFilePriorities(files, fileCount, priority);
}

bool tr_torrentHasMetadata(tr_torrent const* tor)
{
    return tor->hasMetainfo();
}

void tr_torrent::markEdited()
{
    this->editDate = tr_time();
}

void tr_torrent::markChanged()
{
    this->anyDate = tr_time();
}

void tr_torrent::setDateActive(time_t t)
{
    this->activityDate = t;
    this->anyDate = std::max(this->anyDate, this->activityDate);
}

void tr_torrent::setBlocks(tr_bitfield blocks)
{
    this->completion.setBlocks(std::move(blocks));
}

[[nodiscard]] bool tr_torrent::ensurePieceIsChecked(tr_piece_index_t piece)
{
    TR_ASSERT(piece < this->pieceCount());

    if (isPieceChecked(piece))
    {
        return true;
    }

    bool const checked = checkPiece(piece);
    this->markChanged();
    this->setDirty();

    checked_pieces_.set(piece, checked);
    return checked;
}

void tr_torrent::initCheckedPieces(tr_bitfield const& checked, time_t const* mtimes /*fileCount()*/)
{
    TR_ASSERT(std::size(checked) == this->pieceCount());
    checked_pieces_ = checked;

    auto const n = this->fileCount();
    this->file_mtimes_.resize(n);

    for (size_t i = 0; i < n; ++i)
    {
        auto const found = this->findFile(i);
        auto const mtime = found ? found->last_modified_at : 0;

        this->file_mtimes_[i] = mtime;

        // if a file has changed, mark its pieces as unchecked
        if (mtime == 0 || mtime != mtimes[i])
        {
            auto const [begin, end] = piecesInFile(i);
            checked_pieces_.unsetSpan(begin, end);
        }
    }
}<|MERGE_RESOLUTION|>--- conflicted
+++ resolved
@@ -795,11 +795,7 @@
 
     // if we don't have a local .torrent or .magnet file already,
     // assume the torrent is new
-<<<<<<< HEAD
-    bool const is_new_torrent = !tr_sys_path_exists(filename.c_str());
-=======
     bool const is_new_torrent = !tr_sys_path_exists(filename);
->>>>>>> c0bb2d40
 
     if (is_new_torrent)
     {
@@ -2601,20 +2597,12 @@
 
     auto src = tr_pathbuf{ base, '/', oldpath };
 
-<<<<<<< HEAD
-    if (!tr_sys_path_exists(src.c_str())) /* check for it as a partial */
-=======
     if (!tr_sys_path_exists(src)) /* check for it as a partial */
->>>>>>> c0bb2d40
     {
         src += tr_torrent_files::PartialFileSuffix;
     }
 
-<<<<<<< HEAD
-    if (tr_sys_path_exists(src.c_str()))
-=======
     if (tr_sys_path_exists(src))
->>>>>>> c0bb2d40
     {
         auto const parent = tr_sys_path_dirname(src);
         auto const tgt = tr_strvEndsWith(src, tr_torrent_files::PartialFileSuffix) ?
@@ -2631,11 +2619,7 @@
 
             tmp = errno;
 
-<<<<<<< HEAD
-            if (!tr_sys_path_rename(src.c_str(), tgt, &error))
-=======
             if (!tr_sys_path_rename(src, tgt, &error))
->>>>>>> c0bb2d40
             {
                 err = error->code;
                 tr_error_free(error);
