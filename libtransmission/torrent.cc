--- conflicted
+++ resolved
@@ -18,10 +18,8 @@
 #include <vector>
 
 #ifndef _WIN32
-
 #include <sys/wait.h> /* wait() */
 #include <unistd.h> /* fork(), execvp(), _exit() */
-
 #else
 #include <windows.h> /* CreateProcess(), GetLastError() */
 #endif
@@ -590,7 +588,6 @@
 };
 
 #ifdef TR_ENABLE_ASSERTS
-
 bool queueIsSequenced(tr_session const* session)
 {
     auto torrents = session->getAllTorrents();
@@ -609,7 +606,6 @@
 
     return is_sequenced;
 }
-
 #endif
 } // namespace queue_helpers
 } // namespace
@@ -838,8 +834,6 @@
 {
     using namespace start_stop_helpers;
 
-    auto const lock = tor->unique_lock();
-
     switch (tor->activity())
     {
     case TR_STATUS_SEED:
@@ -858,12 +852,7 @@
     case TR_STATUS_CHECK:
     case TR_STATUS_CHECK_WAIT:
         /* verifying right now... wait until that's done so
-<<<<<<< HEAD
-                 * we'll know what completeness to use/announce */
-        tor->startAfterVerify = true;
-=======
          * we'll know what completeness to use/announce */
->>>>>>> 9b69c7d5
         return;
 
     case TR_STATUS_STOPPED:
@@ -890,10 +879,10 @@
     }
 
     /* corresponds to the peer_id sent as a tracker request parameter.
-         * one tracker admin says: "When the same torrent is opened and
-         * closed and opened again without quitting Transmission ...
-         * change the peerid. It would help sometimes if a stopped event
-         * was missed to ensure that we didn't think someone was cheating. */
+     * one tracker admin says: "When the same torrent is opened and
+     * closed and opened again without quitting Transmission ...
+     * change the peerid. It would help sometimes if a stopped event
+     * was missed to ensure that we didn't think someone was cheating. */
     tr_torrentUnsetPeerId(tor);
     tor->isRunning = true;
     tor->setDirty();
@@ -1346,7 +1335,6 @@
         *setme_state = ok ? TR_LOC_DONE : TR_LOC_ERROR;
     }
 }
-
 size_t buildSearchPathArray(tr_torrent const* tor, std::string_view* paths)
 {
     auto* walk = paths;
@@ -1596,9 +1584,9 @@
     switch (s->activity)
     {
     /* etaSpeed exists because if we use the piece speed directly,
-         * brief fluctuations cause the ETA to jump all over the place.
-         * so, etaXLSpeed is a smoothed-out version of the piece speed
-         * to dampen the effect of fluctuations */
+     * brief fluctuations cause the ETA to jump all over the place.
+     * so, etaXLSpeed is a smoothed-out version of the piece speed
+     * to dampen the effect of fluctuations */
     case TR_STATUS_DOWNLOAD:
         if (tor->etaSpeedCalculatedAt + 800 < now)
         {
@@ -1951,10 +1939,10 @@
     {
     case TR_PARTIAL_SEED:
         /* Translators: this is a minor point that's safe to skip over, but FYI:
-                       "Complete" and "Done" are specific, different terms in Transmission:
-                       "Complete" means we've downloaded every file in the torrent.
-                       "Done" means we're done downloading the files we wanted, but NOT all
-                       that exist */
+           "Complete" and "Done" are specific, different terms in Transmission:
+           "Complete" means we've downloaded every file in the torrent.
+           "Done" means we're done downloading the files we wanted, but NOT all
+           that exist */
         return "Done";
 
     case TR_SEED:
@@ -2378,12 +2366,12 @@
     tor->session->closeTorrentFile(tor, i);
 
     /* now that the file is complete and closed, we can start watching its
-             * mtime timestamp for changes to know if we need to reverify pieces */
+     * mtime timestamp for changes to know if we need to reverify pieces */
     tor->file_mtimes_[i] = tr_time();
 
     /* if the torrent's current filename isn't the same as the one in the
-             * metadata -- for example, if it had the ".part" suffix appended to
-             * it until now -- then rename it to match the one in the metadata */
+     * metadata -- for example, if it had the ".part" suffix appended to
+     * it until now -- then rename it to match the one in the metadata */
     if (auto found = tor->findFile(i); found)
     {
         if (auto const& file_subpath = tor->fileSubpath(i); file_subpath != found->subpath())
