// This file Copyright © 2009-2023 Mnemosyne LLC.
// It may be used under GPLv2 (SPDX: GPL-2.0-only), GPLv3 (SPDX: GPL-3.0-only),
// or any future license endorsed by Mnemosyne LLC.
// License text can be found in the licenses/ folder.

#include <algorithm>
#include <array>
#include <cerrno> // EINVAL
#include <climits> /* INT_MAX */
#include <ctime>
#include <map>
#include <sstream>
#include <string>
#include <string_view>
#include <utility>
#include <vector>

#ifndef _WIN32
#include <sys/wait.h> /* wait() */
#include <unistd.h> /* fork(), execvp(), _exit() */
#else
#include <windows.h> /* CreateProcess(), GetLastError() */
#endif

#include <fmt/chrono.h>
#include <fmt/core.h>

#include <small/map.hpp>

#include "libtransmission/transmission.h"

#include "libtransmission/announcer.h"
#include "libtransmission/bandwidth.h"
#include "libtransmission/completion.h"
#include "libtransmission/crypto-utils.h" // for tr_sha1()
#include "libtransmission/error.h"
#include "libtransmission/file.h"
#include "libtransmission/inout.h" // tr_ioTestPiece()
#include "libtransmission/log.h"
#include "libtransmission/magnet-metainfo.h"
#include "libtransmission/peer-common.h"
#include "libtransmission/peer-mgr.h"
#include "libtransmission/resume.h"
#include "libtransmission/session.h"
#include "libtransmission/subprocess.h"
#include "libtransmission/torrent-magnet.h"
#include "libtransmission/torrent-metainfo.h"
#include "libtransmission/torrent.h"
#include "libtransmission/tr-assert.h"
#include "libtransmission/utils.h"
#include "libtransmission/version.h"
#include "libtransmission/web-utils.h"

using namespace std::literals;

// ---

char const* tr_torrentName(tr_torrent const* tor)
{
    return tor != nullptr ? tor->name().c_str() : "";
}

uint64_t tr_torrentTotalSize(tr_torrent const* tor)
{
    TR_ASSERT(tr_isTorrent(tor));

    return tor->total_size();
}

tr_torrent_id_t tr_torrentId(tr_torrent const* tor)
{
    return tor != nullptr ? tor->id() : -1;
}

tr_torrent* tr_torrentFindFromId(tr_session* session, tr_torrent_id_t id)
{
    return session->torrents().get(id);
}

tr_torrent* tr_torrentFindFromMetainfo(tr_session* session, tr_torrent_metainfo const* metainfo)
{
    if (session == nullptr || metainfo == nullptr)
    {
        return nullptr;
    }

    return session->torrents().get(metainfo->info_hash());
}

tr_torrent* tr_torrentFindFromMagnetLink(tr_session* session, char const* magnet_link)
{
    return magnet_link == nullptr ? nullptr : session->torrents().get(magnet_link);
}

tr_torrent* tr_torrentFindFromObfuscatedHash(tr_session* session, tr_sha1_digest_t const& obfuscated_hash)
{
    for (auto* const tor : session->torrents())
    {
        if (tor->obfuscated_hash == obfuscated_hash)
        {
            return tor;
        }
    }

    return nullptr;
}

bool tr_torrentSetMetainfoFromFile(tr_torrent* tor, tr_torrent_metainfo const* metainfo, char const* filename)
{
    if (tr_torrentHasMetadata(tor))
    {
        return false;
    }

    tr_error* error = nullptr;
    tr_torrentUseMetainfoFromFile(tor, metainfo, filename, &error);

    if (error != nullptr)
    {
        tor->set_local_error(fmt::format(
            _("Couldn't use metainfo from '{path}' for '{magnet}': {error} ({error_code})"),
            fmt::arg("path", filename),
            fmt::arg("magnet", tor->magnet()),
            fmt::arg("error", error->message),
            fmt::arg("error_code", error->code)));
        tr_error_clear(&error);
        return false;
    }

    return true;
}

// ---

namespace
{
constexpr void torrentSetQueued(tr_torrent* tor, bool queued)
{
    if (tor->is_queued_ != queued)
    {
        tor->is_queued_ = queued;
        tor->mark_changed();
        tor->set_dirty();
    }
}

bool setLocalErrorIfFilesDisappeared(tr_torrent* tor, std::optional<bool> has_local_data = {})
{
    auto const has = has_local_data ? *has_local_data : tor->has_any_local_data();
    bool const files_disappeared = tor->has_total() > 0 && !has;

    if (files_disappeared)
    {
        tr_logAddTraceTor(tor, "[LAZY] uh oh, the files disappeared");
        tor->set_local_error(_(
            "No data found! Ensure your drives are connected or use \"Set Location\". To re-download, remove the torrent and re-add it."));
    }

    return files_disappeared;
}

void tr_torrentClearError(tr_torrent* tor)
{
    tor->error = TR_STAT_OK;
    tor->error_announce_url.clear();
    tor->error_string.clear();
}

/* returns true if the seed ratio applies --
 * it applies if the torrent's a seed AND it has a seed ratio set */
bool tr_torrentGetSeedRatioBytes(tr_torrent const* tor, uint64_t* setme_left, uint64_t* setme_goal)
{
    bool seed_ratio_applies = false;

    TR_ASSERT(tr_isTorrent(tor));

    if (auto const seed_ratio = tor->effective_seed_ratio(); seed_ratio)
    {
        auto const uploaded = tor->uploadedCur + tor->uploadedPrev;
        auto const baseline = tor->size_when_done();
        auto const goal = baseline * *seed_ratio;

        if (setme_left != nullptr)
        {
            *setme_left = goal > uploaded ? goal - uploaded : 0;
        }

        if (setme_goal != nullptr)
        {
            *setme_goal = goal;
        }

        seed_ratio_applies = tor->is_done();
    }

    return seed_ratio_applies;
}

bool tr_torrentIsSeedRatioDone(tr_torrent const* tor)
{
    auto bytes_left = uint64_t{};
    return tr_torrentGetSeedRatioBytes(tor, &bytes_left, nullptr) && bytes_left == 0;
}
} // namespace

// --- PER-TORRENT UL / DL SPEEDS

void tr_torrentSetSpeedLimit_KBps(tr_torrent* tor, tr_direction dir, tr_kilobytes_per_second_t kilo_per_second)
{
    tor->set_speed_limit_bps(dir, tr_toSpeedBytes(kilo_per_second));
}

tr_kilobytes_per_second_t tr_torrentGetSpeedLimit_KBps(tr_torrent const* tor, tr_direction dir)
{
    TR_ASSERT(tr_isTorrent(tor));
    TR_ASSERT(tr_isDirection(dir));

    return tr_toSpeedKBps(tor->speed_limit_bps(dir));
}

void tr_torrentUseSpeedLimit(tr_torrent* tor, tr_direction dir, bool enabled)
{
    TR_ASSERT(tr_isTorrent(tor));
    TR_ASSERT(tr_isDirection(dir));

    tor->use_speed_limit(dir, enabled);
}

bool tr_torrentUsesSpeedLimit(tr_torrent const* tor, tr_direction dir)
{
    TR_ASSERT(tr_isTorrent(tor));

    return tor->uses_speed_limit(dir);
}

void tr_torrentUseSessionLimits(tr_torrent* tor, bool enabled)
{
    TR_ASSERT(tr_isTorrent(tor));

    if (tor->bandwidth_.honor_parent_limits(TR_UP, enabled) || tor->bandwidth_.honor_parent_limits(TR_DOWN, enabled))
    {
        tor->set_dirty();
    }
}

bool tr_torrentUsesSessionLimits(tr_torrent const* tor)
{
    TR_ASSERT(tr_isTorrent(tor));

    return tor->uses_session_limits();
}

// --- Download Ratio

void tr_torrentSetRatioMode(tr_torrent* const tor, tr_ratiolimit mode)
{
    TR_ASSERT(tr_isTorrent(tor));

    tor->set_seed_ratio_mode(mode);
}

tr_ratiolimit tr_torrentGetRatioMode(tr_torrent const* const tor)
{
    TR_ASSERT(tr_isTorrent(tor));

    return tor->seed_ratio_mode();
}

void tr_torrentSetRatioLimit(tr_torrent* const tor, double desired_ratio)
{
    TR_ASSERT(tr_isTorrent(tor));

    tor->set_seed_ratio(desired_ratio);
}

double tr_torrentGetRatioLimit(tr_torrent const* const tor)
{
    TR_ASSERT(tr_isTorrent(tor));

    return tor->seed_ratio();
}

bool tr_torrentGetSeedRatio(tr_torrent const* const tor, double* ratio)
{
    TR_ASSERT(tr_isTorrent(tor));

    auto const val = tor->effective_seed_ratio();

    if (ratio != nullptr && val)
    {
        *ratio = *val;
    }

    return val.has_value();
}

// ---

void tr_torrentSetIdleMode(tr_torrent* const tor, tr_idlelimit mode)
{
    TR_ASSERT(tr_isTorrent(tor));

    tor->set_idle_limit_mode(mode);
}

tr_idlelimit tr_torrentGetIdleMode(tr_torrent const* const tor)
{
    TR_ASSERT(tr_isTorrent(tor));

    return tor->idle_limit_mode();
}

void tr_torrentSetIdleLimit(tr_torrent* const tor, uint16_t idle_minutes)
{
    TR_ASSERT(tr_isTorrent(tor));

    tor->set_idle_limit_minutes(idle_minutes);
}

uint16_t tr_torrentGetIdleLimit(tr_torrent const* const tor)
{
    TR_ASSERT(tr_isTorrent(tor));

    return tor->idle_limit_minutes();
}

namespace
{
namespace script_helpers
{
[[nodiscard]] std::string buildLabelsString(tr_torrent const* tor)
{
    auto buf = std::stringstream{};

    for (auto it = std::begin(tor->labels), end = std::end(tor->labels); it != end;)
    {
        buf << tr_quark_get_string_view(*it);

        if (++it != end)
        {
            buf << ',';
        }
    }

    return buf.str();
}

[[nodiscard]] std::string buildTrackersString(tr_torrent const* tor)
{
    auto buf = std::stringstream{};

    for (size_t i = 0, n = tr_torrentTrackerCount(tor); i < n; ++i)
    {
        buf << tr_torrentTracker(tor, i).host_and_port;

        if (++i < n)
        {
            buf << ',';
        }
    }

    return buf.str();
}

void torrentCallScript(tr_torrent const* tor, std::string const& script)
{
    if (std::empty(script))
    {
        return;
    }

    auto torrent_dir = tr_pathbuf{ tor->current_dir() };
    tr_sys_path_native_separators(std::data(torrent_dir));

    auto const cmd = std::array<char const*, 2>{ script.c_str(), nullptr };

    auto const id_str = std::to_string(tr_torrentId(tor));
    auto const labels_str = buildLabelsString(tor);
    auto const trackers_str = buildTrackersString(tor);
    auto const bytes_downloaded_str = std::to_string(tor->downloadedCur + tor->downloadedPrev);
    auto const localtime_str = fmt::format("{:%a %b %d %T %Y%n}", fmt::localtime(tr_time()));

    auto const env = std::map<std::string_view, std::string_view>{
        { "TR_APP_VERSION"sv, SHORT_VERSION_STRING },
        { "TR_TIME_LOCALTIME"sv, localtime_str },
        { "TR_TORRENT_BYTES_DOWNLOADED"sv, bytes_downloaded_str },
        { "TR_TORRENT_DIR"sv, torrent_dir.c_str() },
        { "TR_TORRENT_HASH"sv, tor->info_hash_string() },
        { "TR_TORRENT_ID"sv, id_str },
        { "TR_TORRENT_LABELS"sv, labels_str },
        { "TR_TORRENT_NAME"sv, tr_torrentName(tor) },
        { "TR_TORRENT_TRACKERS"sv, trackers_str },
    };

    tr_logAddInfoTor(tor, fmt::format(_("Calling script '{path}'"), fmt::arg("path", script)));

    tr_error* error = nullptr;

    if (!tr_spawn_async(std::data(cmd), env, TR_IF_WIN32("\\", "/"), &error))
    {
        tr_logAddWarnTor(
            tor,
            fmt::format(
                _("Couldn't call script '{path}': {error} ({error_code})"),
                fmt::arg("path", script),
                fmt::arg("error", error->message),
                fmt::arg("error_code", error->code)));
        tr_error_free(error);
    }
}
} // namespace script_helpers

void callScriptIfEnabled(tr_torrent const* tor, TrScript type)
{
    using namespace script_helpers;

    auto const* session = tor->session;

    if (tr_sessionIsScriptEnabled(session, type))
    {
        torrentCallScript(tor, session->script(type));
    }
}

} // namespace

// ---

namespace
{
namespace seed_limit_helpers
{
bool torrent_is_seed_idle_limit_done(tr_torrent const& tor, time_t now)
{
    auto const secs_left = tor.idle_seconds_left(now);
    return secs_left && *secs_left == 0U;
}
} // namespace seed_limit_helpers
} // namespace

void tr_torrentCheckSeedLimit(tr_torrent* tor)
{
    using namespace seed_limit_helpers;

    TR_ASSERT(tr_isTorrent(tor));

    if (!tor->is_running() || tor->is_stopping_ || !tor->is_done())
    {
        return;
    }

    /* if we're seeding and reach our seed ratio limit, stop the torrent */
    if (tr_torrentIsSeedRatioDone(tor))
    {
        tr_logAddInfoTor(tor, _("Seed ratio reached; pausing torrent"));
        tor->is_stopping_ = true;
        tor->session->onRatioLimitHit(tor);
    }
    /* if we're seeding and reach our inactivity limit, stop the torrent */
    else if (torrent_is_seed_idle_limit_done(*tor, tr_time()))
    {
        tr_logAddInfoTor(tor, _("Seeding idle limit reached; pausing torrent"));

        tor->is_stopping_ = true;
        tor->finished_seeding_by_idle_ = true;
        tor->session->onIdleLimitHit(tor);
    }

    if (tor->is_stopping_)
    {
        callScriptIfEnabled(tor, TR_SCRIPT_ON_TORRENT_DONE_SEEDING);
    }
}

// --- Queue

namespace
{
namespace queue_helpers
{
constexpr struct
{
    constexpr bool operator()(tr_torrent const* a, tr_torrent const* b) const noexcept
    {
        return a->queuePosition < b->queuePosition;
    }
} CompareTorrentByQueuePosition{};

#ifdef TR_ENABLE_ASSERTS
bool queueIsSequenced(tr_session const* session)
{
    auto torrents = session->getAllTorrents();
    std::sort(
        std::begin(torrents),
        std::end(torrents),
        [](auto const* a, auto const* b) { return a->queuePosition < b->queuePosition; });

    /* test them */
    bool is_sequenced = true;

    for (size_t i = 0, n = std::size(torrents); is_sequenced && i < n; ++i)
    {
        is_sequenced = torrents[i]->queuePosition == i;
    }

    return is_sequenced;
}
#endif
} // namespace queue_helpers
} // namespace

size_t tr_torrentGetQueuePosition(tr_torrent const* tor)
{
    return tor->queuePosition;
}

void tr_torrentSetQueuePosition(tr_torrent* tor, size_t queue_position)
{
    using namespace queue_helpers;

    size_t current = 0;
    auto const old_pos = tor->queuePosition;

    tor->queuePosition = static_cast<size_t>(-1);

    for (auto* const walk : tor->session->torrents())
    {
        if ((old_pos < queue_position) && (old_pos <= walk->queuePosition) && (walk->queuePosition <= queue_position))
        {
            walk->queuePosition--;
            walk->mark_changed();
        }

        if ((old_pos > queue_position) && (queue_position <= walk->queuePosition) && (walk->queuePosition < old_pos))
        {
            walk->queuePosition++;
            walk->mark_changed();
        }

        if (current < walk->queuePosition + 1)
        {
            current = walk->queuePosition + 1;
        }
    }

    tor->queuePosition = std::min(queue_position, current);
    tor->mark_changed();

    TR_ASSERT(queueIsSequenced(tor->session));
}

void tr_torrentsQueueMoveTop(tr_torrent* const* torrents_in, size_t torrent_count)
{
    using namespace queue_helpers;

    auto torrents = std::vector<tr_torrent*>(torrents_in, torrents_in + torrent_count);
    std::sort(std::rbegin(torrents), std::rend(torrents), CompareTorrentByQueuePosition);
    for (auto* tor : torrents)
    {
        tr_torrentSetQueuePosition(tor, 0);
    }
}

void tr_torrentsQueueMoveUp(tr_torrent* const* torrents_in, size_t torrent_count)
{
    using namespace queue_helpers;

    auto torrents = std::vector<tr_torrent*>(torrents_in, torrents_in + torrent_count);
    std::sort(std::begin(torrents), std::end(torrents), CompareTorrentByQueuePosition);
    for (auto* tor : torrents)
    {
        if (tor->queuePosition > 0)
        {
            tr_torrentSetQueuePosition(tor, tor->queuePosition - 1);
        }
    }
}

void tr_torrentsQueueMoveDown(tr_torrent* const* torrents_in, size_t torrent_count)
{
    using namespace queue_helpers;

    auto torrents = std::vector<tr_torrent*>(torrents_in, torrents_in + torrent_count);
    std::sort(std::rbegin(torrents), std::rend(torrents), CompareTorrentByQueuePosition);
    for (auto* tor : torrents)
    {
        if (tor->queuePosition < UINT_MAX)
        {
            tr_torrentSetQueuePosition(tor, tor->queuePosition + 1);
        }
    }
}

void tr_torrentsQueueMoveBottom(tr_torrent* const* torrents_in, size_t torrent_count)
{
    using namespace queue_helpers;

    auto torrents = std::vector<tr_torrent*>(torrents_in, torrents_in + torrent_count);
    std::sort(std::begin(torrents), std::end(torrents), CompareTorrentByQueuePosition);
    for (auto* tor : torrents)
    {
        tr_torrentSetQueuePosition(tor, UINT_MAX);
    }
}

// --- Start, Stop

namespace
{
namespace start_stop_helpers
{
bool torrentShouldQueue(tr_torrent const* const tor)
{
    tr_direction const dir = tor->queue_direction();

    return tor->session->countQueueFreeSlots(dir) == 0;
}

void torrentResetTransferStats(tr_torrent* tor)
{
    auto const lock = tor->unique_lock();

    tor->downloadedPrev += tor->downloadedCur;
    tor->downloadedCur = 0;
    tor->uploadedPrev += tor->uploadedCur;
    tor->uploadedCur = 0;
    tor->corruptPrev += tor->corruptCur;
    tor->corruptCur = 0;

    tor->set_dirty();
}

void torrentStartImpl(tr_torrent* const tor)
{
    auto const lock = tor->unique_lock();

    TR_ASSERT(tr_isTorrent(tor));

    tor->recheck_completeness();
    torrentSetQueued(tor, false);

    time_t const now = tr_time();

    tor->is_running_ = true;
    tor->completeness = tor->completion.status();
    tor->startDate = now;
    tor->mark_changed();
    tr_torrentClearError(tor);
    tor->finished_seeding_by_idle_ = false;

    torrentResetTransferStats(tor);
    tor->session->announcer_->startTorrent(tor);
    tor->lpdAnnounceAt = now;
    tor->started_.emit(tor);
}

bool removeTorrentFile(char const* filename, void* /*user_data*/, tr_error** error)
{
    return tr_sys_path_remove(filename, error);
}

void removeTorrentInSessionThread(tr_torrent* tor, bool delete_flag, tr_fileFunc delete_func, void* user_data)
{
    auto const lock = tor->unique_lock();

    if (delete_flag && tor->has_metainfo())
    {
        // ensure the files are all closed and idle before moving
        tor->session->closeTorrentFiles(tor);
        tor->session->verifyRemove(tor);

        if (delete_func == nullptr)
        {
            delete_func = removeTorrentFile;
        }

        auto const delete_func_wrapper = [&delete_func, user_data](char const* filename)
        {
            delete_func(filename, user_data, nullptr);
        };
        tor->metainfo_.files().remove(tor->current_dir(), tor->name(), delete_func_wrapper);
    }

    tr_torrentFreeInSessionThread(tor);
}

void freeTorrent(tr_torrent* tor)
{
    using namespace queue_helpers;

    auto const lock = tor->unique_lock();

    TR_ASSERT(!tor->is_running());

    tr_session* session = tor->session;

    tor->doomed_.emit(tor);

    session->announcer_->removeTorrent(tor);

    session->torrents().remove(tor, tr_time());

    if (!session->isClosing())
    {
        // "so you die, captain, and we all move up in rank."
        // resequence the queue positions
        for (auto* t : session->torrents())
        {
            if (t->queuePosition > tor->queuePosition)
            {
                t->queuePosition--;
                t->mark_changed();
            }
        }

        TR_ASSERT(queueIsSequenced(session));
    }

    delete tor;
}
} // namespace start_stop_helpers

struct torrent_start_opts
{
    bool bypass_queue = false;

    // true or false if we know whether or not local data exists,
    // or unset if we don't know and need to check for ourselves
    std::optional<bool> has_local_data;
};

void torrentStart(tr_torrent* tor, torrent_start_opts opts)
{
    using namespace start_stop_helpers;

    auto const lock = tor->unique_lock();

    switch (tor->activity())
    {
    case TR_STATUS_SEED:
    case TR_STATUS_DOWNLOAD:
        return; /* already started */

    case TR_STATUS_SEED_WAIT:
    case TR_STATUS_DOWNLOAD_WAIT:
        if (!opts.bypass_queue)
        {
            return; /* already queued */
        }

        break;

    case TR_STATUS_CHECK:
    case TR_STATUS_CHECK_WAIT:
        /* verifying right now... wait until that's done so
         * we'll know what completeness to use/announce */
        return;

    case TR_STATUS_STOPPED:
        if (!opts.bypass_queue && torrentShouldQueue(tor))
        {
            torrentSetQueued(tor, true);
            return;
        }

        break;
    }

    /* don't allow the torrent to be started if the files disappeared */
    if (setLocalErrorIfFilesDisappeared(tor, opts.has_local_data))
    {
        return;
    }

    /* allow finished torrents to be resumed */
    if (tr_torrentIsSeedRatioDone(tor))
    {
        tr_logAddInfoTor(tor, _("Restarted manually -- disabling its seed ratio"));
        tor->set_seed_ratio_mode(TR_RATIOLIMIT_UNLIMITED);
    }

    tor->is_running_ = true;
    tor->set_dirty();
    tor->session->runInSessionThread(torrentStartImpl, tor);
}

void torrentStop(tr_torrent* const tor)
{
    TR_ASSERT(tr_isTorrent(tor));
    TR_ASSERT(tor->session->am_in_session_thread());
    auto const lock = tor->unique_lock();

    tor->is_running_ = false;
    tor->is_stopping_ = false;

    if (!tor->session->isClosing())
    {
        tr_logAddInfoTor(tor, _("Pausing torrent"));
    }

    tor->session->verifyRemove(tor);

    tor->stopped_.emit(tor);
    tor->session->announcer_->stopTorrent(tor);

    tor->session->closeTorrentFiles(tor);

    if (!tor->is_deleting_)
    {
        tr_torrentSave(tor);
    }

    torrentSetQueued(tor, false);
}
} // namespace

void tr_torrentStop(tr_torrent* tor)
{
    if (!tr_isTorrent(tor))
    {
        return;
    }

    auto const lock = tor->unique_lock();

    tor->start_when_stable = false;
    tor->set_dirty();
    tor->session->runInSessionThread(torrentStop, tor);
}

void tr_torrentRemove(tr_torrent* tor, bool delete_flag, tr_fileFunc delete_func, void* user_data)
{
    using namespace start_stop_helpers;

    TR_ASSERT(tr_isTorrent(tor));

    tor->is_deleting_ = true;

    tor->session->runInSessionThread(removeTorrentInSessionThread, tor, delete_flag, delete_func, user_data);
}

void tr_torrentFreeInSessionThread(tr_torrent* tor)
{
    using namespace start_stop_helpers;

    TR_ASSERT(tr_isTorrent(tor));
    TR_ASSERT(tor->session != nullptr);
    TR_ASSERT(tor->session->am_in_session_thread());

    if (!tor->session->isClosing())
    {
        tr_logAddInfoTor(tor, _("Removing torrent"));
    }

    torrentStop(tor);

    if (tor->is_deleting_)
    {
        tr_torrent_metainfo::remove_file(tor->session->torrentDir(), tor->name(), tor->info_hash_string(), ".torrent"sv);
        tr_torrent_metainfo::remove_file(tor->session->torrentDir(), tor->name(), tor->info_hash_string(), ".magnet"sv);
        tr_torrent_metainfo::remove_file(tor->session->resumeDir(), tor->name(), tor->info_hash_string(), ".resume"sv);
    }

    freeTorrent(tor);
}

// ---

namespace
{
namespace torrent_init_helpers
{
// Sniff out newly-added seeds so that they can skip the verify step
bool isNewTorrentASeed(tr_torrent* tor)
{
    if (!tor->has_metainfo())
    {
        return false;
    }

    for (tr_file_index_t i = 0, n = tor->file_count(); i < n; ++i)
    {
        // it's not a new seed if a file is missing
        auto const found = tor->find_file(i);
        if (!found)
        {
            return false;
        }

        // it's not a new seed if a file is partial
        if (tr_strv_ends_with(found->filename(), tr_torrent_files::PartialFileSuffix))
        {
            return false;
        }

        // it's not a new seed if a file size is wrong
        if (found->size != tor->file_size(i))
        {
            return false;
        }

        // it's not a new seed if it was modified after it was added
        if (found->last_modified_at >= tor->addedDate)
        {
            return false;
        }
    }

    // check the first piece
    return tor->ensure_piece_is_checked(0);
}

void torrentInitFromInfoDict(tr_torrent* tor)
{
    tor->completion = tr_completion{ tor, &tor->block_info() };
    tor->obfuscated_hash = tr_sha1::digest("req2"sv, tor->info_hash());
    tor->fpm_.reset(tor->metainfo_);
    tor->file_mtimes_.resize(tor->file_count());
    tor->file_priorities_.reset(&tor->fpm_);
    tor->files_wanted_.reset(&tor->fpm_);
    tor->checked_pieces_ = tr_bitfield{ size_t(tor->piece_count()) };
}

void on_metainfo_completed(tr_torrent* tor)
{
    // we can look for files now that we know what files are in the torrent
    tor->refresh_current_dir();

    callScriptIfEnabled(tor, TR_SCRIPT_ON_TORRENT_ADDED);

    if (tor->session->shouldFullyVerifyAddedTorrents() || !isNewTorrentASeed(tor))
    {
        tr_torrentVerify(tor);
    }
    else
    {
        tor->completion.set_has_all();
        tor->doneDate = tor->addedDate;
        tor->recheck_completeness();

        if (tor->start_when_stable)
        {
            torrentStart(tor, {});
        }
        else if (tor->is_running())
        {
            tr_torrentStop(tor);
        }
    }
}

void torrentInit(tr_torrent* tor, tr_ctor const* ctor)
{
    tr_session* session = tr_ctorGetSession(ctor);
    TR_ASSERT(session != nullptr);
    tor->session = session;

    auto const lock = tor->unique_lock();

    tor->queuePosition = std::size(session->torrents());

    torrentInitFromInfoDict(tor);

    char const* dir = nullptr;
    if (tr_ctorGetDownloadDir(ctor, TR_FORCE, &dir) || tr_ctorGetDownloadDir(ctor, TR_FALLBACK, &dir))
    {
        tor->download_dir_ = dir;
    }

    if (!tr_ctorGetIncompleteDir(ctor, &dir))
    {
        dir = tr_sessionGetIncompleteDir(session);
    }

    if (tr_sessionIsIncompleteDirEnabled(session))
    {
        tor->incomplete_dir_ = dir;
    }
    tor->bandwidth_.set_parent(&session->top_bandwidth_);
    tor->bandwidth_.set_priority(tr_ctorGetBandwidthPriority(ctor));
    tor->error = TR_STAT_OK;
    tor->finished_seeding_by_idle_ = false;

    auto const& labels = tr_ctorGetLabels(ctor);
    tor->setLabels(labels);

    session->addTorrent(tor);

    TR_ASSERT(tor->downloadedCur == 0);
    TR_ASSERT(tor->uploadedCur == 0);

    auto const now = tr_time();
    tor->addedDate = now; // this is a default that will be overwritten by the resume file
    tor->anyDate = now;

    tr_resume::fields_t loaded = {};

    {
        // tr_resume::load() calls a lot of tr_torrentSetFoo() methods
        // that set things as dirty, but... these settings being loaded are
        // the same ones that would be saved back again, so don't let them
        // affect the 'is dirty' flag.
        auto const was_dirty = tor->is_dirty_;
        loaded = tr_resume::load(tor, tr_resume::All, ctor);
        tor->is_dirty_ = was_dirty;
        tr_torrent_metainfo::migrate_file(session->torrentDir(), tor->name(), tor->info_hash_string(), ".torrent"sv);
    }

    tor->completeness = tor->completion.status();

    tr_ctorInitTorrentPriorities(ctor, tor);
    tr_ctorInitTorrentWanted(ctor, tor);

    tor->refresh_current_dir();

    if ((loaded & tr_resume::Speedlimit) == 0)
    {
        tor->use_speed_limit(TR_UP, false);
        tor->set_speed_limit_bps(TR_UP, tr_toSpeedBytes(tor->session->speedLimitKBps(TR_UP)));
        tor->use_speed_limit(TR_DOWN, false);
        tor->set_speed_limit_bps(TR_DOWN, tr_toSpeedBytes(tor->session->speedLimitKBps(TR_DOWN)));
        tr_torrentUseSessionLimits(tor, true);
    }

    if ((loaded & tr_resume::Ratiolimit) == 0)
    {
        tor->set_seed_ratio_mode(TR_RATIOLIMIT_GLOBAL);
        tor->set_seed_ratio(tor->session->desiredRatio());
    }

    if ((loaded & tr_resume::Idlelimit) == 0)
    {
        tor->set_idle_limit_mode(TR_IDLELIMIT_GLOBAL);
        tor->set_idle_limit_minutes(tor->session->idleLimitMinutes());
    }

    auto has_local_data = std::optional<bool>{};
    if ((loaded & tr_resume::Progress) != 0)
    {
        // if tr_resume::load() loaded progress info, then initCheckedPieces()
        // has already looked for local data on the filesystem
        has_local_data = std::any_of(
            std::begin(tor->file_mtimes_),
            std::end(tor->file_mtimes_),
            [](auto mtime) { return mtime > 0; });
    }

    auto const filename = tor->has_metainfo() ? tor->torrent_file() : tor->magnet_file();

    // if we don't have a local .torrent or .magnet file already,
    // assume the torrent is new
    bool const is_new_torrent = !tr_sys_path_exists(filename);

    if (is_new_torrent)
    {
        tr_error* error = nullptr;

        if (tor->has_metainfo()) // torrent file
        {
            tr_ctorSaveContents(ctor, filename, &error);
        }
        else // magnet link
        {
            auto const magnet_link = tor->magnet();
            tr_file_save(filename, magnet_link, &error);
        }

        if (error != nullptr)
        {
            tor->set_local_error(fmt::format(
                _("Couldn't save '{path}': {error} ({error_code})"),
                fmt::arg("path", filename),
                fmt::arg("error", error->message),
                fmt::arg("error_code", error->code)));
            tr_error_clear(&error);
        }
    }

    tor->torrent_announcer = session->announcer_->addTorrent(tor, &tr_torrent::on_tracker_response);

    if (auto const has_metainfo = tor->has_metainfo(); is_new_torrent && has_metainfo)
    {
        on_metainfo_completed(tor);
    }
    else if (tor->start_when_stable)
    {
        auto opts = torrent_start_opts{};
        opts.bypass_queue = !has_metainfo; // to fetch metainfo from peers
        opts.has_local_data = has_local_data;
        torrentStart(tor, opts);
    }
    else
    {
        setLocalErrorIfFilesDisappeared(tor, has_local_data);
    }
}
} // namespace torrent_init_helpers
} // namespace

void tr_torrent::set_metainfo(tr_torrent_metainfo tm)
{
    using namespace torrent_init_helpers;

    TR_ASSERT(!has_metainfo());
    metainfo_ = std::move(tm);

    torrentInitFromInfoDict(this);
    got_metainfo_.emit(this);
    session->onMetadataCompleted(this);
    this->set_dirty();
    this->mark_edited();

    on_metainfo_completed(this);
    this->on_announce_list_changed();
}

tr_torrent* tr_torrentNew(tr_ctor* ctor, tr_torrent** setme_duplicate_of)
{
    using namespace torrent_init_helpers;

    TR_ASSERT(ctor != nullptr);
    auto* const session = tr_ctorGetSession(ctor);
    TR_ASSERT(session != nullptr);

    // is the metainfo valid?
    auto metainfo = tr_ctorStealMetainfo(ctor);
    if (std::empty(metainfo.info_hash_string()))
    {
        return nullptr;
    }

    // is it a duplicate?
    if (auto* const duplicate_of = session->torrents().get(metainfo.info_hash()); duplicate_of != nullptr)
    {
        if (setme_duplicate_of != nullptr)
        {
            *setme_duplicate_of = duplicate_of;
        }

        return nullptr;
    }

    auto* const tor = new tr_torrent{ std::move(metainfo) };
    torrentInit(tor, ctor);
    return tor;
}

// --- Location

namespace
{
namespace location_helpers
{
void setLocationInSessionThread(
    tr_torrent* tor,
    std::string const& path,
    bool move_from_old_path,
    double volatile* setme_progress,
    int volatile* setme_state)
{
    TR_ASSERT(tr_isTorrent(tor));
    TR_ASSERT(tor->session->am_in_session_thread());

    auto ok = bool{ true };
    if (move_from_old_path)
    {
        if (setme_state != nullptr)
        {
            *setme_state = TR_LOC_MOVING;
        }

        // ensure the files are all closed and idle before moving
        tor->session->closeTorrentFiles(tor);
        tor->session->verifyRemove(tor);

        tr_error* error = nullptr;
        ok = tor->metainfo_.files().move(tor->current_dir(), path, setme_progress, tor->name(), &error);
        if (error != nullptr)
        {
            tor->set_local_error(fmt::format(
                _("Couldn't move '{old_path}' to '{path}': {error} ({error_code})"),
                fmt::arg("old_path", tor->current_dir()),
                fmt::arg("path", path),
                fmt::arg("error", error->message),
                fmt::arg("error_code", error->code)));
            tr_torrentStop(tor);
            tr_error_clear(&error);
        }
    }

    // tell the torrent where the files are
    if (ok)
    {
        tor->set_download_dir(path);

        if (move_from_old_path)
        {
            tor->incomplete_dir_.clear();
            tor->current_dir_ = tor->download_dir();
        }
    }

    if (setme_state != nullptr)
    {
        *setme_state = ok ? TR_LOC_DONE : TR_LOC_ERROR;
    }
}
size_t buildSearchPathArray(tr_torrent const* tor, std::string_view* paths)
{
    auto* walk = paths;

    if (auto const& path = tor->download_dir(); !std::empty(path))
    {
        *walk++ = path.sv();
    }

    if (auto const& path = tor->incomplete_dir(); !std::empty(path))
    {
        *walk++ = path.sv();
    }

    return walk - paths;
}
} // namespace location_helpers
} // namespace

void tr_torrent::set_location(
    std::string_view location,
    bool move_from_old_path,
    double volatile* setme_progress,
    int volatile* setme_state)
{
    using namespace location_helpers;

    if (setme_state != nullptr)
    {
        *setme_state = TR_LOC_MOVING;
    }

    this->session->runInSessionThread(
        setLocationInSessionThread,
        this,
        std::string{ location },
        move_from_old_path,
        setme_progress,
        setme_state);
}

void tr_torrentSetLocation(
    tr_torrent* tor,
    char const* location,
    bool move_from_old_path,
    double volatile* setme_progress,
    int volatile* setme_state)
{
    TR_ASSERT(tr_isTorrent(tor));
    TR_ASSERT(!tr_str_is_empty(location));

    tor->set_location(location, move_from_old_path, setme_progress, setme_state);
}

std::optional<tr_torrent_files::FoundFile> tr_torrent::find_file(tr_file_index_t file_index) const
{
    using namespace location_helpers;

    auto paths = std::array<std::string_view, 4>{};
    auto const n_paths = buildSearchPathArray(this, std::data(paths));
    return metainfo_.files().find(file_index, std::data(paths), n_paths);
}

bool tr_torrent::has_any_local_data() const
{
    using namespace location_helpers;

    auto paths = std::array<std::string_view, 4>{};
    auto const n_paths = buildSearchPathArray(this, std::data(paths));
    return metainfo_.files().hasAnyLocalData(std::data(paths), n_paths);
}

void tr_torrentSetDownloadDir(tr_torrent* tor, char const* path)
{
    TR_ASSERT(tr_isTorrent(tor));

    if (tor->download_dir_ != path)
    {
        tor->set_download_dir(path, true);
    }
}

char const* tr_torrentGetDownloadDir(tr_torrent const* tor)
{
    TR_ASSERT(tr_isTorrent(tor));

    return tor->download_dir().c_str();
}

char const* tr_torrentGetCurrentDir(tr_torrent const* tor)
{
    TR_ASSERT(tr_isTorrent(tor));

    return tor->current_dir().c_str();
}

void tr_torrentChangeMyPort(tr_torrent* tor)
{
    TR_ASSERT(tr_isTorrent(tor));

    if (tor->is_running())
    {
        tr_announcerChangeMyPort(tor);
    }
}

// ---

namespace
{
namespace manual_update_helpers
{
void torrentManualUpdateImpl(tr_torrent* const tor)
{
    TR_ASSERT(tr_isTorrent(tor));

    if (tor->is_running())
    {
        tr_announcerManualAnnounce(tor);
    }
}
} // namespace manual_update_helpers
} // namespace

void tr_torrentManualUpdate(tr_torrent* tor)
{
    using namespace manual_update_helpers;

    TR_ASSERT(tr_isTorrent(tor));

    tor->session->runInSessionThread(torrentManualUpdateImpl, tor);
}

bool tr_torrentCanManualUpdate(tr_torrent const* tor)
{
    return tr_isTorrent(tor) && tor->is_running() && tr_announcerCanManualAnnounce(tor);
}

// ---

namespace
{
namespace stat_helpers
{
[[nodiscard]] constexpr bool tr_torrentIsStalled(tr_torrent const* tor, std::optional<size_t> idle_secs)
{
    return tor->session->queueStalledEnabled() && idle_secs > tor->session->queueStalledMinutes() * 60U;
}
} // namespace stat_helpers
} // namespace

tr_stat const* tr_torrentStat(tr_torrent* const tor)
{
    using namespace stat_helpers;

    TR_ASSERT(tr_isTorrent(tor));

    auto const now_msec = tr_time_msec();
    auto const now_sec = tr_time();

    auto const swarm_stats = tor->swarm != nullptr ? tr_swarmGetStats(tor->swarm) : tr_swarm_stats{};
    auto const activity = tor->activity();
    auto const idle_seconds = tor->idle_seconds(now_sec);

    tr_stat* const s = &tor->stats;
    s->id = tor->id();
    s->activity = activity;
    s->error = tor->error;
    s->queuePosition = tor->queuePosition;
    s->idleSecs = idle_seconds ? static_cast<time_t>(*idle_seconds) : -1;
    s->isStalled = tr_torrentIsStalled(tor, idle_seconds);
    s->errorString = tor->error_string.c_str();

    s->peersConnected = swarm_stats.peer_count;
    s->peersSendingToUs = swarm_stats.active_peer_count[TR_DOWN];
    s->peersGettingFromUs = swarm_stats.active_peer_count[TR_UP];
    s->webseedsSendingToUs = swarm_stats.active_webseed_count;

    for (int i = 0; i < TR_PEER_FROM__MAX; i++)
    {
        s->peersFrom[i] = swarm_stats.peer_from_count[i];
    }

<<<<<<< HEAD
    auto const piece_upload_speed_byps = tor->bandwidth_.get_piece_speed_bytes_per_second(now, TR_UP);
    s->pieceUploadSpeed_KBps = tr_toSpeedKBps(piece_upload_speed_byps);
    auto const piece_download_speed_byps = tor->bandwidth_.get_piece_speed_bytes_per_second(now, TR_DOWN);
    s->pieceDownloadSpeed_KBps = tr_toSpeedKBps(piece_download_speed_byps);
=======
    auto const piece_upload_speed_bytes_per_second = tor->bandwidth_.get_piece_speed_bytes_per_second(now_msec, TR_UP);
    s->pieceUploadSpeed_KBps = tr_toSpeedKBps(piece_upload_speed_bytes_per_second);
    auto const piece_download_speed_bytes_per_second = tor->bandwidth_.get_piece_speed_bytes_per_second(now_msec, TR_DOWN);
    s->pieceDownloadSpeed_KBps = tr_toSpeedKBps(piece_download_speed_bytes_per_second);
>>>>>>> 93e8bf73

    s->percentComplete = tor->completion.percent_complete();
    s->metadataPercentComplete = tr_torrentGetMetadataPercent(tor);

    s->percentDone = tor->completion.percent_done();
    s->leftUntilDone = tor->completion.left_until_done();
    s->sizeWhenDone = tor->completion.size_when_done();

    auto const verify_progress = tor->verify_progress();
    s->recheckProgress = verify_progress.value_or(0.0);
    s->activityDate = tor->activityDate;
    s->addedDate = tor->addedDate;
    s->doneDate = tor->doneDate;
    s->editDate = tor->editDate;
    s->startDate = tor->startDate;
    s->secondsSeeding = tor->seconds_seeding(now_sec);
    s->secondsDownloading = tor->seconds_downloading(now_sec);

    s->corruptEver = tor->corruptCur + tor->corruptPrev;
    s->downloadedEver = tor->downloadedCur + tor->downloadedPrev;
    s->uploadedEver = tor->uploadedCur + tor->uploadedPrev;
    s->haveValid = tor->completion.has_valid();
    s->haveUnchecked = tor->has_total() - s->haveValid;
    s->desiredAvailable = tr_peerMgrGetDesiredAvailable(tor);

    s->ratio = tr_getRatio(s->uploadedEver, tor->size_when_done());

    auto seed_ratio_bytes_left = uint64_t{};
    auto seed_ratio_bytes_goal = uint64_t{};
    bool const seed_ratio_applies = tr_torrentGetSeedRatioBytes(tor, &seed_ratio_bytes_left, &seed_ratio_bytes_goal);

    // eta, etaIdle
    s->eta = TR_ETA_NOT_AVAIL;
    s->etaIdle = TR_ETA_NOT_AVAIL;
    if (activity == TR_STATUS_DOWNLOAD)
    {
<<<<<<< HEAD
        if (auto const eta_speed_byps = tor->eta_speed_.update(now, piece_download_speed_byps); eta_speed_byps == 0U)
=======
        /* etaSpeed exists because if we use the piece speed directly,
         * brief fluctuations cause the ETA to jump all over the place.
         * so, etaXLSpeed is a smoothed-out version of the piece speed
         * to dampen the effect of fluctuations */
        if (tor->etaSpeedCalculatedAt + 800 < now_msec)
        {
            tor->etaSpeed_Bps = tor->etaSpeedCalculatedAt + 4000 < now_msec ?
                piece_download_speed_bytes_per_second : /* if no recent previous speed, no need to smooth */
                (tor->etaSpeed_Bps * 4.0 + piece_download_speed_bytes_per_second) / 5.0; /* smooth across 5 readings */
            tor->etaSpeedCalculatedAt = now_msec;
        }

        if (tor->etaSpeed_Bps == 0)
>>>>>>> 93e8bf73
        {
            s->eta = TR_ETA_UNKNOWN;
        }
        else if (s->leftUntilDone <= s->desiredAvailable || tor->webseed_count() >= 1U)
        {
            s->eta = s->leftUntilDone / eta_speed_byps;
        }
    }
    else if (activity == TR_STATUS_SEED)
    {
        auto const eta_speed_byps = tor->eta_speed_.update(now, piece_upload_speed_byps);

        if (seed_ratio_applies)
        {
<<<<<<< HEAD
            s->eta = eta_speed_byps == 0U ? TR_ETA_UNKNOWN : seed_ratio_bytes_left / eta_speed_byps;
=======
            if (tor->etaSpeedCalculatedAt + 800 < now_msec)
            {
                tor->etaSpeed_Bps = tor->etaSpeedCalculatedAt + 4000 < now_msec ?
                    piece_upload_speed_bytes_per_second : /* if no recent previous speed, no need to smooth */
                    (tor->etaSpeed_Bps * 4.0 + piece_upload_speed_bytes_per_second) / 5.0; /* smooth across 5 readings */
                tor->etaSpeedCalculatedAt = now_msec;
            }

            s->eta = tor->etaSpeed_Bps == 0U ? TR_ETA_UNKNOWN : seed_ratio_bytes_left / tor->etaSpeed_Bps;
>>>>>>> 93e8bf73
        }

        if (eta_speed_byps < 1U)
        {
            if (auto const secs_left = tor->idle_seconds_left(now_sec); secs_left)
            {
                s->etaIdle = *secs_left;
            }
        }
    }

    /* s->haveValid is here to make sure a torrent isn't marked 'finished'
     * when the user hits "uncheck all" prior to starting the torrent... */
    s->finished = tor->finished_seeding_by_idle_ || (seed_ratio_applies && seed_ratio_bytes_left == 0 && s->haveValid != 0);

    if (!seed_ratio_applies || s->finished)
    {
        s->seedRatioPercentDone = 1.0F;
    }
    else if (seed_ratio_bytes_goal == 0) /* impossible? safeguard for div by zero */
    {
        s->seedRatioPercentDone = 0.0F;
    }
    else
    {
        s->seedRatioPercentDone = float(seed_ratio_bytes_goal - seed_ratio_bytes_left) / seed_ratio_bytes_goal;
    }

    /* test some of the constraints */
    TR_ASSERT(s->sizeWhenDone <= tor->total_size());
    TR_ASSERT(s->leftUntilDone <= s->sizeWhenDone);
    TR_ASSERT(s->desiredAvailable <= s->leftUntilDone);

    return s;
}

// ---

tr_file_view tr_torrentFile(tr_torrent const* tor, tr_file_index_t file)
{
    TR_ASSERT(tr_isTorrent(tor));

    auto const& subpath = tor->file_subpath(file);
    auto const priority = tor->file_priorities_.file_priority(file);
    auto const wanted = tor->files_wanted_.file_wanted(file);
    auto const length = tor->file_size(file);
    auto const [begin, end] = tor->pieces_in_file(file);

    if (tor->completeness == TR_SEED || length == 0)
    {
        return { subpath.c_str(), length, length, 1.0, begin, end, priority, wanted };
    }

    auto const have = tor->completion.count_has_bytes_in_span(tor->fpm_.byte_span(file));
    return { subpath.c_str(), have, length, have >= length ? 1.0 : have / double(length), begin, end, priority, wanted };
}

size_t tr_torrentFileCount(tr_torrent const* torrent)
{
    TR_ASSERT(tr_isTorrent(torrent));

    return torrent->file_count();
}

tr_webseed_view tr_torrentWebseed(tr_torrent const* tor, size_t nth)
{
    return tr_peerMgrWebseed(tor, nth);
}

size_t tr_torrentWebseedCount(tr_torrent const* tor)
{
    TR_ASSERT(tr_isTorrent(tor));

    return tor->webseed_count();
}

tr_tracker_view tr_torrentTracker(tr_torrent const* tor, size_t i)
{
    return tr_announcerTracker(tor, i);
}

size_t tr_torrentTrackerCount(tr_torrent const* tor)
{
    return tr_announcerTrackerCount(tor);
}

tr_torrent_view tr_torrentView(tr_torrent const* tor)
{
    TR_ASSERT(tr_isTorrent(tor));

    auto ret = tr_torrent_view{};
    ret.name = tr_torrentName(tor);
    ret.hash_string = tor->info_hash_string().c_str();
    ret.comment = tor->comment().c_str();
    ret.creator = tor->creator().c_str();
    ret.source = tor->source().c_str();
    ret.total_size = tor->total_size();
    ret.date_created = tor->date_created();
    ret.piece_size = tor->piece_size();
    ret.n_pieces = tor->piece_count();
    ret.is_private = tor->is_private();
    ret.is_folder = tor->file_count() > 1 || (tor->file_count() == 1 && tr_strv_contains(tor->file_subpath(0), '/'));

    return ret;
}

std::string tr_torrentFilename(tr_torrent const* tor)
{
    return std::string{ tor->torrent_file() };
}

size_t tr_torrentFilenameToBuf(tr_torrent const* tor, char* buf, size_t buflen)
{
    return tr_strv_to_buf(tr_torrentFilename(tor), buf, buflen);
}

// ---

tr_peer_stat* tr_torrentPeers(tr_torrent const* tor, size_t* peer_count)
{
    TR_ASSERT(tr_isTorrent(tor));

    return tr_peerMgrPeerStats(tor, peer_count);
}

void tr_torrentPeersFree(tr_peer_stat* peer_stats, size_t /*peer_count*/)
{
    delete[] peer_stats;
}

void tr_torrentAvailability(tr_torrent const* tor, int8_t* tab, int size)
{
    TR_ASSERT(tr_isTorrent(tor));

    if (tab != nullptr && size > 0)
    {
        tr_peerMgrTorrentAvailability(tor, tab, size);
    }
}

void tr_torrentAmountFinished(tr_torrent const* tor, float* tabs, int n_tabs)
{
    return tor->amount_done_bins(tabs, n_tabs);
}

// --- Start/Stop Callback

namespace
{
void tr_torrentStartImpl(tr_torrent* tor, bool bypass_queue)
{
    if (!tr_isTorrent(tor))
    {
        return;
    }

    tor->start_when_stable = true;
    auto opts = torrent_start_opts{};
    opts.bypass_queue = bypass_queue;
    torrentStart(tor, opts);
}
} // namespace

void tr_torrentStart(tr_torrent* tor)
{
    tr_torrentStartImpl(tor, false);
}

void tr_torrentStartNow(tr_torrent* tor)
{
    tr_torrentStartImpl(tor, true);
}

void tr_torrentStartMagnet(tr_torrent* tor)
{
    tr_torrentStart(tor);
}

// ---

namespace
{
namespace verify_helpers
{
void onVerifyDoneThreadFunc(tr_torrent* const tor)
{
    TR_ASSERT(tor->session->am_in_session_thread());

    if (tor->is_deleting_)
    {
        return;
    }

    tor->recheck_completeness();

    if (tor->start_when_stable)
    {
        auto opts = torrent_start_opts{};
        opts.has_local_data = !tor->checked_pieces_.has_none();
        torrentStart(tor, opts);
    }
}

void verifyTorrent(tr_torrent* const tor)
{
    TR_ASSERT(tor->session->am_in_session_thread());
    auto const lock = tor->unique_lock();

    if (tor->is_deleting_)
    {
        return;
    }

    /* if the torrent's already being verified, stop it */
    tor->session->verifyRemove(tor);

    if (!tor->has_metainfo())
    {
        return;
    }

    if (tor->is_running())
    {
        torrentStop(tor);
    }

    if (!setLocalErrorIfFilesDisappeared(tor))
    {
        tor->session->verifyAdd(tor);
    }
}
} // namespace verify_helpers
} // namespace

void tr_torrentOnVerifyDone(tr_torrent* tor, bool aborted)
{
    using namespace verify_helpers;

    if (aborted || tor->is_deleting_)
    {
        return;
    }

    tor->session->runInSessionThread(onVerifyDoneThreadFunc, tor);
}

void tr_torrentVerify(tr_torrent* tor)
{
    using namespace verify_helpers;

    tor->session->runInSessionThread(verifyTorrent, tor);
}

void tr_torrent::set_verify_state(tr_verify_state state)
{
    TR_ASSERT(state == TR_VERIFY_NONE || state == TR_VERIFY_WAIT || state == TR_VERIFY_NOW);

    this->verify_state_ = state;
    this->verify_progress_ = {};
    this->mark_changed();
}

// ---

void tr_torrentSave(tr_torrent* tor)
{
    TR_ASSERT(tr_isTorrent(tor));

    if (tor->is_dirty_)
    {
        tor->is_dirty_ = false;
        tr_resume::save(tor);
    }
}

// --- Completeness

namespace
{
namespace completeness_helpers
{
[[nodiscard]] constexpr char const* get_completion_string(int type)
{
    switch (type)
    {
    case TR_PARTIAL_SEED:
        /* Translators: this is a minor point that's safe to skip over, but FYI:
           "Complete" and "Done" are specific, different terms in Transmission:
           "Complete" means we've downloaded every file in the torrent.
           "Done" means we're done downloading the files we wanted, but NOT all
           that exist */
        return "Done";

    case TR_SEED:
        return "Complete";

    default:
        return "Incomplete";
    }
}
} // namespace completeness_helpers
} // namespace

void tr_torrent::recheck_completeness()
{
    using namespace completeness_helpers;

    auto const lock = unique_lock();

    needs_completeness_check_ = false;

    auto const new_completeness = completion.status();

    if (new_completeness != completeness)
    {
        bool const recent_change = downloadedCur != 0;
        bool const was_running = is_running();

        if (recent_change)
        {
            tr_logAddTraceTor(
                this,
                fmt::format(
                    "State changed from {} to {}",
                    get_completion_string(completeness),
                    get_completion_string(new_completeness)));
        }

        this->completeness = new_completeness;
        this->session->closeTorrentFiles(this);

        if (this->is_done())
        {
            if (recent_change)
            {
                tr_announcerTorrentCompleted(this);
                this->mark_changed();
                this->doneDate = tr_time();
            }

            if (this->current_dir() == this->incomplete_dir())
            {
                this->set_location(this->download_dir(), true, nullptr, nullptr);
            }

            done_.emit(this, recent_change);
        }

        this->session->onTorrentCompletenessChanged(this, completeness, was_running);

        this->set_dirty();

        if (this->is_done())
        {
            tr_torrentSave(this);
            callScriptIfEnabled(this, TR_SCRIPT_ON_TORRENT_DONE);
        }
    }
}

// --- File DND

void tr_torrentSetFileDLs(tr_torrent* tor, tr_file_index_t const* files, tr_file_index_t n_files, bool wanted)
{
    TR_ASSERT(tr_isTorrent(tor));

    tor->set_files_wanted(files, n_files, wanted);
}

// ---

void tr_torrent::setLabels(std::vector<tr_quark> const& new_labels)
{
    auto const lock = unique_lock();
    this->labels.clear();

    for (auto label : new_labels)
    {
        if (std::find(std::begin(this->labels), std::end(this->labels), label) == std::end(this->labels))
        {
            this->labels.push_back(label);
        }
    }
    this->labels.shrink_to_fit();
    this->set_dirty();
}

// ---

void tr_torrent::set_bandwidth_group(std::string_view group_name) noexcept
{
    group_name = tr_strv_strip(group_name);

    auto const lock = this->unique_lock();

    if (std::empty(group_name))
    {
        this->bandwidth_group_ = tr_interned_string{};
        this->bandwidth_.set_parent(&this->session->top_bandwidth_);
    }
    else
    {
        this->bandwidth_group_ = group_name;
        this->bandwidth_.set_parent(&this->session->getBandwidthGroup(group_name));
    }

    this->set_dirty();
}

// ---

tr_priority_t tr_torrentGetPriority(tr_torrent const* tor)
{
    TR_ASSERT(tr_isTorrent(tor));

    return tor->get_priority();
}

void tr_torrentSetPriority(tr_torrent* tor, tr_priority_t priority)
{
    TR_ASSERT(tr_isTorrent(tor));
    TR_ASSERT(tr_isPriority(priority));

    if (tor->bandwidth_.get_priority() != priority)
    {
        tor->bandwidth_.set_priority(priority);

        tor->set_dirty();
    }
}

// ---

void tr_torrentSetPeerLimit(tr_torrent* tor, uint16_t max_connected_peers)
{
    TR_ASSERT(tr_isTorrent(tor));

    if (tor->max_connected_peers_ != max_connected_peers)
    {
        tor->max_connected_peers_ = max_connected_peers;

        tor->set_dirty();
    }
}

uint16_t tr_torrentGetPeerLimit(tr_torrent const* tor)
{
    TR_ASSERT(tr_isTorrent(tor));

    return tor->peer_limit();
}

// ---

bool tr_torrentReqIsValid(tr_torrent const* tor, tr_piece_index_t index, uint32_t offset, uint32_t length)
{
    TR_ASSERT(tr_isTorrent(tor));

    int err = 0;

    if (index >= tor->piece_count())
    {
        err = 1;
    }
    else if (length < 1)
    {
        err = 2;
    }
    else if (offset + length > tor->piece_size(index))
    {
        err = 3;
    }
    else if (length > tr_block_info::BlockSize)
    {
        err = 4;
    }
    else if (tor->piece_loc(index, offset, length).byte > tor->total_size())
    {
        err = 5;
    }

    if (err != 0)
    {
        tr_logAddTraceTor(tor, fmt::format("index {} offset {} length {} err {}", index, offset, length, err));
    }

    return err == 0;
}

// TODO(ckerr) migrate to fpm?
tr_block_span_t tr_torGetFileBlockSpan(tr_torrent const* tor, tr_file_index_t file)
{
    auto const [begin_byte, end_byte] = tor->fpm_.byte_span(file);

    auto const begin_block = tor->byte_loc(begin_byte).block;
    if (begin_byte >= end_byte) // 0-byte file
    {
        return { begin_block, begin_block + 1 };
    }

    auto const final_block = tor->byte_loc(end_byte - 1).block;
    auto const end_block = final_block + 1;
    return { begin_block, end_block };
}

// ---

// TODO: should be const after tr_ioTestPiece() is const
bool tr_torrent::check_piece(tr_piece_index_t piece)
{
    bool const pass = tr_ioTestPiece(this, piece);
    tr_logAddTraceTor(this, fmt::format("[LAZY] tr_torrent.checkPiece tested piece {}, pass=={}", piece, pass));
    return pass;
}

// ---

bool tr_torrent::set_tracker_list(std::string_view text)
{
    auto const lock = this->unique_lock();

    auto announce_list = tr_announce_list();
    if (!announce_list.parse(text))
    {
        return false;
    }

    auto const has_metadata = this->has_metainfo();
    if (has_metadata && !announce_list.save(torrent_file()))
    {
        return false;
    }

    this->metainfo_.announce_list() = announce_list;
    this->mark_edited();

    // magnet links
    if (!has_metadata)
    {
        auto const magnet_file = this->magnet_file();
        auto const magnet_link = this->magnet();
        tr_error* save_error = nullptr;
        if (!tr_file_save(magnet_file, magnet_link, &save_error))
        {
            this->set_local_error(fmt::format(
                _("Couldn't save '{path}': {error} ({error_code})"),
                fmt::arg("path", magnet_file),
                fmt::arg("error", save_error->message),
                fmt::arg("error_code", save_error->code)));
            tr_error_clear(&save_error);
        }
    }

    /* if we had a tracker-related error on this torrent,
     * and that tracker's been removed,
     * then clear the error */
    if (this->error == TR_STAT_TRACKER_WARNING || this->error == TR_STAT_TRACKER_ERROR)
    {
        auto const error_url = this->error_announce_url;

        if (std::any_of(
                std::begin(this->announce_list()),
                std::end(this->announce_list()),
                [error_url](auto const& tracker) { return tracker.announce == error_url; }))
        {
            tr_torrentClearError(this);
        }
    }

    on_announce_list_changed();

    return true;
}

void tr_torrent::on_tracker_response(tr_tracker_event const* event)
{
    switch (event->type)
    {
    case tr_tracker_event::Type::Peers:
        tr_logAddTraceTor(this, fmt::format("Got {} peers from tracker", std::size(event->pex)));
        tr_peerMgrAddPex(this, TR_PEER_FROM_TRACKER, std::data(event->pex), std::size(event->pex));
        break;

    case tr_tracker_event::Type::Counts:
        if (is_private() && (event->leechers == 0))
        {
            swarm_is_all_seeds_.emit(this);
        }

        break;

    case tr_tracker_event::Type::Warning:
        tr_logAddWarnTor(
            this,
            fmt::format(
                _("Tracker warning: '{warning}' ({url})"),
                fmt::arg("warning", event->text),
                fmt::arg("url", tr_urlTrackerLogName(event->announce_url))));
        error = TR_STAT_TRACKER_WARNING;
        error_announce_url = event->announce_url;
        error_string = event->text;
        break;

    case tr_tracker_event::Type::Error:
        error = TR_STAT_TRACKER_ERROR;
        error_announce_url = event->announce_url;
        error_string = event->text;
        break;

    case tr_tracker_event::Type::ErrorClear:
        if (error != TR_STAT_LOCAL_ERROR)
        {
            tr_torrentClearError(this);
        }

        break;
    }
}

bool tr_torrentSetTrackerList(tr_torrent* tor, char const* text)
{
    return text != nullptr && tor->set_tracker_list(text);
}

std::string tr_torrentGetTrackerList(tr_torrent const* tor)
{
    return tor->tracker_list();
}

size_t tr_torrentGetTrackerListToBuf(tr_torrent const* tor, char* buf, size_t buflen)
{
    return tr_strv_to_buf(tr_torrentGetTrackerList(tor), buf, buflen);
}

// ---

uint64_t tr_torrentGetBytesLeftToAllocate(tr_torrent const* tor)
{
    TR_ASSERT(tr_isTorrent(tor));

    uint64_t bytes_left = 0;

    for (tr_file_index_t i = 0, n = tor->file_count(); i < n; ++i)
    {
        if (auto const wanted = tor->files_wanted_.file_wanted(i); !wanted)
        {
            continue;
        }

        auto const length = tor->file_size(i);
        bytes_left += length;

        auto const found = tor->find_file(i);
        if (found)
        {
            bytes_left -= found->size;
        }
    }

    return bytes_left;
}

// ---

std::string_view tr_torrent::primary_mime_type() const
{
    // count up how many bytes there are for each mime-type in the torrent
    // NB: get_mime_type_for_filename() always returns the same ptr for a
    // mime_type, so its raw pointer can be used as a key.
    auto size_per_mime_type = small::unordered_map<std::string_view, size_t, 256U>{};
    for (tr_file_index_t i = 0, n = this->file_count(); i < n; ++i)
    {
        auto const mime_type = tr_get_mime_type_for_filename(this->file_subpath(i));
        size_per_mime_type[mime_type] += this->file_size(i);
    }

    if (std::empty(size_per_mime_type))
    {
        // https://developer.mozilla.org/en-US/docs/Web/HTTP/Basics_of_HTTP/MIME_types/Common_types
        // application/octet-stream is the default value for all other cases.
        // An unknown file type should use this type.
        auto constexpr Fallback = "application/octet-stream"sv;
        return Fallback;
    }

    auto const it = std::max_element(
        std::begin(size_per_mime_type),
        std::end(size_per_mime_type),
        [](auto const& a, auto const& b) { return a.second < b.second; });
    return it->first;
}

// ---

namespace
{
namespace got_block_helpers
{
void onFileCompleted(tr_torrent* tor, tr_file_index_t i)
{
    /* close the file so that we can reopen in read-only mode as needed */
    tor->session->closeTorrentFile(tor, i);

    /* now that the file is complete and closed, we can start watching its
     * mtime timestamp for changes to know if we need to reverify pieces */
    tor->file_mtimes_[i] = tr_time();

    /* if the torrent's current filename isn't the same as the one in the
     * metadata -- for example, if it had the ".part" suffix appended to
     * it until now -- then rename it to match the one in the metadata */
    if (auto found = tor->find_file(i); found)
    {
        if (auto const& file_subpath = tor->file_subpath(i); file_subpath != found->subpath())
        {
            auto const& oldpath = found->filename();
            auto const newpath = tr_pathbuf{ found->base(), '/', file_subpath };
            tr_error* error = nullptr;

            if (!tr_sys_path_rename(oldpath, newpath, &error))
            {
                tr_logAddErrorTor(
                    tor,
                    fmt::format(
                        _("Couldn't move '{old_path}' to '{path}': {error} ({error_code})"),
                        fmt::arg("old_path", oldpath),
                        fmt::arg("path", newpath),
                        fmt::arg("error", error->message),
                        fmt::arg("error_code", error->code)));
                tr_error_free(error);
            }
        }
    }
}

void onPieceCompleted(tr_torrent* tor, tr_piece_index_t piece)
{
    tor->piece_completed_.emit(tor, piece);

    // bookkeeping
    tor->set_needs_completeness_check();

    // if this piece completes any file, invoke the fileCompleted func for it
    auto const span = tor->fpm_.file_span(piece);
    for (auto file = span.begin; file < span.end; ++file)
    {
        if (tor->completion.has_blocks(tr_torGetFileBlockSpan(tor, file)))
        {
            onFileCompleted(tor, file);
        }
    }
}

void onPieceFailed(tr_torrent* tor, tr_piece_index_t piece)
{
    tr_logAddDebugTor(tor, fmt::format("Piece {}, which was just downloaded, failed its checksum test", piece));

    auto const n = tor->piece_size(piece);
    tor->corruptCur += n;
    tor->downloadedCur -= std::min(tor->downloadedCur, uint64_t{ n });
    tor->got_bad_piece_.emit(tor, piece);
    tor->set_has_piece(piece, false);
}
} // namespace got_block_helpers
} // namespace

void tr_torrentGotBlock(tr_torrent* tor, tr_block_index_t block)
{
    using namespace got_block_helpers;

    TR_ASSERT(tr_isTorrent(tor));
    TR_ASSERT(tor->session->am_in_session_thread());

    if (tor->has_block(block))
    {
        tr_logAddDebugTor(tor, "we have this block already...");
        auto const n = tor->block_size(block);
        tor->downloadedCur -= std::min(tor->downloadedCur, uint64_t{ n });
        return;
    }

    tor->set_dirty();

    tor->completion.add_block(block);

    auto const block_loc = tor->block_loc(block);
    auto const first_piece = block_loc.piece;
    auto const last_piece = tor->byte_loc(block_loc.byte + tor->block_size(block) - 1).piece;
    for (auto piece = first_piece; piece <= last_piece; ++piece)
    {
        if (!tor->has_piece(piece))
        {
            continue;
        }

        if (tor->check_piece(piece))
        {
            onPieceCompleted(tor, piece);
        }
        else
        {
            onPieceFailed(tor, piece);
        }
    }
}

// ---

std::string tr_torrentFindFile(tr_torrent const* tor, tr_file_index_t file_num)
{
    auto const found = tor->find_file(file_num);
    return std::string{ found ? found->filename().sv() : ""sv };
}

size_t tr_torrentFindFileToBuf(tr_torrent const* tor, tr_file_index_t file_num, char* buf, size_t buflen)
{
    return tr_strv_to_buf(tr_torrentFindFile(tor, file_num), buf, buflen);
}

void tr_torrent::set_download_dir(std::string_view path, bool is_new_torrent)
{
    download_dir_ = path;
    mark_edited();
    set_dirty();
    refresh_current_dir();

    if (is_new_torrent)
    {
        if (session->shouldFullyVerifyAddedTorrents() || !torrent_init_helpers::isNewTorrentASeed(this))
        {
            tr_torrentVerify(this);
        }
        else
        {
            completion.set_has_all();
            doneDate = addedDate;
            recheck_completeness();
        }
    }
    else if (error == TR_STAT_LOCAL_ERROR && !setLocalErrorIfFilesDisappeared(this))
    {
        tr_torrentClearError(this);
    }
}

// decide whether we should be looking for files in downloadDir or incompleteDir
void tr_torrent::refresh_current_dir()
{
    auto dir = tr_interned_string{};

    if (std::empty(incomplete_dir()))
    {
        dir = download_dir();
    }
    else if (!has_metainfo()) // no files to find
    {
        dir = incomplete_dir();
    }
    else
    {
        auto const found = find_file(0);
        dir = found ? tr_interned_string{ found->base() } : incomplete_dir();
    }

    TR_ASSERT(!std::empty(dir));
    TR_ASSERT(dir == download_dir() || dir == incomplete_dir());

    current_dir_ = dir;
}

// --- RENAME

namespace
{
namespace rename_helpers
{
bool renameArgsAreValid(tr_torrent const* tor, std::string_view oldpath, std::string_view newname)
{
    if (std::empty(oldpath) || std::empty(newname) || newname == "."sv || newname == ".."sv ||
        tr_strv_contains(newname, TR_PATH_DELIMITER))
    {
        return false;
    }

    auto const newpath = tr_strv_contains(oldpath, TR_PATH_DELIMITER) ?
        tr_pathbuf{ tr_sys_path_dirname(oldpath), '/', newname } :
        tr_pathbuf{ newname };

    if (newpath == oldpath)
    {
        return true;
    }

    auto const newpath_as_dir = tr_pathbuf{ newpath, '/' };
    auto const n_files = tor->file_count();

    for (tr_file_index_t i = 0; i < n_files; ++i)
    {
        auto const& name = tor->file_subpath(i);
        if (newpath == name || tr_strv_starts_with(name, newpath_as_dir))
        {
            return false;
        }
    }

    return true;
}

auto renameFindAffectedFiles(tr_torrent const* tor, std::string_view oldpath)
{
    auto indices = std::vector<tr_file_index_t>{};
    auto const oldpath_as_dir = tr_pathbuf{ oldpath, '/' };
    auto const n_files = tor->file_count();

    for (tr_file_index_t i = 0; i < n_files; ++i)
    {
        auto const& name = tor->file_subpath(i);
        if (name == oldpath || tr_strv_starts_with(name, oldpath_as_dir))
        {
            indices.push_back(i);
        }
    }

    return indices;
}

int renamePath(tr_torrent const* tor, std::string_view oldpath, std::string_view newname)
{
    int err = 0;

    auto const base = tor->is_done() || std::empty(tor->incomplete_dir()) ? tor->download_dir() : tor->incomplete_dir();

    auto src = tr_pathbuf{ base, '/', oldpath };

    if (!tr_sys_path_exists(src)) /* check for it as a partial */
    {
        src += tr_torrent_files::PartialFileSuffix;
    }

    if (tr_sys_path_exists(src))
    {
        auto const parent = tr_sys_path_dirname(src);
        auto const tgt = tr_strv_ends_with(src, tr_torrent_files::PartialFileSuffix) ?
            tr_pathbuf{ parent, '/', newname, tr_torrent_files::PartialFileSuffix } :
            tr_pathbuf{ parent, '/', newname };

        auto tmp = errno;
        bool const tgt_exists = tr_sys_path_exists(tgt);
        errno = tmp;

        if (!tgt_exists)
        {
            tr_error* error = nullptr;

            tmp = errno;

            if (!tr_sys_path_rename(src, tgt, &error))
            {
                err = error->code;
                tr_error_free(error);
            }

            errno = tmp;
        }
    }

    return err;
}

void renameTorrentFileString(tr_torrent* tor, std::string_view oldpath, std::string_view newname, tr_file_index_t file_index)
{
    auto name = std::string{};
    auto const subpath = std::string_view{ tor->file_subpath(file_index) };
    auto const oldpath_len = std::size(oldpath);

    if (!tr_strv_contains(oldpath, TR_PATH_DELIMITER))
    {
        if (oldpath_len >= std::size(subpath))
        {
            name = newname;
        }
        else
        {
            name = fmt::format(FMT_STRING("{:s}/{:s}"sv), newname, subpath.substr(oldpath_len + 1));
        }
    }
    else
    {
        auto const tmp = tr_sys_path_dirname(oldpath);

        if (std::empty(tmp))
        {
            return;
        }

        if (oldpath_len >= std::size(subpath))
        {
            name = fmt::format(FMT_STRING("{:s}/{:s}"sv), tmp, newname);
        }
        else
        {
            name = fmt::format(FMT_STRING("{:s}/{:s}/{:s}"sv), tmp, newname, subpath.substr(oldpath_len + 1));
        }
    }

    if (subpath != name)
    {
        tor->set_file_subpath(file_index, name);
    }
}

void torrentRenamePath(
    tr_torrent* const tor,
    std::string const& oldpath, // NOLINT performance-unnecessary-value-param
    std::string const& newname, // NOLINT performance-unnecessary-value-param
    tr_torrent_rename_done_func callback,
    void* const callback_user_data)
{
    TR_ASSERT(tr_isTorrent(tor));

    int error = 0;

    if (!renameArgsAreValid(tor, oldpath, newname))
    {
        error = EINVAL;
    }
    else if (auto const file_indices = renameFindAffectedFiles(tor, oldpath); std::empty(file_indices))
    {
        error = EINVAL;
    }
    else
    {
        error = renamePath(tor, oldpath, newname);

        if (error == 0)
        {
            /* update tr_info.files */
            for (auto const& file_index : file_indices)
            {
                renameTorrentFileString(tor, oldpath, newname, file_index);
            }

            /* update tr_info.name if user changed the toplevel */
            if (std::size(file_indices) == tor->file_count() && !tr_strv_contains(oldpath, '/'))
            {
                tor->set_name(newname);
            }

            tor->mark_edited();
            tor->set_dirty();
        }
    }

    ///

    tor->mark_changed();

    /* callback */
    if (callback != nullptr)
    {
        (*callback)(tor, oldpath.c_str(), newname.c_str(), error, callback_user_data);
    }
}

} // namespace rename_helpers
} // namespace

void tr_torrent::rename_path(
    std::string_view oldpath,
    std::string_view newname,
    tr_torrent_rename_done_func callback,
    void* callback_user_data)
{
    using namespace rename_helpers;

    this->session->runInSessionThread(
        torrentRenamePath,
        this,
        std::string{ oldpath },
        std::string{ newname },
        callback,
        callback_user_data);
}

void tr_torrentRenamePath(
    tr_torrent* tor,
    char const* oldpath,
    char const* newname,
    tr_torrent_rename_done_func callback,
    void* callback_user_data)
{
    oldpath = oldpath != nullptr ? oldpath : "";
    newname = newname != nullptr ? newname : "";

    tor->rename_path(oldpath, newname, callback, callback_user_data);
}

// ---

void tr_torrentSetFilePriorities(
    tr_torrent* tor,
    tr_file_index_t const* files,
    tr_file_index_t file_count,
    tr_priority_t priority)
{
    tor->set_file_priorities(files, file_count, priority);
}

bool tr_torrentHasMetadata(tr_torrent const* tor)
{
    return tor->has_metainfo();
}

void tr_torrent::mark_edited()
{
    this->editDate = tr_time();
}

void tr_torrent::mark_changed()
{
    this->anyDate = tr_time();
}

void tr_torrent::set_blocks(tr_bitfield blocks)
{
    this->completion.set_blocks(std::move(blocks));
}

[[nodiscard]] bool tr_torrent::ensure_piece_is_checked(tr_piece_index_t piece)
{
    TR_ASSERT(piece < this->piece_count());

    if (is_piece_checked(piece))
    {
        return true;
    }

    bool const checked = check_piece(piece);
    this->mark_changed();
    this->set_dirty();

    checked_pieces_.set(piece, checked);
    return checked;
}

void tr_torrent::init_checked_pieces(tr_bitfield const& checked, time_t const* mtimes /*fileCount()*/)
{
    TR_ASSERT(std::size(checked) == this->piece_count());
    checked_pieces_ = checked;

    auto const n = this->file_count();
    this->file_mtimes_.resize(n);

    for (size_t i = 0; i < n; ++i)
    {
        auto const found = this->find_file(i);
        auto const mtime = found ? found->last_modified_at : 0;

        this->file_mtimes_[i] = mtime;

        // if a file has changed, mark its pieces as unchecked
        if (mtime == 0 || mtime != mtimes[i])
        {
            auto const [begin, end] = pieces_in_file(i);
            checked_pieces_.unset_span(begin, end);
        }
    }
}<|MERGE_RESOLUTION|>--- conflicted
+++ resolved
@@ -1388,17 +1388,10 @@
         s->peersFrom[i] = swarm_stats.peer_from_count[i];
     }
 
-<<<<<<< HEAD
-    auto const piece_upload_speed_byps = tor->bandwidth_.get_piece_speed_bytes_per_second(now, TR_UP);
+    auto const piece_upload_speed_byps = tor->bandwidth_.get_piece_speed_bytes_per_second(now_msec, TR_UP);
     s->pieceUploadSpeed_KBps = tr_toSpeedKBps(piece_upload_speed_byps);
-    auto const piece_download_speed_byps = tor->bandwidth_.get_piece_speed_bytes_per_second(now, TR_DOWN);
+    auto const piece_download_speed_byps = tor->bandwidth_.get_piece_speed_bytes_per_second(now_msec, TR_DOWN);
     s->pieceDownloadSpeed_KBps = tr_toSpeedKBps(piece_download_speed_byps);
-=======
-    auto const piece_upload_speed_bytes_per_second = tor->bandwidth_.get_piece_speed_bytes_per_second(now_msec, TR_UP);
-    s->pieceUploadSpeed_KBps = tr_toSpeedKBps(piece_upload_speed_bytes_per_second);
-    auto const piece_download_speed_bytes_per_second = tor->bandwidth_.get_piece_speed_bytes_per_second(now_msec, TR_DOWN);
-    s->pieceDownloadSpeed_KBps = tr_toSpeedKBps(piece_download_speed_bytes_per_second);
->>>>>>> 93e8bf73
 
     s->percentComplete = tor->completion.percent_complete();
     s->metadataPercentComplete = tr_torrentGetMetadataPercent(tor);
@@ -1435,23 +1428,7 @@
     s->etaIdle = TR_ETA_NOT_AVAIL;
     if (activity == TR_STATUS_DOWNLOAD)
     {
-<<<<<<< HEAD
-        if (auto const eta_speed_byps = tor->eta_speed_.update(now, piece_download_speed_byps); eta_speed_byps == 0U)
-=======
-        /* etaSpeed exists because if we use the piece speed directly,
-         * brief fluctuations cause the ETA to jump all over the place.
-         * so, etaXLSpeed is a smoothed-out version of the piece speed
-         * to dampen the effect of fluctuations */
-        if (tor->etaSpeedCalculatedAt + 800 < now_msec)
-        {
-            tor->etaSpeed_Bps = tor->etaSpeedCalculatedAt + 4000 < now_msec ?
-                piece_download_speed_bytes_per_second : /* if no recent previous speed, no need to smooth */
-                (tor->etaSpeed_Bps * 4.0 + piece_download_speed_bytes_per_second) / 5.0; /* smooth across 5 readings */
-            tor->etaSpeedCalculatedAt = now_msec;
-        }
-
-        if (tor->etaSpeed_Bps == 0)
->>>>>>> 93e8bf73
+        if (auto const eta_speed_byps = tor->eta_speed_.update(now_msec, piece_download_speed_byps); eta_speed_byps == 0U)
         {
             s->eta = TR_ETA_UNKNOWN;
         }
@@ -1462,23 +1439,11 @@
     }
     else if (activity == TR_STATUS_SEED)
     {
-        auto const eta_speed_byps = tor->eta_speed_.update(now, piece_upload_speed_byps);
+        auto const eta_speed_byps = tor->eta_speed_.update(now_msec, piece_upload_speed_byps);
 
         if (seed_ratio_applies)
         {
-<<<<<<< HEAD
             s->eta = eta_speed_byps == 0U ? TR_ETA_UNKNOWN : seed_ratio_bytes_left / eta_speed_byps;
-=======
-            if (tor->etaSpeedCalculatedAt + 800 < now_msec)
-            {
-                tor->etaSpeed_Bps = tor->etaSpeedCalculatedAt + 4000 < now_msec ?
-                    piece_upload_speed_bytes_per_second : /* if no recent previous speed, no need to smooth */
-                    (tor->etaSpeed_Bps * 4.0 + piece_upload_speed_bytes_per_second) / 5.0; /* smooth across 5 readings */
-                tor->etaSpeedCalculatedAt = now_msec;
-            }
-
-            s->eta = tor->etaSpeed_Bps == 0U ? TR_ETA_UNKNOWN : seed_ratio_bytes_left / tor->etaSpeed_Bps;
->>>>>>> 93e8bf73
         }
 
         if (eta_speed_byps < 1U)
