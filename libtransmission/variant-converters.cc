// This file Copyright © 2022-2023 Mnemosyne LLC.
// It may be used under GPLv2 (SPDX: GPL-2.0-only), GPLv3 (SPDX: GPL-3.0-only),
// or any future license endorsed by Mnemosyne LLC.
// License text can be found in the licenses/ folder.

#include <array>
#include <cstddef> // size_t
#include <cstdint> // int64_t, uint32_t
#include <optional>
#include <string>
#include <string_view>
#include <utility>

#include <fmt/core.h>

#include "libtransmission/transmission.h"

#include "libtransmission/log.h" // for tr_log_level
#include "libtransmission/net.h" // for tr_port
#include "libtransmission/peer-io.h" // tr_preferred_transport
#include "libtransmission/utils.h" // for tr_strv_strip(), tr_strlower()
#include "libtransmission/variant.h"

using namespace std::literals;

namespace
{
auto constexpr EncryptionKeys = std::array<std::pair<std::string_view, tr_encryption_mode>, 3>{ {
    { "required", TR_ENCRYPTION_REQUIRED },
    { "preferred", TR_ENCRYPTION_PREFERRED },
    { "allowed", TR_CLEAR_PREFERRED },
} };

auto constexpr LogKeys = std::array<std::pair<std::string_view, tr_log_level>, 7>{ {
    { "critical", TR_LOG_CRITICAL },
    { "debug", TR_LOG_DEBUG },
    { "error", TR_LOG_ERROR },
    { "info", TR_LOG_INFO },
    { "off", TR_LOG_OFF },
    { "trace", TR_LOG_TRACE },
    { "warn", TR_LOG_WARN },
} };

auto constexpr PreallocationKeys = std::array<std::pair<std::string_view, tr_preallocation_mode>, 5>{ {
    { "off", TR_PREALLOCATE_NONE },
    { "none", TR_PREALLOCATE_NONE },
    { "fast", TR_PREALLOCATE_SPARSE },
    { "sparse", TR_PREALLOCATE_SPARSE },
    { "full", TR_PREALLOCATE_FULL },
} };

auto constexpr VerifyModeKeys = std::array<std::pair<std::string_view, tr_verify_added_mode>, 2>{ {
    { "fast", TR_VERIFY_ADDED_FAST },
    { "full", TR_VERIFY_ADDED_FULL },
} };

auto constexpr PreferredTransportKeys = std::
    array<std::pair<std::string_view, tr_preferred_transport>, TR_NUM_PREFERRED_TRANSPORT>{ {
        { "utp", TR_PREFER_UTP },
        { "tcp", TR_PREFER_TCP },
    } };
} // namespace

namespace libtransmission
{
template<>
std::optional<bool> VariantConverter::load<bool>(tr_variant const& src)
{
    if (auto val = src.get_if<bool>(); val != nullptr)
    {
        return *val;
    }

    return {};
}

template<>
tr_variant VariantConverter::save<bool>(bool const& val)
{
    return val;
}

// ---

template<>
std::optional<double> VariantConverter::load<double>(tr_variant const& src)
{
    if (auto val = src.get_if<double>(); val != nullptr)
    {
        return *val;
    }

    return {};
}

template<>
tr_variant VariantConverter::save<double>(double const& val)
{
    return val;
}

// ---

template<>
std::optional<tr_encryption_mode> VariantConverter::load<tr_encryption_mode>(tr_variant const& src)
{
    static constexpr auto Keys = EncryptionKeys;

    if (auto const* val = src.get_if<std::string_view>(); val != nullptr)
    {
        auto const needle = tr_strlower(tr_strv_strip(*val));

        for (auto const& [key, encryption] : Keys)
        {
            if (key == needle)
            {
                return encryption;
            }
        }
    }

    if (auto const* val = src.get_if<int64_t>(); val != nullptr)
    {
        for (auto const& [key, encryption] : Keys)
        {
            if (encryption == *val)
            {
                return encryption;
            }
        }
    }

    return {};
}

template<>
tr_variant VariantConverter::save<tr_encryption_mode>(tr_encryption_mode const& val)
{
    return static_cast<int64_t>(val);
}

// ---

template<>
std::optional<tr_log_level> VariantConverter::load<tr_log_level>(tr_variant const& src)
{
    static constexpr auto Keys = LogKeys;

    if (auto const* val = src.get_if<std::string_view>(); val != nullptr)
    {
        auto const needle = tr_strlower(tr_strv_strip(*val));

        for (auto const& [name, log_level] : Keys)
        {
            if (needle == name)
            {
                return log_level;
            }
        }
    }

    if (auto const* val = src.get_if<int64_t>(); val != nullptr)
    {
        for (auto const& [name, log_level] : Keys)
        {
            if (log_level == *val)
            {
                return log_level;
            }
        }
    }

    return {};
}

template<>
tr_variant VariantConverter::save<tr_log_level>(tr_log_level const& val)
{
    return static_cast<int64_t>(val);
}

// ---

template<>
std::optional<tr_mode_t> VariantConverter::load<tr_mode_t>(tr_variant const& src)
{
    if (auto const* val = src.get_if<std::string_view>(); val != nullptr)
    {
        if (auto const mode = tr_num_parse<uint32_t>(*val, nullptr, 8); mode)
        {
            return static_cast<tr_mode_t>(*mode);
        }
    }

    if (auto const* val = src.get_if<int64_t>(); val != nullptr)
    {
        return static_cast<tr_mode_t>(*val);
    }

    return {};
}

template<>
tr_variant VariantConverter::save<tr_mode_t>(tr_mode_t const& val)
{
    return fmt::format("{:#03o}", val);
}

// ---

template<>
std::optional<tr_port> VariantConverter::load<tr_port>(tr_variant const& src)
{
    if (auto const* val = src.get_if<int64_t>(); val != nullptr)
    {
        return tr_port::from_host(*val);
    }

    return {};
}

template<>
tr_variant VariantConverter::save<tr_port>(tr_port const& val)
{
    return int64_t{ val.host() };
}

// ---

template<>
std::optional<tr_preallocation_mode> VariantConverter::load<tr_preallocation_mode>(tr_variant const& src)
{
    static constexpr auto Keys = PreallocationKeys;

    if (auto const* val = src.get_if<std::string_view>(); val != nullptr)
    {
        auto const needle = tr_strlower(tr_strv_strip(*val));

        for (auto const& [name, value] : Keys)
        {
            if (name == needle)
            {
                return value;
            }
        }
    }

    if (auto const* val = src.get_if<int64_t>(); val != nullptr)
    {
        for (auto const& [name, value] : Keys)
        {
            if (value == *val)
            {
                return value;
            }
        }
    }

    return {};
}

template<>
tr_variant VariantConverter::save<tr_preallocation_mode>(tr_preallocation_mode const& val)
{
    return int64_t{ val };
}

// ---

template<>
<<<<<<< HEAD
std::optional<tr_preferred_transport> VariantConverter::load<tr_preferred_transport>(tr_variant* src)
{
    static constexpr auto Keys = PreferredTransportKeys;

    if (auto val = std::string_view{}; tr_variantGetStrView(src, &val))
    {
        auto const needle = tr_strlower(tr_strv_strip(val));

        for (auto const& [name, value] : Keys)
        {
            if (name == needle)
            {
                return value;
            }
        }
    }

    if (auto val = int64_t{}; tr_variantGetInt(src, &val))
    {
        for (auto const& [name, value] : Keys)
        {
            if (value == val)
            {
                return value;
            }
        }
    }

    return {};
}

template<>
void VariantConverter::save<tr_preferred_transport>(tr_variant* tgt, tr_preferred_transport const& val)
{
    static constexpr auto Keys = PreferredTransportKeys;

    if (auto iter = std::find_if(std::begin(Keys), std::end(Keys), [val](auto const& ele) { return ele.second == val; });
        iter != std::end(Keys))
    {
        tr_variantInitStrView(tgt, iter->first);
    }
}

// ---

template<>
std::optional<size_t> VariantConverter::load<size_t>(tr_variant* src)
=======
std::optional<size_t> VariantConverter::load<size_t>(tr_variant const& src)
>>>>>>> 9a82372e
{
    if (auto const* val = src.get_if<int64_t>(); val != nullptr)
    {
        return static_cast<size_t>(*val);
    }

    return {};
}

template<>
tr_variant VariantConverter::save<size_t>(size_t const& val)
{
    return uint64_t{ val };
}

// ---

template<>
std::optional<std::string> VariantConverter::load<std::string>(tr_variant const& src)
{
    if (auto const* val = src.get_if<std::string_view>(); val != nullptr)
    {
        return std::string{ *val };
    }

    return {};
}

template<>
tr_variant VariantConverter::save<std::string>(std::string const& val)
{
    return val;
}

// ---

template<>
std::optional<tr_tos_t> VariantConverter::load<tr_tos_t>(tr_variant const& src)
{
    if (auto const* val = src.get_if<std::string_view>(); val != nullptr)
    {
        return tr_tos_t::from_string(*val);
    }

    if (auto const* val = src.get_if<int64_t>(); val != nullptr)
    {
        return tr_tos_t{ static_cast<int>(*val) };
    }

    return {};
}

template<>
tr_variant VariantConverter::save<tr_tos_t>(tr_tos_t const& val)
{
    return val.toString();
}

// ---

template<>
std::optional<tr_verify_added_mode> VariantConverter::load<tr_verify_added_mode>(tr_variant const& src)
{
    static constexpr auto& Keys = VerifyModeKeys;

    if (auto const* val = src.get_if<std::string_view>(); val != nullptr)
    {
        auto const needle = tr_strlower(tr_strv_strip(*val));

        for (auto const& [name, value] : Keys)
        {
            if (name == needle)
            {
                return value;
            }
        }
    }

    if (auto const* val = src.get_if<int64_t>(); val != nullptr)
    {
        for (auto const& [name, value] : Keys)
        {
            if (value == *val)
            {
                return value;
            }
        }
    }

    return {};
}

template<>
tr_variant VariantConverter::save<tr_verify_added_mode>(tr_verify_added_mode const& val)
{
    for (auto const& [key, value] : VerifyModeKeys)
    {
        if (value == val)
        {
            return key;
        }
    }

    return static_cast<int64_t>(val);
}

} // namespace libtransmission<|MERGE_RESOLUTION|>--- conflicted
+++ resolved
@@ -268,14 +268,13 @@
 // ---
 
 template<>
-<<<<<<< HEAD
-std::optional<tr_preferred_transport> VariantConverter::load<tr_preferred_transport>(tr_variant* src)
+std::optional<tr_preferred_transport> VariantConverter::load<tr_preferred_transport>(tr_variant const& src)
 {
     static constexpr auto Keys = PreferredTransportKeys;
 
-    if (auto val = std::string_view{}; tr_variantGetStrView(src, &val))
-    {
-        auto const needle = tr_strlower(tr_strv_strip(val));
+    if (auto const* val = src.get_if<std::string_view>(); val != nullptr)
+    {
+        auto const needle = tr_strlower(tr_strv_strip(*val));
 
         for (auto const& [name, value] : Keys)
         {
@@ -286,39 +285,38 @@
         }
     }
 
-    if (auto val = int64_t{}; tr_variantGetInt(src, &val))
-    {
-        for (auto const& [name, value] : Keys)
-        {
-            if (value == val)
-            {
-                return value;
-            }
-        }
-    }
-
-    return {};
-}
-
-template<>
-void VariantConverter::save<tr_preferred_transport>(tr_variant* tgt, tr_preferred_transport const& val)
-{
-    static constexpr auto Keys = PreferredTransportKeys;
-
-    if (auto iter = std::find_if(std::begin(Keys), std::end(Keys), [val](auto const& ele) { return ele.second == val; });
-        iter != std::end(Keys))
-    {
-        tr_variantInitStrView(tgt, iter->first);
-    }
-}
-
-// ---
-
-template<>
-std::optional<size_t> VariantConverter::load<size_t>(tr_variant* src)
-=======
+    if (auto const* val = src.get_if<int64_t>(); val != nullptr)
+    {
+        for (auto const& [name, value] : Keys)
+        {
+            if (value == *val)
+            {
+                return value;
+            }
+        }
+    }
+
+    return {};
+}
+
+template<>
+tr_variant VariantConverter::save<tr_preferred_transport>(tr_preferred_transport const& val)
+{
+    for (auto const& [key, value] : PreferredTransportKeys)
+    {
+        if (value == val)
+        {
+            return key;
+        }
+    }
+
+    return static_cast<int64_t>(val);
+}
+
+// ---
+
+template<>
 std::optional<size_t> VariantConverter::load<size_t>(tr_variant const& src)
->>>>>>> 9a82372e
 {
     if (auto const* val = src.get_if<int64_t>(); val != nullptr)
     {
