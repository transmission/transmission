--- conflicted
+++ resolved
@@ -293,53 +293,4 @@
 
 if(WIN32)
     target_link_libraries(${TR_NAME} crypt32 shlwapi)
-<<<<<<< HEAD
-endif()
-
-if(ENABLE_TESTS)
-    add_library(${TR_NAME}-test STATIC
-        libtransmission-test.c
-        libtransmission-test.h
-    )
-
-    target_link_libraries(${TR_NAME}-test ${TR_NAME})
-    set_property(TARGET ${TR_NAME}-test PROPERTY FOLDER "UnitTests")
-
-    set(crypto-test_ADD_SOURCES crypto-test-ref.h)
-    set(subprocess-test_ADD_SOURCES subprocess-test.cmd)
-
-    set(watchdir@generic-test_DEFINITIONS WATCHDIR_TEST_FORCE_GENERIC)
-
-    foreach(T bitfield blocklist clients copy crypto error file history json magnet makemeta metainfo move peer-msgs quark rename rpc
-              session subprocess tr-getopt utils variant watchdir watchdir@generic)
-        set(TP ${TR_NAME}-test-${T})
-        if(T MATCHES "^([^@]+)@.+$")
-            string(REPLACE "@" "-" TP "${TP}")
-            string(REPLACE "@" "-" T_NAME "${T}")
-            set(${TP}_TEST_BASENAME "${CMAKE_MATCH_1}")
-        else()
-            set(T_NAME "${T}")
-            set(${TP}_TEST_BASENAME "${T}")
-        endif()
-        add_executable(${TP} ${${TP}_TEST_BASENAME}-test.c ${${T}-test_ADD_SOURCES})
-        target_link_libraries(${TP} ${TR_NAME} ${TR_NAME}-test)
-        if(DEFINED ${T}-test_DEFINITIONS)
-            target_compile_definitions(${TP} PRIVATE ${${T}-test_DEFINITIONS})
-        endif()
-        add_test(NAME ${T_NAME}-test COMMAND ${TP})
-        set_property(TARGET ${TP} PROPERTY FOLDER "UnitTests")
-    endforeach()
-
-    if(WIN32)
-        add_custom_command(TARGET ${TR_NAME}-test-subprocess PRE_BUILD
-            COMMAND ${CMAKE_COMMAND} -E copy_if_different ${PROJECT_SOURCE_DIR}/subprocess-test.cmd
-                $<TARGET_FILE_DIR:${TR_NAME}-test-subprocess>/${TR_NAME}-test-subprocess.cmd)
-    endif()
-endif()
-
-if(INSTALL_LIB)
-    install(TARGETS ${TR_NAME} DESTINATION ${CMAKE_INSTALL_LIBDIR})
-    install(FILES ${${PROJECT_NAME}_PUBLIC_HEADERS} DESTINATION ${CMAKE_INSTALL_INCLUDEDIR}/${TR_NAME})
-=======
->>>>>>> 2c7a9999
 endif()