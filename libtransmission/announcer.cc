--- conflicted
+++ resolved
@@ -122,11 +122,6 @@
         }
 
         // tertiary key: the tracker's announce url
-<<<<<<< HEAD
-        if (a->announce_url != b->announce_url)
-        {
-            return a->announce_url < b->announce_url ? -1 : 1;
-=======
         if (a->announce_url < b->announce_url)
         {
             return -1;
@@ -134,7 +129,6 @@
         if (a->announce_url > b->announce_url)
         {
             return 1;
->>>>>>> bbdb4882
         }
 
         return 0;
