--- conflicted
+++ resolved
@@ -67,13 +67,9 @@
 
     [[nodiscard]] static Key make_key(tr_torrent const* torrent, tr_block_info::Location loc) noexcept;
 
-<<<<<<< HEAD
-    [[nodiscard]] static std::pair<CIter, CIter> find_contiguous(CIter begin, CIter end, CIter iter) noexcept;
-=======
     [[nodiscard]] static std::pair<CIter, CIter> find_biggest_span(CIter begin, CIter end) noexcept;
 
     [[nodiscard]] static CIter find_span_end(CIter span_begin, CIter end) noexcept;
->>>>>>> 2db20915
 
     // @return any error code from tr_ioWrite()
     [[nodiscard]] int write_contiguous(CIter begin, CIter end) const;
