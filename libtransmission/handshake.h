// This file Copyright © Mnemosyne LLC.
// It may be used under GPLv2 (SPDX: GPL-2.0-only), GPLv3 (SPDX: GPL-3.0-only),
// or any future license endorsed by Mnemosyne LLC.
// License text can be found in the licenses/ folder.

#pragma once

#ifndef __TRANSMISSION__
#error only libtransmission should #include this header.
#endif

#include <algorithm> // for std::copy()
#include <array>
#include <chrono>
#include <cstdint> // for uintX_t
#include <cstddef> // for std::byte, size_t
#include <functional>
#include <memory>
#include <mutex>
#include <optional>
#include <string_view>
#include <utility>

#include <small/vector.hpp>

#include "libtransmission/transmission.h"

#include "libtransmission/peer-mse.h" // tr_message_stream_encryption::DH
#include "libtransmission/peer-io.h"
#include "libtransmission/timer.h"
#include "libtransmission/tr-macros.h" // tr_sha1_digest_t, tr_peer_id_t

struct tr_error;
struct tr_socket_address;

namespace libtransmission
{
template<typename value_type>
class BufferWriter;
}

// short-term class which manages the handshake phase of a tr_peerIo
class tr_handshake
{
public:
    using DH = tr_message_stream_encryption::DH;

    struct Result
    {
        std::shared_ptr<tr_peerIo> io;
        std::optional<tr_peer_id_t> peer_id;
        bool read_anything_from_peer = false;
        bool is_connected = false;
    };

    using DoneFunc = std::function<bool(Result const&)>;

    class Mediator
    {
    public:
        struct TorrentInfo
        {
            tr_sha1_digest_t info_hash;
            tr_peer_id_t client_peer_id;
            tr_torrent_id_t id;
            bool is_done;
        };

        virtual ~Mediator() = default;

        [[nodiscard]] virtual std::optional<TorrentInfo> torrent(tr_sha1_digest_t const& info_hash) const = 0;
        [[nodiscard]] virtual std::optional<TorrentInfo> torrent_from_obfuscated(tr_sha1_digest_t const& info_hash) const = 0;
        [[nodiscard]] virtual libtransmission::TimerMaker& timer_maker() = 0;
        [[nodiscard]] virtual bool allows_dht() const = 0;
        [[nodiscard]] virtual bool allows_tcp() const = 0;
        [[nodiscard]] virtual size_t pad(void* setme, size_t max_bytes) const = 0;
        [[nodiscard]] virtual DH::private_key_bigend_t private_key() const
        {
            return DH::randomPrivateKey();
        }

        virtual void set_utp_failed(tr_sha1_digest_t const& info_hash, tr_socket_address const& socket_address) = 0;
    };

    tr_handshake(Mediator* mediator, std::shared_ptr<tr_peerIo> peer_io, tr_encryption_mode mode_in, DoneFunc on_done);

    ~tr_handshake()
    {
        maybe_recycle_dh();
    }

private:
    enum class State : uint8_t
    {
        // incoming and outgoing
        AwaitingHandshake,
        AwaitingPeerId,

        // incoming
        AwaitingYa,
        AwaitingPadA,
        AwaitingCryptoProvide,
        AwaitingPadC,
        AwaitingIa,

        // outgoing
        AwaitingYb,
        AwaitingVc,
        AwaitingCryptoSelect,
        AwaitingPadD
    };

    ///

    ReadState read_crypto_provide(tr_peerIo*);
    ReadState read_crypto_select(tr_peerIo*);
    ReadState read_handshake(tr_peerIo*);
    ReadState read_ia(tr_peerIo*);
    ReadState read_pad_a(tr_peerIo*);
    ReadState read_pad_c(tr_peerIo*);
    ReadState read_pad_d(tr_peerIo*);
    ReadState read_peer_id(tr_peerIo*);
    ReadState read_vc(tr_peerIo*);
    ReadState read_ya(tr_peerIo*);
    ReadState read_yb(tr_peerIo*);

    void send_ya(tr_peerIo*);

    void set_peer_id(tr_peer_id_t const& id) noexcept
    {
        peer_id_ = id;
    }

    ReadState done(bool is_connected)
    {
<<<<<<< HEAD
        return fire_done(is_connected) ? READ_LATER : READ_ERR;
=======
        peer_io_->clear_callbacks();

        // The responding client of a handshake usually starts sending BT messages immediately after
        // the handshake, so we need to return ReadState::Break to ensure those messages are processed.
        return fire_done(is_connected) ? ReadState::Break : ReadState::Err;
>>>>>>> 9ff95d16
    }

    [[nodiscard]] auto is_incoming() const noexcept
    {
        return peer_io_->is_incoming();
    }

    [[nodiscard]] constexpr auto state() const noexcept
    {
        return state_;
    }

    [[nodiscard]] constexpr auto is_state(State state) const noexcept
    {
        return state_ == state;
    }

    constexpr void set_state(State state) noexcept
    {
        state_ = state;
    }

    [[nodiscard]] static std::string_view state_string(State state) noexcept;

    [[nodiscard]] std::string_view state_string() const noexcept
    {
        return state_string(state_);
    }

    static ReadState can_read(tr_peerIo* peer_io, void* vhandshake, size_t* piece);

    static void on_error(tr_peerIo* io, tr_error const&, void* vhandshake);

    bool build_handshake_message(tr_peerIo* io, libtransmission::BufferWriter<std::byte>& buf) const;

    bool send_handshake(tr_peerIo* io);

    template<size_t PadMax>
    void send_public_key_and_pad(tr_peerIo* io)
    {
        auto const public_key = get_dh().publicKey();
        auto outbuf = std::array<std::byte, std::size(public_key) + PadMax>{};
        auto const data = std::data(outbuf);
        auto walk = data;
        walk = std::copy(std::begin(public_key), std::end(public_key), walk);
        walk += mediator_->pad(walk, PadMax);
        io->write_bytes(data, walk - data, false);
    }

    [[nodiscard]] uint32_t crypto_provide() const noexcept;

    [[nodiscard]] static uint32_t get_crypto_select(tr_encryption_mode encryption_mode, uint32_t crypto_provide) noexcept;

    bool fire_done(bool is_connected);
    void fire_timer();

    ///

    static auto constexpr HandshakeTimeoutSec = std::chrono::seconds{ 30 };

    // bittorrent handshake constants
    // https://www.bittorrent.org/beps/bep_0003.html#peer-protocol
    // https://wiki.theory.org/BitTorrentSpecification#Handshake

    // > The handshake starts with character ninteen (decimal) followed by the string
    // > 'BitTorrent protocol'. The leading character is a length prefix.
    static auto constexpr HandshakeName = std::array<std::byte, 20>{
        std::byte{ 19 },  std::byte{ 'B' }, std::byte{ 'i' }, std::byte{ 't' }, std::byte{ 'T' },
        std::byte{ 'o' }, std::byte{ 'r' }, std::byte{ 'r' }, std::byte{ 'e' }, std::byte{ 'n' },
        std::byte{ 't' }, std::byte{ ' ' }, std::byte{ 'p' }, std::byte{ 'r' }, std::byte{ 'o' },
        std::byte{ 't' }, std::byte{ 'o' }, std::byte{ 'c' }, std::byte{ 'o' }, std::byte{ 'l' }
    };

    // [Next comes] eight reserved bytes [used for enabling ltep, dht, fext]
    static auto constexpr HandshakeFlagsBytes = size_t{ 8 };
    static auto constexpr HandshakeFlagsBits = size_t{ 64 };
    // https://www.bittorrent.org/beps/bep_0004.html
    // https://wiki.theory.org/BitTorrentSpecification#Reserved_Bytes
    static auto constexpr LtepFlag = size_t{ 43U };
    static auto constexpr FextFlag = size_t{ 61U };
    static auto constexpr DhtFlag = size_t{ 63U };

    // Next comes the 20 byte sha1 info_hash and the 20-byte peer_id
    static auto constexpr HandshakeSize = std::size(HandshakeName) + HandshakeFlagsBytes + std::tuple_size_v<tr_sha1_digest_t> +
        std::tuple_size_v<tr_peer_id_t>;
    static_assert(HandshakeSize == 68U);

    // Length of handhshake up through the info_hash. From theory.org:
    // > The recipient may wait for the initiator's handshake... however,
    // > the recipient must respond as soon as it sees the info_hash part
    // > of the handshake (the peer id will presumably be sent after the
    // > recipient sends its own handshake).
    static auto constexpr IncomingHandshakeLen = std::size(HandshakeName) + HandshakeFlagsBytes +
        std::tuple_size_v<tr_sha1_digest_t>;
    static_assert(IncomingHandshakeLen == 48U);

    // MSE constants.
    // http://wiki.vuze.com/w/Message_Stream_Encryption
    // > crypto_provide and crypto_select are a 32bit bitfields.
    // > As of now 0x01 means plaintext, 0x02 means RC4. (see Functions)
    // > The remaining bits are reserved for future use.
    static auto constexpr CryptoProvidePlaintext = uint32_t{ 0x01 };
    static auto constexpr CryptoProvideRC4 = uint32_t{ 0x02 };

    // MSE constants.
    // http://wiki.vuze.com/w/Message_Stream_Encryption
    // > PadA, PadB: Random data with a random length of 0 to 512 bytes each
    // > PadC, PadD: Arbitrary data with a length of 0 to 512 bytes
    static auto constexpr PadaMaxlen = uint16_t{ 512U };
    static auto constexpr PadbMaxlen = uint16_t{ 512U };
    static auto constexpr PadcMaxlen = uint16_t{ 512U };
    static auto constexpr PaddMaxlen = uint16_t{ 512U };

    // "VC is a verification constant that is used to verify whether the
    // other side knows S and SKEY and thus defeats replay attacks of the
    // SKEY hash. As of this version VC is a String of 8 bytes set to 0x00."
    // https://wiki.vuze.com/w/Message_Stream_Encryption
    using vc_t = std::array<std::byte, 8>;
    static auto constexpr VC = vc_t{};

    // Used when resynchronizing in read_vc(). This value is cached to avoid
    // the cost of recomputing it. MSE spec: "Since the length of [PadB is]
    // unknown, A will be able to resynchronize on ENCRYPT(VC)".
    std::optional<vc_t> encrypted_vc_;

    ///

    static constexpr auto DhPoolMaxSize = size_t{ 32 };
    static inline auto dh_pool = small::max_size_vector<DH, DhPoolMaxSize>{};
    static inline auto dh_pool_mutex = std::mutex{};

    [[nodiscard]] static std::optional<DH> pop_dh_pool()
    {
        auto lock = std::unique_lock(dh_pool_mutex);

        if (std::empty(dh_pool))
        {
            return {};
        }

        auto dh = std::move(dh_pool.back());
        dh_pool.pop_back();
        return dh;
    }

    static void push_dh_pool(DH dh)
    {
        auto lock = std::unique_lock(dh_pool_mutex);

        if (std::size(dh_pool) < dh_pool.max_size())
        {
            dh_pool.emplace_back(std::move(dh));
        }
    }

    [[nodiscard]] DH& get_dh()
    {
        if (!dh_)
        {
            dh_.emplace(pop_dh_pool().value_or(DH{ mediator_->private_key() }));
        }

        return *dh_;
    }

    void maybe_recycle_dh()
    {
        // keys are expensive to make, so recycle iff the peer was unreachable

        if (have_read_anything_from_peer_)
        {
            return;
        }

        if (dh_)
        {
            push_dh_pool(std::move(*dh_));
            dh_.reset();
        }
    }

    ///

    std::optional<DH> dh_{};

    DoneFunc on_done_;

    std::optional<tr_peer_id_t> peer_id_;

    std::shared_ptr<tr_peerIo> peer_io_;

    std::unique_ptr<libtransmission::Timer> timeout_timer_;

    Mediator* mediator_ = nullptr;

    State state_ = State::AwaitingHandshake;

    tr_encryption_mode encryption_mode_;

    uint32_t crypto_select_ = {};
    uint32_t crypto_provide_ = {};
    uint16_t pad_c_len_ = {};
    uint16_t pad_d_len_ = {};
    uint16_t ia_len_ = {};

    uint16_t pad_a_recv_len_ = {};
    uint16_t pad_b_recv_len_ = {};

    bool have_read_anything_from_peer_ = false;

    bool have_sent_bittorrent_handshake_ = false;
};<|MERGE_RESOLUTION|>--- conflicted
+++ resolved
@@ -133,15 +133,9 @@
 
     ReadState done(bool is_connected)
     {
-<<<<<<< HEAD
-        return fire_done(is_connected) ? READ_LATER : READ_ERR;
-=======
-        peer_io_->clear_callbacks();
-
         // The responding client of a handshake usually starts sending BT messages immediately after
         // the handshake, so we need to return ReadState::Break to ensure those messages are processed.
         return fire_done(is_connected) ? ReadState::Break : ReadState::Err;
->>>>>>> 9ff95d16
     }
 
     [[nodiscard]] auto is_incoming() const noexcept
