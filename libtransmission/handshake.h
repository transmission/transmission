// This file Copyright © Mnemosyne LLC.
// It may be used under GPLv2 (SPDX: GPL-2.0-only), GPLv3 (SPDX: GPL-3.0-only),
// or any future license endorsed by Mnemosyne LLC.
// License text can be found in the licenses/ folder.

#pragma once

#ifndef __TRANSMISSION__
#error only libtransmission should #include this header.
#endif

#include <algorithm> // for std::copy()
#include <array>
#include <chrono>
#include <cstdint> // for uintX_t
#include <cstddef> // for std::byte, size_t
#include <functional>
#include <memory>
#include <mutex>
#include <optional>
#include <string_view>
#include <utility>

#include <small/vector.hpp>

#include "libtransmission/transmission.h"

#include "libtransmission/peer-mse.h" // tr_message_stream_encryption::DH
#include "libtransmission/peer-io.h"
#include "libtransmission/timer.h"
#include "libtransmission/tr-macros.h" // tr_sha1_digest_t, tr_peer_id_t

struct tr_error;
struct tr_socket_address;

namespace libtransmission
{
template<typename value_type>
class BufferWriter;
}

// short-term class which manages the handshake phase of a tr_peerIo
class tr_handshake
{
public:
    using DH = tr_message_stream_encryption::DH;

    struct Result
    {
        std::shared_ptr<tr_peerIo> io;
        std::optional<tr_peer_id_t> peer_id;
        bool read_anything_from_peer = false;
        bool is_connected = false;
    };

    using DoneFunc = std::function<bool(Result const&)>;

    class Mediator
    {
    public:
        struct TorrentInfo
        {
            tr_sha1_digest_t info_hash;
            tr_peer_id_t client_peer_id;
            tr_torrent_id_t id;
            bool is_done;
        };

        virtual ~Mediator() = default;

        [[nodiscard]] virtual std::optional<TorrentInfo> torrent(tr_sha1_digest_t const& info_hash) const = 0;
        [[nodiscard]] virtual std::optional<TorrentInfo> torrent_from_obfuscated(tr_sha1_digest_t const& info_hash) const = 0;
        [[nodiscard]] virtual libtransmission::TimerMaker& timer_maker() = 0;
        [[nodiscard]] virtual bool allows_dht() const = 0;
        [[nodiscard]] virtual bool allows_tcp() const = 0;
        [[nodiscard]] virtual size_t pad(void* setme, size_t max_bytes) const = 0;
        [[nodiscard]] virtual DH::private_key_bigend_t private_key() const
        {
            return DH::randomPrivateKey();
        }

        virtual void set_utp_failed(tr_sha1_digest_t const& info_hash, tr_socket_address const& socket_address) = 0;
    };

    tr_handshake(Mediator* mediator, std::shared_ptr<tr_peerIo> peer_io, tr_encryption_mode mode_in, DoneFunc on_done);

    ~tr_handshake()
    {
        maybe_recycle_dh();
    }

    // bittorrent handshake constants
    // https://www.bittorrent.org/beps/bep_0003.html#peer-protocol
    // https://wiki.theory.org/BitTorrentSpecification#Handshake

    // > The handshake starts with character ninteen (decimal) followed by the string
    // > 'BitTorrent protocol'. The leading character is a length prefix.
    static auto constexpr HandshakeName = std::array<std::byte, 20>{
        std::byte{ 19 },  std::byte{ 'B' }, std::byte{ 'i' }, std::byte{ 't' }, std::byte{ 'T' },
        std::byte{ 'o' }, std::byte{ 'r' }, std::byte{ 'r' }, std::byte{ 'e' }, std::byte{ 'n' },
        std::byte{ 't' }, std::byte{ ' ' }, std::byte{ 'p' }, std::byte{ 'r' }, std::byte{ 'o' },
        std::byte{ 't' }, std::byte{ 'o' }, std::byte{ 'c' }, std::byte{ 'o' }, std::byte{ 'l' }
    };

    // [Next comes] eight reserved bytes [used for enabling ltep, dht, fext]
    static auto constexpr HandshakeFlagsBytes = size_t{ 8 };
    static auto constexpr HandshakeFlagsBits = size_t{ 64 };
    // https://www.bittorrent.org/beps/bep_0004.html
    // https://wiki.theory.org/BitTorrentSpecification#Reserved_Bytes
    static auto constexpr LtepFlag = size_t{ 43U };
    static auto constexpr FextFlag = size_t{ 61U };
    static auto constexpr DhtFlag = size_t{ 63U };

    // Next comes the 20 byte sha1 info_hash and the 20-byte peer_id
    static auto constexpr HandshakeSize = std::size(HandshakeName) + HandshakeFlagsBytes + std::tuple_size_v<tr_sha1_digest_t> +
        std::tuple_size_v<tr_peer_id_t>;
    static_assert(HandshakeSize == 68U);

    // Length of handhshake up through the info_hash. From theory.org:
    // > The recipient may wait for the initiator's handshake... however,
    // > the recipient must respond as soon as it sees the info_hash part
    // > of the handshake (the peer id will presumably be sent after the
    // > recipient sends its own handshake).
    static auto constexpr IncomingHandshakeLen = std::size(HandshakeName) + HandshakeFlagsBytes +
        std::tuple_size_v<tr_sha1_digest_t>;
    static_assert(IncomingHandshakeLen == 48U);

    // MSE constants.
    // http://wiki.vuze.com/w/Message_Stream_Encryption
    // > crypto_provide and crypto_select are a 32bit bitfields.
    // > As of now 0x01 means plaintext, 0x02 means RC4. (see Functions)
    // > The remaining bits are reserved for future use.
    static auto constexpr CryptoProvidePlaintext = uint32_t{ 0x01 };
    static auto constexpr CryptoProvideRC4 = uint32_t{ 0x02 };

    // MSE constants.
    // http://wiki.vuze.com/w/Message_Stream_Encryption
    // > PadA, PadB: Random data with a random length of 0 to 512 bytes each
    // > PadC, PadD: Arbitrary data with a length of 0 to 512 bytes
    static auto constexpr PadaMaxlen = uint16_t{ 512U };
    static auto constexpr PadbMaxlen = uint16_t{ 512U };
    static auto constexpr PadcMaxlen = uint16_t{ 512U };
    static auto constexpr PaddMaxlen = uint16_t{ 512U };

    // "VC is a verification constant that is used to verify whether the
    // other side knows S and SKEY and thus defeats replay attacks of the
    // SKEY hash. As of this version VC is a String of 8 bytes set to 0x00."
    // https://wiki.vuze.com/w/Message_Stream_Encryption
    using vc_t = std::array<std::byte, 8>;
    static auto constexpr VC = vc_t{};

private:
    enum class State : uint8_t
    {
        // incoming and outgoing
        AwaitingHandshake,
        AwaitingPeerId,

        // incoming
        AwaitingYa,
        AwaitingPadA,
        AwaitingCryptoProvide,
        AwaitingPadC,
        AwaitingIa,

        // outgoing
        AwaitingYb,
        AwaitingVc,
        AwaitingCryptoSelect,
        AwaitingPadD
    };

    // ---

    ReadState read_crypto_provide(tr_peerIo*);
    ReadState read_crypto_select(tr_peerIo*);
    ReadState read_handshake(tr_peerIo*);
    ReadState read_ia(tr_peerIo*);
    ReadState read_pad_a(tr_peerIo*);
    ReadState read_pad_c(tr_peerIo*);
    ReadState read_pad_d(tr_peerIo*);
    ReadState read_peer_id(tr_peerIo*);
    ReadState read_vc(tr_peerIo*);
    ReadState read_ya(tr_peerIo*);
    ReadState read_yb(tr_peerIo*);

    void send_ya(tr_peerIo*);

    void set_peer_id(tr_peer_id_t const& id) noexcept
    {
        peer_id_ = id;
    }

    ReadState done(bool is_connected)
    {
        // The responding client of a handshake usually starts sending BT messages immediately after
        // the handshake, so we need to return ReadState::Break to ensure those messages are processed.
        return fire_done(is_connected) ? ReadState::Break : ReadState::Err;
    }

    [[nodiscard]] auto is_incoming() const noexcept
    {
        return peer_io_->is_incoming();
    }

    [[nodiscard]] constexpr auto state() const noexcept
    {
        return state_;
    }

    [[nodiscard]] constexpr auto is_state(State state) const noexcept
    {
        return state_ == state;
    }

    constexpr void set_state(State state) noexcept
    {
        state_ = state;
    }

    [[nodiscard]] static std::string_view state_string(State state) noexcept;

    [[nodiscard]] std::string_view state_string() const noexcept
    {
        return state_string(state_);
    }

    static ReadState can_read(tr_peerIo* peer_io, void* vhandshake, size_t* piece);

    static void on_error(tr_peerIo* io, tr_error const&, void* vhandshake);

    bool build_handshake_message(tr_peerIo* io, libtransmission::BufferWriter<std::byte>& buf) const;

    bool send_handshake(tr_peerIo* io);

    template<size_t PadMax>
    void send_public_key_and_pad(tr_peerIo* io)
    {
        auto const public_key = get_dh().publicKey();
        auto outbuf = std::array<std::byte, std::size(public_key) + PadMax>{};
        auto const data = std::data(outbuf);
        auto walk = data;
        walk = std::copy(std::begin(public_key), std::end(public_key), walk);
        walk += mediator_->pad(walk, PadMax);
        io->write_bytes(data, walk - data, false);
    }

    [[nodiscard]] uint32_t crypto_provide() const noexcept;

    [[nodiscard]] static uint32_t get_crypto_select(tr_encryption_mode encryption_mode, uint32_t crypto_provide) noexcept;

    bool fire_done(bool is_connected);
    void fire_timer();

    static constexpr auto DhPoolMaxSize = size_t{ 32 };
    static inline auto dh_pool = small::max_size_vector<DH, DhPoolMaxSize>{};
    static inline auto dh_pool_mutex = std::mutex{};

    [[nodiscard]] static std::optional<DH> pop_dh_pool()
    {
        auto lock = std::unique_lock(dh_pool_mutex);

        if (std::empty(dh_pool))
        {
            return {};
        }

        auto dh = std::move(dh_pool.back());
        dh_pool.pop_back();
        return dh;
    }

    static void push_dh_pool(DH dh)
    {
        auto lock = std::unique_lock(dh_pool_mutex);

        if (std::size(dh_pool) < dh_pool.max_size())
        {
            dh_pool.emplace_back(std::move(dh));
        }
    }

    [[nodiscard]] DH& get_dh()
    {
        if (!dh_)
        {
            dh_.emplace(pop_dh_pool().value_or(DH{ mediator_->private_key() }));
        }

        return *dh_;
    }

    void maybe_recycle_dh()
    {
        // keys are expensive to make, so recycle iff the peer was unreachable

        if (have_read_anything_from_peer_)
        {
            return;
        }

        if (dh_)
        {
            push_dh_pool(std::move(*dh_));
            dh_.reset();
        }
    }

    std::optional<DH> dh_;

    // ---

<<<<<<< HEAD
    static auto constexpr HandshakeTimeoutSec = std::chrono::seconds{ 30 };
=======
    std::optional<DH> dh_;
>>>>>>> 5c714a55

    DoneFunc on_done_;

    std::optional<tr_peer_id_t> peer_id_;

    std::shared_ptr<tr_peerIo> peer_io_;

    std::unique_ptr<libtransmission::Timer> timeout_timer_;

    Mediator* mediator_ = nullptr;

    State state_ = State::AwaitingHandshake;

    tr_encryption_mode encryption_mode_;

    // Used when resynchronizing in read_vc(). This value is cached to avoid
    // the cost of recomputing it. MSE spec: "Since the length of [PadB is]
    // unknown, A will be able to resynchronize on ENCRYPT(VC)".
    std::optional<vc_t> encrypted_vc_;

    uint32_t crypto_select_ = {};
    uint32_t crypto_provide_ = {};
    uint16_t pad_c_len_ = {};
    uint16_t pad_d_len_ = {};
    uint16_t ia_len_ = {};

    uint16_t pad_a_recv_len_ = {};
    uint16_t pad_b_recv_len_ = {};

    bool have_read_anything_from_peer_ = false;

    bool have_sent_bittorrent_handshake_ = false;
};<|MERGE_RESOLUTION|>--- conflicted
+++ resolved
@@ -310,11 +310,7 @@
 
     // ---
 
-<<<<<<< HEAD
     static auto constexpr HandshakeTimeoutSec = std::chrono::seconds{ 30 };
-=======
-    std::optional<DH> dh_;
->>>>>>> 5c714a55
 
     DoneFunc on_done_;
 
