--- conflicted
+++ resolved
@@ -202,12 +202,8 @@
 
             buf = end;
 
-<<<<<<< HEAD
-            if ((v = get_node(stack, key, top, &err)) != nullptr)
-=======
-            tr_variant* const v = get_node(stack, &key, top, &err);
+            tr_variant* const v = get_node(stack, key, top, &err);
             if (v != nullptr)
->>>>>>> 914adfc6
             {
                 tr_variantInitInt(v, val);
             }
@@ -216,12 +212,8 @@
         {
             ++buf;
 
-<<<<<<< HEAD
-            if ((v = get_node(stack, key, top, &err)) != nullptr)
-=======
-            tr_variant* const v = get_node(stack, &key, top, &err);
+            tr_variant* const v = get_node(stack, key, top, &err);
             if (v != nullptr)
->>>>>>> 914adfc6
             {
                 tr_variantInitList(v, 0);
                 stack.push_back(v);
@@ -231,11 +223,7 @@
         {
             ++buf;
 
-<<<<<<< HEAD
             tr_variant* const v = get_node(stack, key, top, &err);
-=======
-            tr_variant* const v = get_node(stack, &key, top, &err);
->>>>>>> 914adfc6
             if (v != nullptr)
             {
                 tr_variantInitDict(v, 0);
@@ -275,13 +263,9 @@
                 auto const sv = std::string_view{ reinterpret_cast<char const*>(str), str_len };
                 key = tr_quark_new(sv);
             }
-<<<<<<< HEAD
-            else if ((v = get_node(stack, key, top, &err)) != nullptr)
-=======
             else
->>>>>>> 914adfc6
-            {
-                tr_variant* const v = get_node(stack, &key, top, &err);
+            {
+                tr_variant* const v = get_node(stack, key, top, &err);
                 if (v != nullptr)
                 {
                     tr_variantInitStr(v, str, str_len);
