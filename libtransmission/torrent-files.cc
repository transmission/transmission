--- conflicted
+++ resolved
@@ -252,11 +252,6 @@
     }
 
     // move the local data to the tmpdir
-<<<<<<< HEAD
-=======
-    auto const paths = std::array<std::string_view, 1>{ parent.sv() };
-    for (tr_file_index_t idx = 0, n_files = file_count(); idx < n_files; ++idx)
->>>>>>> 3e9f5f61
     {
         struct moved_file
         {
@@ -266,7 +261,7 @@
         std::vector<moved_file> moved_files;
 
         auto const paths = std::array<std::string_view, 1>{ parent.sv() };
-        for (tr_file_index_t idx = 0, n_files = fileCount(); idx < n_files; ++idx)
+        for (tr_file_index_t idx = 0, n_files = file_count(); idx < n_files; ++idx)
         {
             if (auto const found = find(idx, std::data(paths), std::size(paths)); found)
             {
