// This file Copyright © Mnemosyne LLC.
// It may be used under GPLv2 (SPDX: GPL-2.0-only), GPLv3 (SPDX: GPL-3.0-only),
// or any future license endorsed by Mnemosyne LLC.
// License text can be found in the licenses/ folder.

#pragma once

#include <algorithm> // std::move()
#include <cstddef> // size_t
#include <cstdint> // int64_t
#include <functional> // std::invoke
#include <initializer_list>
#include <optional>
#include <string>
#include <string_view>
#include <type_traits> // std::is_same_v
#include <utility> // std::pair
#include <variant>
#include <vector>

#include "libtransmission/error.h"
#include "libtransmission/quark.h"
#include "libtransmission/tr-macros.h" // TR_CONSTEXPR20

/**
 * A variant that holds typical benc/json types: bool, int,
 * double, string, vectors of variants, and maps of variants.
 * Useful when serializing / deserializing benc/json data.
 *
 * @see tr_variant_serde
 */
struct tr_variant
{
public:
    enum Type : uint8_t
    {
        NoneIndex,
        NullIndex,
        BoolIndex,
        IntIndex,
        DoubleIndex,
        StringIndex,
        StringViewIndex,
        VectorIndex,
        MapIndex
    };

    using Vector = std::vector<tr_variant>;

    class Map
    {
    public:
        Map() = default;

        explicit Map(size_t const n_reserve)
        {
            vec_.reserve(n_reserve);
        }

        [[nodiscard]] TR_CONSTEXPR20 auto begin() noexcept
        {
            return std::begin(vec_);
        }

        [[nodiscard]] TR_CONSTEXPR20 auto begin() const noexcept
        {
            return std::cbegin(vec_);
        }

        [[nodiscard]] TR_CONSTEXPR20 auto cbegin() const noexcept
        {
            return std::cbegin(vec_);
        }

        [[nodiscard]] TR_CONSTEXPR20 auto end() noexcept
        {
            return std::end(vec_);
        }

        [[nodiscard]] TR_CONSTEXPR20 auto end() const noexcept
        {
            return std::cend(vec_);
        }

        [[nodiscard]] TR_CONSTEXPR20 auto cend() const noexcept
        {
            return std::cend(vec_);
        }

        [[nodiscard]] TR_CONSTEXPR20 auto find(tr_quark const key) noexcept
        {
            auto const predicate = [key](auto const& item)
            {
                return item.first == key;
            };
            return std::find_if(std::begin(vec_), std::end(vec_), predicate);
        }

        [[nodiscard]] TR_CONSTEXPR20 auto find(tr_quark const key) const noexcept
        {
            return Vector::const_iterator{ const_cast<Map*>(this)->find(key) };
        }

        [[nodiscard]] auto contains(tr_quark const key) const noexcept
        {
            return find(key) != end(); // NOLINT(readability-container-contains)
        }

        [[nodiscard]] TR_CONSTEXPR20 auto find(std::initializer_list<tr_quark> keys) noexcept
        {
            auto constexpr Predicate = [](auto const& item, tr_quark key)
            {
                return item.first == key;
            };
            return std::find_first_of(std::begin(vec_), std::end(vec_), std::begin(keys), std::end(keys), Predicate);
        }

        [[nodiscard]] TR_CONSTEXPR20 auto find(std::initializer_list<tr_quark> keys) const noexcept
        {
            return Vector::const_iterator{ const_cast<Map*>(this)->find(keys) };
        }

        [[nodiscard]] TR_CONSTEXPR20 auto size() const noexcept
        {
            return std::size(vec_);
        }

        [[nodiscard]] TR_CONSTEXPR20 auto empty() const noexcept
        {
            return std::empty(vec_);
        }

        void reserve(size_t const new_cap)
        {
            vec_.reserve(std::max(new_cap, size_t{ 16U }));
        }

        auto erase(tr_quark const key)
        {
            if (auto iter = find(key); iter != end())
            {
                vec_.erase(iter);
                return 1U;
            }

            return 0U;
        }

        bool replace_key(tr_quark const old_key, tr_quark const new_key)
        {
            if (contains(new_key))
            {
                return false;
            }

            auto iter = find(old_key);
            if (iter == end())
            {
                return false;
            }

            iter->first = new_key;
            return true;
        }

        [[nodiscard]] tr_variant& operator[](tr_quark const& key)
        {
            if (auto const iter = find(key); iter != end())
            {
                return iter->second;
            }

            return vec_.emplace_back(key, tr_variant{}).second;
        }

        template<typename Val>
        std::pair<tr_variant&, bool> try_emplace(tr_quark const key, Val&& val)
        {
            if (auto iter = find(key); iter != end())
            {
                return { iter->second, false };
            }

            return { vec_.emplace_back(key, tr_variant{ std::forward<Val>(val) }).second, true };
        }

        template<typename Val>
        std::pair<tr_variant&, bool> insert_or_assign(tr_quark const key, Val&& val)
        {
            auto res = try_emplace(key, std::forward<Val>(val));
            if (!res.second)
            {
                res.first = std::forward<Val>(val);
            }
            return res;
        }

        // --- custom functions

        template<typename Type>
        [[nodiscard]] TR_CONSTEXPR20 auto* find_if(tr_quark const key) noexcept
        {
            auto const iter = find(key);
            return iter != end() ? iter->second.get_if<Type>() : nullptr;
        }

        template<typename Type>
        [[nodiscard]] TR_CONSTEXPR20 auto const* find_if(tr_quark const key) const noexcept
        {
            return const_cast<Map*>(this)->find_if<Type>(key);
        }

        template<typename Type>
        [[nodiscard]] TR_CONSTEXPR20 auto* find_if(std::initializer_list<tr_quark> keys) noexcept
        {
            auto const iter = find(keys);
            return iter != end() ? iter->second.get_if<Type>() : nullptr;
        }

        template<typename Type>
        [[nodiscard]] TR_CONSTEXPR20 auto* find_if(std::initializer_list<tr_quark> keys) const noexcept
        {
            return const_cast<Map*>(this)->find_if<Type>(keys);
        }

        template<typename Type>
        [[nodiscard]] std::optional<Type> value_if(tr_quark const key) const noexcept
        {
            if (auto it = find(key); it != end())
            {
                return it->second.value_if<Type>();
            }

            return std::nullopt;
        }

        template<typename Type>
        [[nodiscard]] std::optional<Type> value_if(std::initializer_list<tr_quark> keys) const noexcept
        {
            if (auto it = find(keys); it != end())
            {
                return it->second.value_if<Type>();
            }

            return std::nullopt;
        }

    private:
        using Vector = std::vector<std::pair<tr_quark, tr_variant>>;
        Vector vec_;
    };

    constexpr tr_variant() noexcept = default;
    ~tr_variant() = default;
    tr_variant(tr_variant&& that) noexcept = default;
    tr_variant& operator=(tr_variant&& that) noexcept = default;

    // Copying a variant is potentially expensive, so copy assignment
    // and copy construct are deleted here to prevent accidental copies.
    // Use clone() instead.
    tr_variant(tr_variant const&) = delete;
    tr_variant& operator=(tr_variant const&) = delete;

    template<typename Val>
    tr_variant(Val&& value) // NOLINT(bugprone-forwarding-reference-overload, google-explicit-constructor)
    {
        *this = std::forward<Val>(value);
    }

    [[nodiscard]] static auto make_map(size_t const n_reserve = 0U)
    {
        auto ret = tr_variant{};
        ret.val_.emplace<Map>(n_reserve);
        return ret;
    }

    [[nodiscard]] static auto make_vector(size_t const n_reserve = 0U)
    {
        auto ret = tr_variant{};
        ret.val_.emplace<Vector>().reserve(n_reserve);
        return ret;
    }

    [[nodiscard]] static auto make_raw(void const* value, size_t n_bytes)
    {
        return tr_variant{ std::string_view{ reinterpret_cast<char const*>(value), n_bytes } };
    }

    template<typename CharSpan>
    [[nodiscard]] static auto make_raw(CharSpan const& value)
    {
        static_assert(sizeof(typename CharSpan::value_type) == 1U);
        return make_raw(std::data(value), std::size(value));
    }

    [[nodiscard]] static tr_variant unmanaged_string(std::string_view val)
    {
        auto ret = tr_variant{};
        ret.val_.emplace<std::string_view>(val);
        return ret;
    }

    [[nodiscard]] static tr_variant unmanaged_string(tr_quark const key)
    {
        return unmanaged_string(tr_quark_get_string_view(key));
    }

    template<typename Val>
    tr_variant& operator=(Val value)
    {
        if constexpr (std::is_same_v<Val, std::string_view>)
        {
            // Note: std::string_view assignment takes ownership by copying.
            // Use unmanaged_string() if you want the variant to hold a shallow copy.
            val_.emplace<std::string>(value);
        }
        else if constexpr (std::is_same_v<Val, char const*> || std::is_same_v<Val, char*>)
        {
            val_.emplace<std::string>(value != nullptr ? value : "");
        }
        // note: std::is_integral_v<bool> is true, so this check
        // must come first to prevent bools from being stored as ints
        else if constexpr (std::is_same_v<Val, bool>)
        {
            val_.emplace<bool>(value);
        }
        else if constexpr (std::is_integral_v<Val> || std::is_enum_v<Val>)
        {
            val_ = static_cast<int64_t>(value);
        }
        else
        {
            val_ = std::move(value);
        }
        return *this;
    }

    [[nodiscard]] constexpr auto index() const noexcept
    {
        return val_.index();
    }

    [[nodiscard]] constexpr auto has_value() const noexcept
    {
        return index() != NoneIndex;
    }

    template<typename Val>
    [[nodiscard]] constexpr auto* get_if() noexcept
    {
<<<<<<< HEAD
=======
        static_assert(
            !std::is_same_v<std::decay_t<Val>, std::string> && !std::is_same_v<std::decay_t<Val>, std::string_view>,
            "not supported -- use value_if<std::string_view>() instead.");
>>>>>>> 2c497838
        return std::get_if<Val>(&val_);
    }

    template<typename Val>
    [[nodiscard]] constexpr auto const* get_if() const noexcept
    {
        static_assert(
            !std::is_same_v<std::decay_t<Val>, std::string> && !std::is_same_v<std::decay_t<Val>, std::string_view>,
            "not supported -- use value_if<std::string_view>() instead.");
        return const_cast<tr_variant*>(this)->get_if<Val>();
    }

    template<size_t Index>
    [[nodiscard]] constexpr auto* get_if() noexcept
    {
        return std::get_if<Index>(&val_);
    }

    template<size_t Index>
    [[nodiscard]] constexpr auto const* get_if() const noexcept
    {
        return const_cast<tr_variant*>(this)->get_if<Index>();
    }

    template<typename Val>
    [[nodiscard]] constexpr std::optional<Val> value_if() noexcept
    {
        if (auto const* const val = get_if<Val>())
        {
            return *val;
        }

        return {};
    }

    template<typename Val>
    [[nodiscard]] std::optional<Val> value_if() const noexcept
    {
        return const_cast<tr_variant*>(this)->value_if<Val>();
    }

    template<typename Val>
    [[nodiscard]] constexpr bool holds_alternative() const noexcept
    {
        if constexpr (std::is_same_v<Val, std::string_view>)
        {
            return std::holds_alternative<std::string>(val_) || std::holds_alternative<std::string_view>(val_);
        }
        else
        {
            return std::holds_alternative<Val>(val_);
        }
    }

    void clear()
    {
        val_.emplace<std::monostate>();
    }

    template<typename Visitor>
    [[nodiscard]] constexpr decltype(auto) visit(Visitor&& visitor)
    {
        return std::visit(std::forward<Visitor>(visitor), val_);
    }

    template<typename Visitor>
    [[nodiscard]] constexpr decltype(auto) visit(Visitor&& visitor) const
    {
        return std::visit(std::forward<Visitor>(visitor), val_);
    }

    // Usually updates `this` to hold a clone of `that`, with two exceptions:
    // 1. If both sides hold maps, recursively merge each entry and overwrite
    //    duplicate keys from `this`.
    // 2. Any unmanaged string taken from `that` is copied so `this` owns its copy.
    tr_variant& merge(tr_variant const& that);

    // Returns a new copy of `this`.
    // Any unmanaged strings in `this` are copied so the new variant owns its copy.
    [[nodiscard]] tr_variant clone() const;

private:
<<<<<<< HEAD
=======
    template<typename Visitor>
    class VisitAdapter
    {
    public:
        explicit constexpr VisitAdapter(Visitor visitor)
            : visitor_{ std::move(visitor) }
        {
        }

        // These ref-qualified overloads preserve the visitor's cv/ref category
        // (lvalue/rvalue, const/non-const) to match std::visit() semantics.
        template<typename T>
        [[nodiscard]] constexpr decltype(auto) operator()(T&& value) &
        {
            return call(*this, std::forward<T>(value));
        }
        template<typename T>
        [[nodiscard]] constexpr decltype(auto) operator()(T&& value) const&
        {
            return call(*this, std::forward<T>(value));
        }
        template<typename T>
        [[nodiscard]] constexpr decltype(auto) operator()(T&& value) &&
        {
            return call(std::move(*this), std::forward<T>(value));
        }

    private:
        template<typename Self, typename T>
        [[nodiscard]] static constexpr decltype(auto) call(Self&& self, T&& value)
        {
            auto&& visitor = std::forward<Self>(self).visitor_;

            // Convert std::string to std::string_view for visitors
            if constexpr (std::is_same_v<std::decay_t<T>, std::string>)
            {
                return std::invoke(std::forward<decltype(visitor)>(visitor), std::string_view{ value });
            }
            else
            {
                return std::invoke(std::forward<decltype(visitor)>(visitor), std::forward<T>(value));
            }
        }

        Visitor visitor_;
    };

    template<typename Visitor>
    [[nodiscard]] static constexpr auto make_visit_adapter(Visitor&& visitor)
    {
        using AdaptedVisitor = VisitAdapter<Visitor>;
        return AdaptedVisitor{ std::forward<Visitor>(visitor) };
    }

>>>>>>> 2c497838
    std::variant<std::monostate, std::nullptr_t, bool, int64_t, double, std::string, std::string_view, Vector, Map> val_;
};

template<>
[[nodiscard]] std::optional<int64_t> tr_variant::value_if() noexcept;
template<>
[[nodiscard]] std::optional<bool> tr_variant::value_if() noexcept;
template<>
[[nodiscard]] std::optional<double> tr_variant::value_if() noexcept;
template<>
[[nodiscard]] std::optional<std::string_view> tr_variant::value_if() noexcept;

// --- Strings

bool tr_variantGetStrView(tr_variant const* variant, std::string_view* setme);

bool tr_variantGetRaw(tr_variant const* variant, std::byte const** setme_raw, size_t* setme_len);
bool tr_variantGetRaw(tr_variant const* variant, uint8_t const** setme_raw, size_t* setme_len);

// --- Real Numbers

bool tr_variantGetReal(tr_variant const* variant, double* value_setme);

// --- Booleans

bool tr_variantGetBool(tr_variant const* variant, bool* setme);

// --- Ints

bool tr_variantGetInt(tr_variant const* var, int64_t* setme);

// --- Lists

void tr_variantInitList(tr_variant* initme, size_t n_reserve);
void tr_variantListReserve(tr_variant* var, size_t n_reserve);

tr_variant* tr_variantListAdd(tr_variant* var);
tr_variant* tr_variantListAddBool(tr_variant* var, bool value);
tr_variant* tr_variantListAddInt(tr_variant* var, int64_t value);
tr_variant* tr_variantListAddReal(tr_variant* var, double value);
tr_variant* tr_variantListAddStr(tr_variant* var, std::string_view value);
tr_variant* tr_variantListAddStrView(tr_variant* var, std::string_view value);
tr_variant* tr_variantListAddRaw(tr_variant* var, void const* value, size_t n_bytes);
tr_variant* tr_variantListAddList(tr_variant* var, size_t n_reserve);
tr_variant* tr_variantListAddDict(tr_variant* var, size_t n_reserve);
tr_variant* tr_variantListChild(tr_variant* var, size_t pos);

bool tr_variantListRemove(tr_variant* var, size_t pos);

[[nodiscard]] constexpr size_t tr_variantListSize(tr_variant const* const var)
{
    if (var != nullptr)
    {
        if (auto const* const vec = var->get_if<tr_variant::Vector>(); vec != nullptr)
        {
            return std::size(*vec);
        }
    }

    return {};
}

// --- Dictionaries

void tr_variantInitDict(tr_variant* initme, size_t n_reserve);
void tr_variantDictReserve(tr_variant* var, size_t n_reserve);
bool tr_variantDictRemove(tr_variant* var, tr_quark key);

tr_variant* tr_variantDictAdd(tr_variant* var, tr_quark key);
tr_variant* tr_variantDictAddReal(tr_variant* var, tr_quark key, double value);
tr_variant* tr_variantDictAddInt(tr_variant* var, tr_quark key, int64_t value);
tr_variant* tr_variantDictAddBool(tr_variant* var, tr_quark key, bool value);
tr_variant* tr_variantDictAddStr(tr_variant* var, tr_quark key, std::string_view value);
tr_variant* tr_variantDictAddStrView(tr_variant* var, tr_quark key, std::string_view value);
tr_variant* tr_variantDictAddList(tr_variant* var, tr_quark key, size_t n_reserve);
tr_variant* tr_variantDictAddDict(tr_variant* var, tr_quark key, size_t n_reserve);
tr_variant* tr_variantDictAddRaw(tr_variant* var, tr_quark key, void const* value, size_t n_bytes);

bool tr_variantDictChild(tr_variant* var, size_t pos, tr_quark* setme_key, tr_variant** setme_value);
tr_variant* tr_variantDictFind(tr_variant* var, tr_quark key);
bool tr_variantDictFindList(tr_variant* var, tr_quark key, tr_variant** setme);
bool tr_variantDictFindDict(tr_variant* var, tr_quark key, tr_variant** setme_value);
bool tr_variantDictFindInt(tr_variant* var, tr_quark key, int64_t* setme);
bool tr_variantDictFindReal(tr_variant* var, tr_quark key, double* setme);
bool tr_variantDictFindBool(tr_variant* var, tr_quark key, bool* setme);
bool tr_variantDictFindStrView(tr_variant* var, tr_quark key, std::string_view* setme);
bool tr_variantDictFindRaw(tr_variant* var, tr_quark key, uint8_t const** setme_raw, size_t* setme_len);
bool tr_variantDictFindRaw(tr_variant* var, tr_quark key, std::byte const** setme_raw, size_t* setme_len);

/* this is only quasi-supported. don't rely on it too heavily outside of libT */
void tr_variantMergeDicts(tr_variant* tgt, tr_variant const* src);

/**
 * Helper class for serializing and deserializing benc/json data.
 *
 * @see tr_variant
 */
class tr_variant_serde
{
public:
    [[nodiscard]] static tr_variant_serde benc() noexcept
    {
        return tr_variant_serde{ Type::Benc };
    }

    [[nodiscard]] static tr_variant_serde json() noexcept
    {
        return tr_variant_serde{ Type::Json };
    }

    // Serialize data as compactly as possible, e.g.
    // omit pretty-printing JSON whitespace
    constexpr tr_variant_serde& compact() noexcept
    {
        compact_ = true;
        return *this;
    }

    // When set, assumes that the `input` passed to parse() is valid
    // for the lifespan of the variant and we can use string_views of
    // `input` instead of cloning new strings.
    constexpr tr_variant_serde& inplace() noexcept
    {
        parse_inplace_ = true;
        return *this;
    }

    // ---

    [[nodiscard]] std::optional<tr_variant> parse(std::string_view input);

    template<typename CharSpan>
    [[nodiscard]] std::optional<tr_variant> parse(CharSpan const& input)
    {
        return parse(std::string_view{ std::data(input), std::size(input) });
    }

    [[nodiscard]] std::optional<tr_variant> parse_file(std::string_view filename);

    [[nodiscard]] constexpr char const* end() const noexcept
    {
        return end_;
    }

    // ---

    [[nodiscard]] std::string to_string(tr_variant const& var) const;

    bool to_file(tr_variant const& var, std::string_view filename);

    // ---

    // Tracks errors when parsing / saving
    tr_error error_;

private:
    friend tr_variant;

    enum class Type : uint8_t
    {
        Benc,
        Json
    };

    explicit tr_variant_serde(Type type)
        : type_{ type }
    {
    }

    [[nodiscard]] std::optional<tr_variant> parse_json(std::string_view input);
    [[nodiscard]] std::optional<tr_variant> parse_benc(std::string_view input);

    [[nodiscard]] std::string to_json_string(tr_variant const& var) const;
    [[nodiscard]] static std::string to_benc_string(tr_variant const& var);

    Type type_;

    bool compact_ = false;

    bool parse_inplace_ = false;

    // This is set to the first unparsed character after `parse()`.
    char const* end_ = nullptr;
};

/* @} */<|MERGE_RESOLUTION|>--- conflicted
+++ resolved
@@ -348,12 +348,9 @@
     template<typename Val>
     [[nodiscard]] constexpr auto* get_if() noexcept
     {
-<<<<<<< HEAD
-=======
         static_assert(
             !std::is_same_v<std::decay_t<Val>, std::string> && !std::is_same_v<std::decay_t<Val>, std::string_view>,
             "not supported -- use value_if<std::string_view>() instead.");
->>>>>>> 2c497838
         return std::get_if<Val>(&val_);
     }
 
@@ -436,63 +433,6 @@
     [[nodiscard]] tr_variant clone() const;
 
 private:
-<<<<<<< HEAD
-=======
-    template<typename Visitor>
-    class VisitAdapter
-    {
-    public:
-        explicit constexpr VisitAdapter(Visitor visitor)
-            : visitor_{ std::move(visitor) }
-        {
-        }
-
-        // These ref-qualified overloads preserve the visitor's cv/ref category
-        // (lvalue/rvalue, const/non-const) to match std::visit() semantics.
-        template<typename T>
-        [[nodiscard]] constexpr decltype(auto) operator()(T&& value) &
-        {
-            return call(*this, std::forward<T>(value));
-        }
-        template<typename T>
-        [[nodiscard]] constexpr decltype(auto) operator()(T&& value) const&
-        {
-            return call(*this, std::forward<T>(value));
-        }
-        template<typename T>
-        [[nodiscard]] constexpr decltype(auto) operator()(T&& value) &&
-        {
-            return call(std::move(*this), std::forward<T>(value));
-        }
-
-    private:
-        template<typename Self, typename T>
-        [[nodiscard]] static constexpr decltype(auto) call(Self&& self, T&& value)
-        {
-            auto&& visitor = std::forward<Self>(self).visitor_;
-
-            // Convert std::string to std::string_view for visitors
-            if constexpr (std::is_same_v<std::decay_t<T>, std::string>)
-            {
-                return std::invoke(std::forward<decltype(visitor)>(visitor), std::string_view{ value });
-            }
-            else
-            {
-                return std::invoke(std::forward<decltype(visitor)>(visitor), std::forward<T>(value));
-            }
-        }
-
-        Visitor visitor_;
-    };
-
-    template<typename Visitor>
-    [[nodiscard]] static constexpr auto make_visit_adapter(Visitor&& visitor)
-    {
-        using AdaptedVisitor = VisitAdapter<Visitor>;
-        return AdaptedVisitor{ std::forward<Visitor>(visitor) };
-    }
-
->>>>>>> 2c497838
     std::variant<std::monostate, std::nullptr_t, bool, int64_t, double, std::string, std::string_view, Vector, Map> val_;
 };
 
