// This file Copyright © Mnemosyne LLC.
// It may be used under GPLv2 (SPDX: GPL-2.0-only), GPLv3 (SPDX: GPL-3.0-only),
// or any future license endorsed by Mnemosyne LLC.
// License text can be found in the licenses/ folder.

#pragma once

#include <algorithm> // std::move()
#include <cstddef> // size_t
#include <cstdint> // int64_t
#include <initializer_list>
#include <optional>
#include <string>
#include <string_view>
#include <type_traits> // std::is_same_v
#include <utility> // std::pair
#include <variant>
#include <vector>

#include "libtransmission/api-compat.h"
#include "libtransmission/error.h"
#include "libtransmission/quark.h"
#include "libtransmission/tr-macros.h" // TR_CONSTEXPR20

/**
 * A variant that holds typical benc/json types: bool, int,
 * double, string, vectors of variants, and maps of variants.
 * Useful when serializing / deserializing benc/json data.
 *
 * @see tr_variant_serde
 */
struct tr_variant
{
public:
    enum Type : uint8_t
    {
        NoneIndex,
        NullIndex,
        BoolIndex,
        IntIndex,
        DoubleIndex,
        StringIndex,
        VectorIndex,
        MapIndex
    };

    using Vector = std::vector<tr_variant>;

    class Map
    {
    public:
        Map() = default;

        explicit Map(size_t const n_reserve)
        {
            vec_.reserve(n_reserve);
        }

        [[nodiscard]] TR_CONSTEXPR20 auto begin() noexcept
        {
            return std::begin(vec_);
        }

        [[nodiscard]] TR_CONSTEXPR20 auto begin() const noexcept
        {
            return std::cbegin(vec_);
        }

        [[nodiscard]] TR_CONSTEXPR20 auto cbegin() const noexcept
        {
            return std::cbegin(vec_);
        }

        [[nodiscard]] TR_CONSTEXPR20 auto end() noexcept
        {
            return std::end(vec_);
        }

        [[nodiscard]] TR_CONSTEXPR20 auto end() const noexcept
        {
            return std::cend(vec_);
        }

        [[nodiscard]] TR_CONSTEXPR20 auto cend() const noexcept
        {
            return std::cend(vec_);
        }

        [[nodiscard]] TR_CONSTEXPR20 auto find(tr_quark const key) noexcept
        {
            auto const predicate = [key](auto const& item)
            {
                return item.first == key;
            };
            return std::find_if(std::begin(vec_), std::end(vec_), predicate);
        }

        [[nodiscard]] TR_CONSTEXPR20 auto find(tr_quark const key) const noexcept
        {
            return Vector::const_iterator{ const_cast<Map*>(this)->find(key) };
        }

        [[nodiscard]] auto contains(tr_quark const key) const noexcept
        {
<<<<<<< HEAD
            return find(key) != end();
=======
            return find(key) != end(); // NOLINT(readability-container-contains)
>>>>>>> e671c034
        }

        [[nodiscard]] TR_CONSTEXPR20 auto find(std::initializer_list<tr_quark> keys) noexcept
        {
            auto constexpr Predicate = [](auto const& item, tr_quark key)
            {
                return item.first == key;
            };
            return std::find_first_of(std::begin(vec_), std::end(vec_), std::begin(keys), std::end(keys), Predicate);
        }

        [[nodiscard]] TR_CONSTEXPR20 auto find(std::initializer_list<tr_quark> keys) const noexcept
        {
            return Vector::const_iterator{ const_cast<Map*>(this)->find(keys) };
        }

        [[nodiscard]] TR_CONSTEXPR20 auto size() const noexcept
        {
            return std::size(vec_);
        }

        [[nodiscard]] TR_CONSTEXPR20 auto empty() const noexcept
        {
            return std::empty(vec_);
        }

        void reserve(size_t const new_cap)
        {
            vec_.reserve(std::max(new_cap, size_t{ 16U }));
        }

        auto erase(tr_quark const key)
        {
            if (auto iter = find(key); iter != end())
            {
                vec_.erase(iter);
                return 1U;
            }

            return 0U;
        }

        bool replace_key(tr_quark const old_key, tr_quark const new_key)
        {
            if (contains(new_key))
<<<<<<< HEAD
                return false;

            auto iter = find(old_key);
            if (iter == end())
                return false;
=======
            {
                return false;
            }

            auto iter = find(old_key);
            if (iter == end())
            {
                return false;
            }
>>>>>>> e671c034

            iter->first = new_key;
            return true;
        }

        [[nodiscard]] tr_variant& operator[](tr_quark const& key)
        {
            if (auto const iter = find(key); iter != end())
            {
                return iter->second;
            }

            return vec_.emplace_back(key, tr_variant{}).second;
        }

        template<typename Val>
        std::pair<tr_variant&, bool> try_emplace(tr_quark const key, Val&& val)
        {
            if (auto iter = find(key); iter != end())
            {
                return { iter->second, false };
            }

            return { vec_.emplace_back(key, tr_variant{ std::forward<Val>(val) }).second, true };
        }

        template<typename Val>
        std::pair<tr_variant&, bool> insert_or_assign(tr_quark const key, Val&& val)
        {
            auto res = try_emplace(key, std::forward<Val>(val));
            if (!res.second)
            {
                res.first = std::forward<Val>(val);
            }
            return res;
        }

        // --- custom functions

        template<typename Type>
        [[nodiscard]] TR_CONSTEXPR20 auto* find_if(tr_quark const key) noexcept
        {
            auto const iter = find(key);
            return iter != end() ? iter->second.get_if<Type>() : nullptr;
        }

        template<typename Type>
        [[nodiscard]] TR_CONSTEXPR20 auto const* find_if(tr_quark const key) const noexcept
        {
            return const_cast<Map*>(this)->find_if<Type>(key);
        }

        template<typename Type>
        [[nodiscard]] TR_CONSTEXPR20 auto* find_if(std::initializer_list<tr_quark> keys) noexcept
        {
            auto const iter = find(keys);
            return iter != end() ? iter->second.get_if<Type>() : nullptr;
        }

        template<typename Type>
        [[nodiscard]] TR_CONSTEXPR20 auto* find_if(std::initializer_list<tr_quark> keys) const noexcept
        {
            return const_cast<Map*>(this)->find_if<Type>(keys);
        }

        template<typename Type>
        [[nodiscard]] std::optional<Type> value_if(tr_quark const key) const noexcept
        {
            if (auto it = find(key); it != end())
            {
                return it->second.value_if<Type>();
            }

            return {};
        }

        template<typename Type>
        [[nodiscard]] std::optional<Type> value_if(std::initializer_list<tr_quark> keys) const noexcept
        {
            if (auto it = find(keys); it != end())
            {
                return it->second.value_if<Type>();
            }

            return {};
        }

    private:
        using Vector = std::vector<std::pair<tr_quark, tr_variant>>;
        Vector vec_;
    };

    constexpr tr_variant() noexcept = default;
    ~tr_variant() = default;
    tr_variant(tr_variant const&) = delete;
    tr_variant(tr_variant&& that) noexcept = default;
    tr_variant& operator=(tr_variant const&) = delete;
    tr_variant& operator=(tr_variant&& that) noexcept = default;

    template<typename Val>
    tr_variant(Val&& value) // NOLINT(bugprone-forwarding-reference-overload, google-explicit-constructor)
    {
        *this = std::forward<Val>(value);
    }

    [[nodiscard]] static auto make_map(size_t const n_reserve = 0U)
    {
        auto ret = tr_variant{};
        ret.val_.emplace<Map>(n_reserve);
        return ret;
    }

    [[nodiscard]] static auto make_vector(size_t const n_reserve = 0U)
    {
        auto ret = tr_variant{};
        ret.val_.emplace<Vector>().reserve(n_reserve);
        return ret;
    }

    [[nodiscard]] static auto make_raw(void const* value, size_t n_bytes)
    {
        return tr_variant{ std::string_view{ reinterpret_cast<char const*>(value), n_bytes } };
    }

    template<typename CharSpan>
    [[nodiscard]] static auto make_raw(CharSpan const& value)
    {
        static_assert(sizeof(typename CharSpan::value_type) == 1U);
        return make_raw(std::data(value), std::size(value));
    }

    [[nodiscard]] static tr_variant unmanaged_string(std::string_view val)
    {
        auto ret = tr_variant{};
        ret.val_.emplace<StringHolder>().set_unmanaged(val);
        return ret;
    }

    [[nodiscard]] static tr_variant unmanaged_string(tr_quark const key)
    {
        return unmanaged_string(tr_quark_get_string_view(key));
    }

    template<typename Val>
    tr_variant& operator=(Val value)
    {
        if constexpr (std::is_same_v<Val, std::nullptr_t>)
        {
            val_.emplace<std::nullptr_t>(value);
        }
        else if constexpr (std::is_same_v<Val, std::string_view>)
        {
            val_.emplace<StringHolder>(std::string{ value });
        }
        // note: std::is_integral_v<bool> is true, so this check
        // must come first to prevent bools from being stored as ints
        else if constexpr (std::is_same_v<Val, bool>)
        {
            val_.emplace<bool>(value);
        }
        else if constexpr (std::is_integral_v<Val> || std::is_enum_v<Val>)
        {
            val_ = static_cast<int64_t>(value);
        }
        else
        {
            val_ = std::move(value);
        }
        return *this;
    }

    tr_variant& operator=(std::string&& value)
    {
        val_.emplace<StringHolder>(std::move(value));
        return *this;
    }

    tr_variant& operator=(std::string const& value)
    {
        *this = std::string{ value };
        return *this;
    }

    tr_variant& operator=(char const* const value)
    {
        *this = std::string{ value != nullptr ? value : "" };
        return *this;
    }

    [[nodiscard]] constexpr auto index() const noexcept
    {
        return val_.index();
    }

    [[nodiscard]] constexpr auto has_value() const noexcept
    {
        return index() != NoneIndex;
    }

    template<typename Val>
    [[nodiscard]] constexpr auto* get_if() noexcept
    {
        if constexpr (std::is_same_v<Val, std::string_view>)
        {
            auto const* const val = std::get_if<StringHolder>(&val_);
            return val != nullptr ? &val->sv_ : nullptr;
        }
        else
        {
            return std::get_if<Val>(&val_);
        }
    }

    template<typename Val>
    [[nodiscard]] constexpr auto const* get_if() const noexcept
    {
        return const_cast<tr_variant*>(this)->get_if<Val>();
    }

    template<size_t Index>
    [[nodiscard]] constexpr auto* get_if() noexcept
    {
        if constexpr (Index == StringIndex)
        {
            auto const* const val = std::get_if<StringIndex>(&val_);
            return val != nullptr ? &val->sv_ : nullptr;
        }
        else
        {
            return std::get_if<Index>(&val_);
        }
    }

    template<size_t Index>
    [[nodiscard]] constexpr auto const* get_if() const noexcept
    {
        return const_cast<tr_variant*>(this)->get_if<Index>();
    }

    template<typename Val>
    [[nodiscard]] constexpr std::optional<Val> value_if() noexcept
    {
        if (auto const* const val = get_if<Val>())
        {
            return *val;
        }

        return {};
    }

    template<typename Val>
    [[nodiscard]] std::optional<Val> value_if() const noexcept
    {
        return const_cast<tr_variant*>(this)->value_if<Val>();
    }

    template<typename Val>
    [[nodiscard]] constexpr bool holds_alternative() const noexcept
    {
        if constexpr (std::is_same_v<Val, std::string_view>)
        {
            return std::holds_alternative<StringHolder>(val_);
        }
        else
        {
            return std::holds_alternative<Val>(val_);
        }
    }

    void clear()
    {
        val_.emplace<std::monostate>();
    }

    tr_variant& merge(tr_variant const& that)
    {
        std::visit(Merge{ *this }, that.val_);
        return *this;
    }

private:
    friend tr_variant libtransmission::api_compat::detail::convert_impl(
        tr_variant const&,
        libtransmission::api_compat::detail::CloneState&);
    friend tr_variant libtransmission::api_compat::convert(tr_variant const&, libtransmission::api_compat::Style);

    // Holds a string_view to either an unmanaged/external string or to
    // one owned by the class. If the string is unmanaged, only sv_ is used.
    // If we own the string, then sv_ points to the managed str_.
    class StringHolder
    {
    public:
        StringHolder() = default;
        ~StringHolder() = default;
        explicit StringHolder(std::string&& str) noexcept;
        StringHolder(StringHolder&& that) noexcept;
        StringHolder(StringHolder const&) = delete;
        void set_unmanaged(std::string_view sv);
        StringHolder& operator=(StringHolder&& that) noexcept;
        StringHolder& operator=(StringHolder const&) = delete;

        std::string_view sv_;

    private:
        std::string str_;
    };

    class Merge
    {
    public:
        explicit Merge(tr_variant& tgt);
        void operator()(std::monostate const& src);
        void operator()(std::nullptr_t const& src);
        void operator()(bool const& src);
        void operator()(int64_t const& src);
        void operator()(double const& src);
        void operator()(tr_variant::StringHolder const& src);
        void operator()(tr_variant::Vector const& src);
        void operator()(tr_variant::Map const& src);

    private:
        tr_variant& tgt_;
    };

    std::variant<std::monostate, std::nullptr_t, bool, int64_t, double, StringHolder, Vector, Map> val_;
};

template<>
[[nodiscard]] std::optional<int64_t> tr_variant::value_if() noexcept;
template<>
[[nodiscard]] std::optional<bool> tr_variant::value_if() noexcept;
template<>
[[nodiscard]] std::optional<double> tr_variant::value_if() noexcept;

// --- Strings

bool tr_variantGetStrView(tr_variant const* variant, std::string_view* setme);

bool tr_variantGetRaw(tr_variant const* variant, std::byte const** setme_raw, size_t* setme_len);
bool tr_variantGetRaw(tr_variant const* variant, uint8_t const** setme_raw, size_t* setme_len);

// --- Real Numbers

bool tr_variantGetReal(tr_variant const* variant, double* value_setme);

// --- Booleans

bool tr_variantGetBool(tr_variant const* variant, bool* setme);

// --- Ints

bool tr_variantGetInt(tr_variant const* var, int64_t* setme);

// --- Lists

void tr_variantInitList(tr_variant* initme, size_t n_reserve);
void tr_variantListReserve(tr_variant* var, size_t n_reserve);

tr_variant* tr_variantListAdd(tr_variant* var);
tr_variant* tr_variantListAddBool(tr_variant* var, bool value);
tr_variant* tr_variantListAddInt(tr_variant* var, int64_t value);
tr_variant* tr_variantListAddReal(tr_variant* var, double value);
tr_variant* tr_variantListAddStr(tr_variant* var, std::string_view value);
tr_variant* tr_variantListAddStrView(tr_variant* var, std::string_view value);
tr_variant* tr_variantListAddRaw(tr_variant* var, void const* value, size_t n_bytes);
tr_variant* tr_variantListAddList(tr_variant* var, size_t n_reserve);
tr_variant* tr_variantListAddDict(tr_variant* var, size_t n_reserve);
tr_variant* tr_variantListChild(tr_variant* var, size_t pos);

bool tr_variantListRemove(tr_variant* var, size_t pos);

[[nodiscard]] constexpr size_t tr_variantListSize(tr_variant const* const var)
{
    if (var != nullptr)
    {
        if (auto const* const vec = var->get_if<tr_variant::Vector>(); vec != nullptr)
        {
            return std::size(*vec);
        }
    }

    return {};
}

// --- Dictionaries

void tr_variantInitDict(tr_variant* initme, size_t n_reserve);
void tr_variantDictReserve(tr_variant* var, size_t n_reserve);
bool tr_variantDictRemove(tr_variant* var, tr_quark key);

tr_variant* tr_variantDictAdd(tr_variant* var, tr_quark key);
tr_variant* tr_variantDictAddReal(tr_variant* var, tr_quark key, double value);
tr_variant* tr_variantDictAddInt(tr_variant* var, tr_quark key, int64_t value);
tr_variant* tr_variantDictAddBool(tr_variant* var, tr_quark key, bool value);
tr_variant* tr_variantDictAddStr(tr_variant* var, tr_quark key, std::string_view value);
tr_variant* tr_variantDictAddStrView(tr_variant* var, tr_quark key, std::string_view value);
tr_variant* tr_variantDictAddList(tr_variant* var, tr_quark key, size_t n_reserve);
tr_variant* tr_variantDictAddDict(tr_variant* var, tr_quark key, size_t n_reserve);
tr_variant* tr_variantDictAddRaw(tr_variant* var, tr_quark key, void const* value, size_t n_bytes);

bool tr_variantDictChild(tr_variant* var, size_t pos, tr_quark* setme_key, tr_variant** setme_value);
tr_variant* tr_variantDictFind(tr_variant* var, tr_quark key);
bool tr_variantDictFindList(tr_variant* var, tr_quark key, tr_variant** setme);
bool tr_variantDictFindDict(tr_variant* var, tr_quark key, tr_variant** setme_value);
bool tr_variantDictFindInt(tr_variant* var, tr_quark key, int64_t* setme);
bool tr_variantDictFindReal(tr_variant* var, tr_quark key, double* setme);
bool tr_variantDictFindBool(tr_variant* var, tr_quark key, bool* setme);
bool tr_variantDictFindStrView(tr_variant* var, tr_quark key, std::string_view* setme);
bool tr_variantDictFindRaw(tr_variant* var, tr_quark key, uint8_t const** setme_raw, size_t* setme_len);
bool tr_variantDictFindRaw(tr_variant* var, tr_quark key, std::byte const** setme_raw, size_t* setme_len);

/* this is only quasi-supported. don't rely on it too heavily outside of libT */
void tr_variantMergeDicts(tr_variant* tgt, tr_variant const* src);

/**
 * Helper class for serializing and deserializing benc/json data.
 *
 * @see tr_variant
 */
class tr_variant_serde
{
public:
    [[nodiscard]] static tr_variant_serde benc() noexcept
    {
        return tr_variant_serde{ Type::Benc };
    }

    [[nodiscard]] static tr_variant_serde json() noexcept
    {
        return tr_variant_serde{ Type::Json };
    }

    // Serialize data as compactly as possible, e.g.
    // omit pretty-printing JSON whitespace
    constexpr tr_variant_serde& compact() noexcept
    {
        compact_ = true;
        return *this;
    }

    // When set, assumes that the `input` passed to parse() is valid
    // for the lifespan of the variant and we can use string_views of
    // `input` instead of cloning new strings.
    constexpr tr_variant_serde& inplace() noexcept
    {
        parse_inplace_ = true;
        return *this;
    }

    // ---

    [[nodiscard]] std::optional<tr_variant> parse(std::string_view input);

    template<typename CharSpan>
    [[nodiscard]] std::optional<tr_variant> parse(CharSpan const& input)
    {
        return parse(std::string_view{ std::data(input), std::size(input) });
    }

    [[nodiscard]] std::optional<tr_variant> parse_file(std::string_view filename);

    [[nodiscard]] constexpr char const* end() const noexcept
    {
        return end_;
    }

    // ---

    [[nodiscard]] std::string to_string(tr_variant const& var) const;

    bool to_file(tr_variant const& var, std::string_view filename);

    // ---

    // Tracks errors when parsing / saving
    tr_error error_;

private:
    friend tr_variant;

    enum class Type : uint8_t
    {
        Benc,
        Json
    };

    struct WalkFuncs
    {
        void (*null_func)(tr_variant const& var, std::nullptr_t val, void* user_data);
        void (*int_func)(tr_variant const& var, int64_t val, void* user_data);
        void (*bool_func)(tr_variant const& var, bool val, void* user_data);
        void (*double_func)(tr_variant const& var, double val, void* user_data);
        void (*string_func)(tr_variant const& var, std::string_view val, void* user_data);
        void (*dict_begin_func)(tr_variant const& var, void* user_data);
        void (*list_begin_func)(tr_variant const& var, void* user_data);
        void (*container_end_func)(tr_variant const& var, void* user_data);
    };

    explicit tr_variant_serde(Type type)
        : type_{ type }
    {
    }

    [[nodiscard]] std::optional<tr_variant> parse_json(std::string_view input);
    [[nodiscard]] std::optional<tr_variant> parse_benc(std::string_view input);

    [[nodiscard]] std::string to_json_string(tr_variant const& var) const;
    [[nodiscard]] static std::string to_benc_string(tr_variant const& var);

    static void walk(tr_variant const& top, WalkFuncs const& walk_funcs, void* user_data, bool sort_dicts);

    Type type_;

    bool compact_ = false;

    bool parse_inplace_ = false;

    // This is set to the first unparsed character after `parse()`.
    char const* end_ = nullptr;
};

/* @} */<|MERGE_RESOLUTION|>--- conflicted
+++ resolved
@@ -102,11 +102,7 @@
 
         [[nodiscard]] auto contains(tr_quark const key) const noexcept
         {
-<<<<<<< HEAD
-            return find(key) != end();
-=======
             return find(key) != end(); // NOLINT(readability-container-contains)
->>>>>>> e671c034
         }
 
         [[nodiscard]] TR_CONSTEXPR20 auto find(std::initializer_list<tr_quark> keys) noexcept
@@ -152,23 +148,15 @@
         bool replace_key(tr_quark const old_key, tr_quark const new_key)
         {
             if (contains(new_key))
-<<<<<<< HEAD
+            {
                 return false;
+            }
 
             auto iter = find(old_key);
             if (iter == end())
+            {
                 return false;
-=======
-            {
-                return false;
-            }
-
-            auto iter = find(old_key);
-            if (iter == end())
-            {
-                return false;
-            }
->>>>>>> e671c034
+            }
 
             iter->first = new_key;
             return true;
