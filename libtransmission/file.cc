--- conflicted
+++ resolved
@@ -96,32 +96,4 @@
     }
 
     return ret;
-<<<<<<< HEAD
-=======
-}
-
-bool tr_sys_file_write_fmt(tr_sys_file_t handle, char const* format, tr_error** error, ...)
-{
-    TR_ASSERT(handle != TR_BAD_SYS_FILE);
-    TR_ASSERT(format != nullptr);
-
-    bool ret = false;
-    va_list args;
-
-    va_start(args, error);
-    char* const buffer = tr_strdup_vprintf(format, args);
-    va_end(args);
-
-    if (buffer != nullptr)
-    {
-        ret = tr_sys_file_write(handle, buffer, strlen(buffer), nullptr, error);
-        tr_free(buffer);
-    }
-    else
-    {
-        tr_error_set(error, 0, "Unable to format message."sv);
-    }
-
-    return ret;
->>>>>>> 02aa2f46
 }