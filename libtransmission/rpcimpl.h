// This file Copyright © Mnemosyne LLC.
// It may be used under GPLv2 (SPDX: GPL-2.0-only), GPLv3 (SPDX: GPL-3.0-only),
// or any future license endorsed by Mnemosyne LLC.
// License text can be found in the licenses/ folder.

#pragma once

#include <functional>

struct tr_session;
struct tr_variant;

namespace JsonRpc
{
auto constexpr Version = std::string_view{ "2.0" };

namespace Error
{
enum Code : int16_t
{
    PARSE_ERROR = -32700,
    INVALID_REQUEST = -32600,
    METHOD_NOT_FOUND = -32601,
    INVALID_PARAMS = -32602,
    INTERNAL_ERROR = -32603,
    SUCCESS = 0,
    SET_ANNOUNCE_LIST,
    INVALID_TRACKER_LIST,
    PATH_NOT_ABSOLUTE,
    UNRECOGNIZED_INFO,
    SYSTEM_ERROR,
    FILE_IDX_OOR,
    HTTP_ERROR,
    CORRUPT_TORRENT
};
}
} // namespace JsonRpc

using tr_rpc_response_func = std::function<void(tr_session* session, tr_variant&& response)>;

<<<<<<< HEAD
void tr_rpc_request_exec(tr_session* session, tr_variant const& request, tr_rpc_response_func&& callback = {});

void tr_rpc_request_exec(tr_session* session, std::string_view request, tr_rpc_response_func&& callback = {});

tr_variant tr_rpc_parse_list_str(std::string_view str);
=======
void tr_rpc_request_exec(tr_session* session, tr_variant const& request, tr_rpc_response_func&& callback = {});
>>>>>>> 0f7f460c
<|MERGE_RESOLUTION|>--- conflicted
+++ resolved
@@ -30,6 +30,7 @@
     UNRECOGNIZED_INFO,
     SYSTEM_ERROR,
     FILE_IDX_OOR,
+    PIECE_IDX_OOR,
     HTTP_ERROR,
     CORRUPT_TORRENT
 };
@@ -38,12 +39,6 @@
 
 using tr_rpc_response_func = std::function<void(tr_session* session, tr_variant&& response)>;
 
-<<<<<<< HEAD
 void tr_rpc_request_exec(tr_session* session, tr_variant const& request, tr_rpc_response_func&& callback = {});
 
-void tr_rpc_request_exec(tr_session* session, std::string_view request, tr_rpc_response_func&& callback = {});
-
-tr_variant tr_rpc_parse_list_str(std::string_view str);
-=======
-void tr_rpc_request_exec(tr_session* session, tr_variant const& request, tr_rpc_response_func&& callback = {});
->>>>>>> 0f7f460c
+void tr_rpc_request_exec(tr_session* session, std::string_view request, tr_rpc_response_func&& callback = {});