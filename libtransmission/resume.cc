/*
 * This file Copyright (C) 2008-2014 Mnemosyne LLC
 *
 * It may be used under the GNU GPL versions 2 or 3
 * or any future license endorsed by Mnemosyne LLC.
 *
 */

#include <algorithm>
#include <cstring>
#include <string_view>

#include "transmission.h"
#include "completion.h"
#include "error.h"
#include "file.h"
#include "log.h"
#include "metainfo.h" /* tr_metainfoGetBasename() */
#include "peer-mgr.h" /* pex */
#include "platform.h" /* tr_getResumeDir() */
#include "resume.h"
#include "session.h"
#include "torrent.h"
#include "tr-assert.h"
#include "utils.h" /* tr_buildPath */
#include "variant.h"

using namespace std::literals;

namespace
{

constexpr int MAX_REMEMBERED_PEERS = 200;

} // unnamed namespace

static char* getResumeFilename(tr_torrent const* tor, enum tr_metainfo_basename_format format)
{
    char* base = tr_metainfoGetBasename(tr_torrentInfo(tor), format);
    char* filename = tr_strdup_printf("%s" TR_PATH_DELIMITER_STR "%s.resume", tr_getResumeDir(tor->session), base);
    tr_free(base);
    return filename;
}

/***
****
***/

static void savePeers(tr_variant* dict, tr_torrent const* tor)
{
    tr_pex* pex = nullptr;
    int count = tr_peerMgrGetPeers(tor, &pex, TR_AF_INET, TR_PEERS_INTERESTING, MAX_REMEMBERED_PEERS);

    if (count > 0)
    {
        tr_variantDictAddRaw(dict, TR_KEY_peers2, pex, sizeof(tr_pex) * count);
    }

    tr_free(pex);

    count = tr_peerMgrGetPeers(tor, &pex, TR_AF_INET6, TR_PEERS_INTERESTING, MAX_REMEMBERED_PEERS);

    if (count > 0)
    {
        tr_variantDictAddRaw(dict, TR_KEY_peers2_6, pex, sizeof(tr_pex) * count);
    }

    tr_free(pex);
}

static size_t addPeers(tr_torrent* tor, uint8_t const* buf, size_t buflen)
{
    size_t const n_in = buflen / sizeof(tr_pex);
    size_t const n_pex = std::min(n_in, size_t{ MAX_REMEMBERED_PEERS });

    tr_pex pex[MAX_REMEMBERED_PEERS];
    memcpy(pex, buf, sizeof(tr_pex) * n_pex);
    return tr_peerMgrAddPex(tor, TR_PEER_FROM_RESUME, pex, n_pex);
}

static uint64_t loadPeers(tr_variant* dict, tr_torrent* tor)
{
    auto ret = uint64_t{};

    uint8_t const* str = nullptr;
    auto len = size_t{};
    if (tr_variantDictFindRaw(dict, TR_KEY_peers2, &str, &len))
    {
        size_t const numAdded = addPeers(tor, str, len);
        tr_logAddTorDbg(tor, "Loaded %zu IPv4 peers from resume file", numAdded);
        ret = TR_FR_PEERS;
    }

    if (tr_variantDictFindRaw(dict, TR_KEY_peers2_6, &str, &len))
    {
        size_t const numAdded = addPeers(tor, str, len);
        tr_logAddTorDbg(tor, "Loaded %zu IPv6 peers from resume file", numAdded);
        ret = TR_FR_PEERS;
    }

    return ret;
}

/***
****
***/

static void saveLabels(tr_variant* dict, tr_torrent const* tor)
{
    auto const& labels = tor->labels;
    tr_variant* list = tr_variantDictAddList(dict, TR_KEY_labels, std::size(labels));
    for (auto const& label : labels)
    {
        tr_variantListAddStr(list, label);
    }
}

static uint64_t loadLabels(tr_variant* dict, tr_torrent* tor)
{
    tr_variant* list = nullptr;
    if (!tr_variantDictFindList(dict, TR_KEY_labels, &list))
    {
        return 0;
    }

    int const n = tr_variantListSize(list);
    for (int i = 0; i < n; ++i)
    {
        auto sv = std::string_view{};
        if (tr_variantGetStrView(tr_variantListChild(list, i), &sv) && !std::empty(sv))
        {
            tor->labels.emplace(sv);
        }
    }

    return TR_FR_LABELS;
}

/***
****
***/

static void saveDND(tr_variant* dict, tr_torrent const* tor)
{
    tr_info const* const inf = tr_torrentInfo(tor);
    tr_file_index_t const n = inf->fileCount;

    tr_variant* const list = tr_variantDictAddList(dict, TR_KEY_dnd, n);

    for (tr_file_index_t i = 0; i < n; ++i)
    {
        tr_variantListAddBool(list, inf->files[i].dnd);
    }
}

static uint64_t loadDND(tr_variant* dict, tr_torrent* tor)
{
    uint64_t ret = 0;
    tr_variant* list = nullptr;
    tr_file_index_t const n = tor->info.fileCount;

    if (tr_variantDictFindList(dict, TR_KEY_dnd, &list) && tr_variantListSize(list) == n)
    {
        tr_file_index_t* dl = tr_new(tr_file_index_t, n);
        tr_file_index_t* dnd = tr_new(tr_file_index_t, n);
        tr_file_index_t dlCount = 0;
        tr_file_index_t dndCount = 0;

        for (tr_file_index_t i = 0; i < n; ++i)
        {
            auto tmp = false;
            if (tr_variantGetBool(tr_variantListChild(list, i), &tmp) && tmp)
            {
                dnd[dndCount++] = i;
            }
            else
            {
                dl[dlCount++] = i;
            }
        }

        if (dndCount != 0)
        {
            tr_torrentInitFileDLs(tor, dnd, dndCount, false);
            tr_logAddTorDbg(tor, "Resume file found %d files listed as dnd", dndCount);
        }

        if (dlCount != 0)
        {
            tr_torrentInitFileDLs(tor, dl, dlCount, true);
            tr_logAddTorDbg(tor, "Resume file found %d files marked for download", dlCount);
        }

        tr_free(dnd);
        tr_free(dl);
        ret = TR_FR_DND;
    }
    else
    {
        tr_logAddTorDbg(
            tor,
            "Couldn't load DND flags. DND list (%p) has %zu"
            " children; torrent has %d files",
            (void*)list,
            tr_variantListSize(list),
            (int)n);
    }

    return ret;
}

/***
****
***/

static void saveFilePriorities(tr_variant* dict, tr_torrent const* tor)
{
    tr_info const* const inf = tr_torrentInfo(tor);
    tr_file_index_t const n = inf->fileCount;

    tr_variant* const list = tr_variantDictAddList(dict, TR_KEY_priority, n);
    for (tr_file_index_t i = 0; i < n; ++i)
    {
        tr_variantListAddInt(list, inf->files[i].priority);
    }
}

static uint64_t loadFilePriorities(tr_variant* dict, tr_torrent* tor)
{
    auto ret = uint64_t{};

    tr_file_index_t const n = tor->info.fileCount;
    tr_variant* list = nullptr;
    if (tr_variantDictFindList(dict, TR_KEY_priority, &list) && tr_variantListSize(list) == n)
    {
        for (tr_file_index_t i = 0; i < n; ++i)
        {
            auto priority = int64_t{};
            if (tr_variantGetInt(tr_variantListChild(list, i), &priority))
            {
                tr_torrentInitFilePriority(tor, i, priority);
            }
        }

        ret = TR_FR_FILE_PRIORITIES;
    }

    return ret;
}

/***
****
***/

static void saveSingleSpeedLimit(tr_variant* d, tr_torrent* tor, tr_direction dir)
{
    tr_variantDictReserve(d, 3);
    tr_variantDictAddInt(d, TR_KEY_speed_Bps, tr_torrentGetSpeedLimit_Bps(tor, dir));
    tr_variantDictAddBool(d, TR_KEY_use_global_speed_limit, tr_torrentUsesSessionLimits(tor));
    tr_variantDictAddBool(d, TR_KEY_use_speed_limit, tr_torrentUsesSpeedLimit(tor, dir));
}

static void saveSpeedLimits(tr_variant* dict, tr_torrent* tor)
{
    saveSingleSpeedLimit(tr_variantDictAddDict(dict, TR_KEY_speed_limit_down, 0), tor, TR_DOWN);
    saveSingleSpeedLimit(tr_variantDictAddDict(dict, TR_KEY_speed_limit_up, 0), tor, TR_UP);
}

static void saveRatioLimits(tr_variant* dict, tr_torrent* tor)
{
    tr_variant* d = tr_variantDictAddDict(dict, TR_KEY_ratio_limit, 2);
    tr_variantDictAddReal(d, TR_KEY_ratio_limit, tr_torrentGetRatioLimit(tor));
    tr_variantDictAddInt(d, TR_KEY_ratio_mode, tr_torrentGetRatioMode(tor));
}

static void saveIdleLimits(tr_variant* dict, tr_torrent* tor)
{
    tr_variant* d = tr_variantDictAddDict(dict, TR_KEY_idle_limit, 2);
    tr_variantDictAddInt(d, TR_KEY_idle_limit, tr_torrentGetIdleLimit(tor));
    tr_variantDictAddInt(d, TR_KEY_idle_mode, tr_torrentGetIdleMode(tor));
}

static void loadSingleSpeedLimit(tr_variant* d, tr_direction dir, tr_torrent* tor)
{
    auto i = int64_t{};
    auto boolVal = false;

    if (tr_variantDictFindInt(d, TR_KEY_speed_Bps, &i))
    {
        tr_torrentSetSpeedLimit_Bps(tor, dir, i);
    }
    else if (tr_variantDictFindInt(d, TR_KEY_speed, &i))
    {
        tr_torrentSetSpeedLimit_Bps(tor, dir, i * 1024);
    }

    if (tr_variantDictFindBool(d, TR_KEY_use_speed_limit, &boolVal))
    {
        tr_torrentUseSpeedLimit(tor, dir, boolVal);
    }

    if (tr_variantDictFindBool(d, TR_KEY_use_global_speed_limit, &boolVal))
    {
        tr_torrentUseSessionLimits(tor, boolVal);
    }
}

static uint64_t loadSpeedLimits(tr_variant* dict, tr_torrent* tor)
{
    auto ret = uint64_t{};

    tr_variant* d = nullptr;
    if (tr_variantDictFindDict(dict, TR_KEY_speed_limit_up, &d))
    {
        loadSingleSpeedLimit(d, TR_UP, tor);
        ret = TR_FR_SPEEDLIMIT;
    }

    if (tr_variantDictFindDict(dict, TR_KEY_speed_limit_down, &d))
    {
        loadSingleSpeedLimit(d, TR_DOWN, tor);
        ret = TR_FR_SPEEDLIMIT;
    }

    return ret;
}

static uint64_t loadRatioLimits(tr_variant* dict, tr_torrent* tor)
{
    auto ret = uint64_t{};

    tr_variant* d = nullptr;
    if (tr_variantDictFindDict(dict, TR_KEY_ratio_limit, &d))
    {
        auto dratio = double{};
        if (tr_variantDictFindReal(d, TR_KEY_ratio_limit, &dratio))
        {
            tr_torrentSetRatioLimit(tor, dratio);
        }

        auto i = int64_t{};
        if (tr_variantDictFindInt(d, TR_KEY_ratio_mode, &i))
        {
            tr_torrentSetRatioMode(tor, tr_ratiolimit(i));
        }

        ret = TR_FR_RATIOLIMIT;
    }

    return ret;
}

static uint64_t loadIdleLimits(tr_variant* dict, tr_torrent* tor)
{
    auto ret = uint64_t{};

    tr_variant* d = nullptr;
    if (tr_variantDictFindDict(dict, TR_KEY_idle_limit, &d))
    {
        auto imin = int64_t{};
        if (tr_variantDictFindInt(d, TR_KEY_idle_limit, &imin))
        {
            tr_torrentSetIdleLimit(tor, imin);
        }

        auto i = int64_t{};
        if (tr_variantDictFindInt(d, TR_KEY_idle_mode, &i))
        {
            tr_torrentSetIdleMode(tor, tr_idlelimit(i));
        }

        ret = TR_FR_IDLELIMIT;
    }

    return ret;
}

/***
****
***/

static void saveName(tr_variant* dict, tr_torrent const* tor)
{
    tr_variantDictAddStr(dict, TR_KEY_name, tr_torrentName(tor));
}

static uint64_t loadName(tr_variant* dict, tr_torrent* tor)
{
    auto name = std::string_view{};
    if (!tr_variantDictFindStrView(dict, TR_KEY_name, &name))
    {
        return 0;
    }

    if (name != tr_torrentName(tor))
    {
        tr_free(tor->info.name);
        tor->info.name = tr_strvdup(name);
    }

    return TR_FR_NAME;
}

/***
****
***/

static void saveFilenames(tr_variant* dict, tr_torrent const* tor)
{
    tr_file_index_t const n = tor->info.fileCount;
    tr_file const* files = tor->info.files;

    bool any_renamed = false;

    for (tr_file_index_t i = 0; !any_renamed && i < n; ++i)
    {
        any_renamed = files[i].is_renamed;
    }

    if (any_renamed)
    {
        tr_variant* list = tr_variantDictAddList(dict, TR_KEY_files, n);

        for (tr_file_index_t i = 0; i < n; ++i)
        {
            tr_variantListAddStr(list, files[i].is_renamed ? files[i].name : "");
        }
    }
}

static uint64_t loadFilenames(tr_variant* dict, tr_torrent* tor)
{
    tr_variant* list = nullptr;
    if (!tr_variantDictFindList(dict, TR_KEY_files, &list))
    {
        return 0;
    }

    size_t const n = tr_variantListSize(list);
    tr_file* files = tor->info.files;
    for (size_t i = 0; i < tor->info.fileCount && i < n; ++i)
    {
        auto sv = std::string_view{};
        if (tr_variantGetStrView(tr_variantListChild(list, i), &sv) && !std::empty(sv))
        {
            tr_free(files[i].name);
            files[i].name = tr_strvdup(sv);
            files[i].is_renamed = true;
        }
    }

    return TR_FR_FILENAMES;
}

/***
****
***/

static void bitfieldToRaw(tr_bitfield const* b, tr_variant* benc)
{
    if (b->hasNone() || std::size(*b) == 0)
    {
        tr_variantInitStr(benc, "none"sv);
    }
    else if (b->hasAll())
    {
        tr_variantInitStr(benc, "all"sv);
    }
    else
    {
        auto const raw = b->raw();
        tr_variantInitRaw(benc, raw.data(), std::size(raw));
    }
}

static void rawToBitfield(tr_bitfield& bitfield, uint8_t const* raw, size_t rawlen)
{
    if (raw == nullptr || rawlen == 0 || (rawlen == 4 && memcmp(raw, "none", 4) == 0))
    {
        bitfield.setHasNone();
    }
    else if (rawlen == 3 && memcmp(raw, "all", 3) == 0)
    {
        bitfield.setHasAll();
    }
    else
    {
        bitfield.setRaw(raw, rawlen, true);
    }
}

static void saveProgress(tr_variant* dict, tr_torrent* tor)
{
    tr_info const* inf = tr_torrentInfo(tor);

    tr_variant* const prog = tr_variantDictAddDict(dict, TR_KEY_progress, 4);

    // add the mtimes
    size_t const n = inf->fileCount;
    tr_variant* const l = tr_variantDictAddList(prog, TR_KEY_mtimes, n);
    for (auto const *file = inf->files, *end = file + inf->fileCount; file != end; ++file)
    {
        tr_variantListAddInt(l, file->mtime);
    }

    // add the 'checked pieces' bitfield
    bitfieldToRaw(&tor->checked_pieces_, tr_variantDictAdd(prog, TR_KEY_pieces));

    /* add the progress */
    if (tor->completeness == TR_SEED)
    {
        tr_variantDictAddStr(prog, TR_KEY_have, "all"sv);
    }

    /* add the blocks bitfield */
    bitfieldToRaw(tor->completion.blockBitfield, tr_variantDictAdd(prog, TR_KEY_blocks));
}

/*
 * Transmisison has iterated through a few strategies here, so the
 * code has some added complexity to support older approaches.
 *
 * Current approach: 'progress' is a dict with two entries:
 * - 'pieces' a bitfield for whether each piece has been checked.
 * - 'mtimes', an array of per-file timestamps
 * On startup, 'pieces' is loaded. Then we check to see if the disk
 * mtimes differ from the 'mtimes' list. Changed files have their
 * pieces cleared from the bitset.
 *
 * Second approach (2.20 - 3.00): the 'progress' dict had a
 * 'time_checked' entry which was a list with fileCount items.
 * Each item was either a list of per-piece timestamps, or a
 * single timestamp if either all or none of the pieces had been
 * tested more recently than the file's mtime.
 *
 * First approach (pre-2.20) had an "mtimes" list identical to
 * 3.10, but not the 'pieces' bitfield.
 */
static uint64_t loadProgress(tr_variant* dict, tr_torrent* tor)
{
    auto ret = uint64_t{};
    tr_info const* inf = tr_torrentInfo(tor);

    tr_variant* prog = nullptr;
    if (tr_variantDictFindDict(dict, TR_KEY_progress, &prog))
    {
        /// CHECKED PIECES

        auto checked = tr_bitfield(inf->pieceCount);
        auto mtimes = std::vector<time_t>{};
        mtimes.reserve(inf->fileCount);

        // try to load mtimes
        tr_variant* l = nullptr;
        if (tr_variantDictFindList(prog, TR_KEY_mtimes, &l))
        {
            auto fi = size_t{};
            auto t = int64_t{};
            while (tr_variantGetInt(tr_variantListChild(l, fi++), &t))
            {
                mtimes.push_back(t);
            }
        }

        // try to load the piece-checked bitfield
        uint8_t const* raw = nullptr;
        auto rawlen = size_t{};
        if (tr_variantDictFindRaw(prog, TR_KEY_pieces, &raw, &rawlen))
        {
            rawToBitfield(checked, raw, rawlen);
        }

        // maybe it's a .resume file from [2.20 - 3.00] with the per-piece mtimes
        if (tr_variantDictFindList(prog, TR_KEY_time_checked, &l))
        {
            for (tr_file_index_t fi = 0; fi < inf->fileCount; ++fi)
            {
                tr_variant* const b = tr_variantListChild(l, fi);
                tr_file* const f = &inf->files[fi];
                auto time_checked = time_t{};

                if (tr_variantIsInt(b))
                {
                    auto t = int64_t{};
                    tr_variantGetInt(b, &t);
                    time_checked = time_t(t);
                }
                else if (tr_variantIsList(b))
                {
                    auto offset = int64_t{};
                    tr_variantGetInt(tr_variantListChild(b, 0), &offset);

                    time_checked = tr_time();
                    size_t const pieces = f->lastPiece + 1 - f->firstPiece;
                    for (size_t i = 0; i < pieces; ++i)
                    {
                        int64_t piece_time = 0;
                        tr_variantGetInt(tr_variantListChild(b, i + 1), &piece_time);
                        time_checked = std::min(time_checked, time_t(piece_time));
                    }
                }

                mtimes.push_back(time_checked);
            }
        }
<<<<<<< HEAD

        if (std::size(mtimes) != tor->info.fileCount)
        {
            tr_logAddTorErr(tor, "got %zu mtimes; expected %zu", std::size(mtimes), size_t(tor->info.fileCount));
            // if resizing grows the vector, we'll get 0 mtimes for the
            // new items which is exactly what we want since the pieces
            // in an unknown state should be treated as untested
            mtimes.resize(tor->info.fileCount);
        }

        tor->initCheckedPieces(checked, std::data(mtimes));

=======

        if (std::size(mtimes) != tor->info.fileCount)
        {
            tr_logAddTorErr(tor, "got %zu mtimes; expected %zu", std::size(mtimes), size_t(tor->info.fileCount));
            // if resizing grows the vector, we'll get 0 mtimes for the
            // new items which is exactly what we want since the pieces
            // in an unknown state should be treated as untested
            mtimes.resize(tor->info.fileCount);
        }

        tor->initCheckedPieces(checked, std::data(mtimes));

>>>>>>> bbdb4882
        /// COMPLETION

        auto blocks = tr_bitfield{ tor->blockCount };
        char const* err = nullptr;
<<<<<<< HEAD
        char const* str = nullptr;
=======
        auto sv = std::string_view{};
>>>>>>> bbdb4882
        tr_variant const* const b = tr_variantDictFind(prog, TR_KEY_blocks);
        if (b != nullptr)
        {
            uint8_t const* buf = nullptr;
            auto buflen = size_t{};

            if (!tr_variantGetRaw(b, &buf, &buflen))
            {
                err = "Invalid value for \"blocks\"";
            }
            else
            {
                rawToBitfield(blocks, buf, buflen);
            }
        }
        else if (tr_variantDictFindStrView(prog, TR_KEY_have, &sv))
        {
            if (sv == "all"sv)
            {
                blocks.setHasAll();
            }
            else
            {
                err = "Invalid value for HAVE";
            }
        }
        else if (tr_variantDictFindRaw(prog, TR_KEY_bitfield, &raw, &rawlen))
        {
            blocks.setRaw(raw, rawlen, true);
        }
        else
        {
            err = "Couldn't find 'pieces' or 'have' or 'bitfield'";
        }

        if (err != nullptr)
        {
            tr_logAddTorDbg(tor, "Torrent needs to be verified - %s", err);
        }
        else
        {
            tr_cpBlockInit(&tor->completion, blocks);
        }

        ret = TR_FR_PROGRESS;
    }

    return ret;
}

/***
****
***/

void tr_torrentSaveResume(tr_torrent* tor)
{
    tr_variant top;

    if (!tr_isTorrent(tor))
    {
        return;
    }

    tr_variantInitDict(&top, 50); /* arbitrary "big enough" number */
    tr_variantDictAddInt(&top, TR_KEY_seeding_time_seconds, tor->secondsSeeding);
    tr_variantDictAddInt(&top, TR_KEY_downloading_time_seconds, tor->secondsDownloading);
    tr_variantDictAddInt(&top, TR_KEY_activity_date, tor->activityDate);
    tr_variantDictAddInt(&top, TR_KEY_added_date, tor->addedDate);
    tr_variantDictAddInt(&top, TR_KEY_corrupt, tor->corruptPrev + tor->corruptCur);
    tr_variantDictAddInt(&top, TR_KEY_done_date, tor->doneDate);
    tr_variantDictAddStr(&top, TR_KEY_destination, tor->downloadDir);

    if (tor->incompleteDir != nullptr)
    {
        tr_variantDictAddStr(&top, TR_KEY_incomplete_dir, tor->incompleteDir);
    }

    tr_variantDictAddInt(&top, TR_KEY_downloaded, tor->downloadedPrev + tor->downloadedCur);
    tr_variantDictAddInt(&top, TR_KEY_uploaded, tor->uploadedPrev + tor->uploadedCur);
    tr_variantDictAddInt(&top, TR_KEY_max_peers, tor->maxConnectedPeers);
    tr_variantDictAddInt(&top, TR_KEY_bandwidth_priority, tr_torrentGetPriority(tor));
    tr_variantDictAddBool(&top, TR_KEY_paused, !tor->isRunning && !tor->isQueued);
    savePeers(&top, tor);

    if (tr_torrentHasMetadata(tor))
    {
        saveFilePriorities(&top, tor);
        saveDND(&top, tor);
        saveProgress(&top, tor);
    }

    saveSpeedLimits(&top, tor);
    saveRatioLimits(&top, tor);
    saveIdleLimits(&top, tor);
    saveFilenames(&top, tor);
    saveName(&top, tor);
    saveLabels(&top, tor);

    char* const filename = getResumeFilename(tor, TR_METAINFO_BASENAME_HASH);
    int const err = tr_variantToFile(&top, TR_VARIANT_FMT_BENC, filename, TR_LOG_DEBUG);
    if (err != 0)
    {
        tr_torrentSetLocalError(tor, "Unable to save resume file: %s", tr_strerror(err));
    }
    tr_free(filename);

    tr_variantFree(&top);
}

static uint64_t loadFromFile(tr_torrent* tor, uint64_t fieldsToLoad, bool* didRenameToHashOnlyName)
{
    TR_ASSERT(tr_isTorrent(tor));

    auto boolVal = false;
    auto const wasDirty = tor->isDirty;
    auto fieldsLoaded = uint64_t{};
    auto i = int64_t{};
    auto top = tr_variant{};
    auto sv = std::string_view{};
    tr_error* error = nullptr;

    if (didRenameToHashOnlyName != nullptr)
    {
        *didRenameToHashOnlyName = false;
    }

    char* const filename = getResumeFilename(tor, TR_METAINFO_BASENAME_HASH);

    if (!tr_variantFromFile(&top, TR_VARIANT_FMT_BENC, filename, &error))
    {
        tr_logAddTorDbg(tor, "Couldn't read \"%s\": %s", filename, error->message);
        tr_error_clear(&error);

        char* old_filename = getResumeFilename(tor, TR_METAINFO_BASENAME_NAME_AND_PARTIAL_HASH);

        if (!tr_variantFromFile(&top, TR_VARIANT_FMT_BENC, old_filename, &error))
        {
            tr_logAddTorDbg(tor, "Couldn't read \"%s\" either: %s", old_filename, error->message);
            tr_error_free(error);

            tr_free(old_filename);
            tr_free(filename);
            return fieldsLoaded;
        }

        if (tr_sys_path_rename(old_filename, filename, nullptr))
        {
            tr_logAddTorDbg(tor, "Migrated resume file from \"%s\" to \"%s\"", old_filename, filename);

            if (didRenameToHashOnlyName != nullptr)
            {
                *didRenameToHashOnlyName = true;
            }
        }

        tr_free(old_filename);
    }

    tr_logAddTorDbg(tor, "Read resume file \"%s\"", filename);

    if ((fieldsToLoad & TR_FR_CORRUPT) != 0 && tr_variantDictFindInt(&top, TR_KEY_corrupt, &i))
    {
        tor->corruptPrev = i;
        fieldsLoaded |= TR_FR_CORRUPT;
    }

    if ((fieldsToLoad & (TR_FR_PROGRESS | TR_FR_DOWNLOAD_DIR)) != 0 &&
        tr_variantDictFindStrView(&top, TR_KEY_destination, &sv) && !std::empty(sv))
    {
        bool const is_current_dir = tor->currentDir == tor->downloadDir;
        tr_free(tor->downloadDir);
        tor->downloadDir = tr_strvdup(sv);

        if (is_current_dir)
        {
            tor->currentDir = tor->downloadDir;
        }

        fieldsLoaded |= TR_FR_DOWNLOAD_DIR;
    }

    if ((fieldsToLoad & (TR_FR_PROGRESS | TR_FR_INCOMPLETE_DIR)) != 0 &&
        tr_variantDictFindStrView(&top, TR_KEY_incomplete_dir, &sv) && !std::empty(sv))
    {
        bool const is_current_dir = tor->currentDir == tor->incompleteDir;
        tr_free(tor->incompleteDir);
        tor->incompleteDir = tr_strvdup(sv);

        if (is_current_dir)
        {
            tor->currentDir = tor->incompleteDir;
        }

        fieldsLoaded |= TR_FR_INCOMPLETE_DIR;
    }

    if ((fieldsToLoad & TR_FR_DOWNLOADED) != 0 && tr_variantDictFindInt(&top, TR_KEY_downloaded, &i))
    {
        tor->downloadedPrev = i;
        fieldsLoaded |= TR_FR_DOWNLOADED;
    }

    if ((fieldsToLoad & TR_FR_UPLOADED) != 0 && tr_variantDictFindInt(&top, TR_KEY_uploaded, &i))
    {
        tor->uploadedPrev = i;
        fieldsLoaded |= TR_FR_UPLOADED;
    }

    if ((fieldsToLoad & TR_FR_MAX_PEERS) != 0 && tr_variantDictFindInt(&top, TR_KEY_max_peers, &i))
    {
        tor->maxConnectedPeers = i;
        fieldsLoaded |= TR_FR_MAX_PEERS;
    }

    if ((fieldsToLoad & TR_FR_RUN) != 0 && tr_variantDictFindBool(&top, TR_KEY_paused, &boolVal))
    {
        tor->isRunning = !boolVal;
        fieldsLoaded |= TR_FR_RUN;
    }

    if ((fieldsToLoad & TR_FR_ADDED_DATE) != 0 && tr_variantDictFindInt(&top, TR_KEY_added_date, &i))
    {
        tor->addedDate = i;
        fieldsLoaded |= TR_FR_ADDED_DATE;
    }

    if ((fieldsToLoad & TR_FR_DONE_DATE) != 0 && tr_variantDictFindInt(&top, TR_KEY_done_date, &i))
    {
        tor->doneDate = i;
        fieldsLoaded |= TR_FR_DONE_DATE;
    }

    if ((fieldsToLoad & TR_FR_ACTIVITY_DATE) != 0 && tr_variantDictFindInt(&top, TR_KEY_activity_date, &i))
    {
        tr_torrentSetDateActive(tor, i);
        fieldsLoaded |= TR_FR_ACTIVITY_DATE;
    }

    if ((fieldsToLoad & TR_FR_TIME_SEEDING) != 0 && tr_variantDictFindInt(&top, TR_KEY_seeding_time_seconds, &i))
    {
        tor->secondsSeeding = i;
        fieldsLoaded |= TR_FR_TIME_SEEDING;
    }

    if ((fieldsToLoad & TR_FR_TIME_DOWNLOADING) != 0 && tr_variantDictFindInt(&top, TR_KEY_downloading_time_seconds, &i))
    {
        tor->secondsDownloading = i;
        fieldsLoaded |= TR_FR_TIME_DOWNLOADING;
    }

    if ((fieldsToLoad & TR_FR_BANDWIDTH_PRIORITY) != 0 && tr_variantDictFindInt(&top, TR_KEY_bandwidth_priority, &i) &&
        tr_isPriority(i))
    {
        tr_torrentSetPriority(tor, i);
        fieldsLoaded |= TR_FR_BANDWIDTH_PRIORITY;
    }

    if ((fieldsToLoad & TR_FR_PEERS) != 0)
    {
        fieldsLoaded |= loadPeers(&top, tor);
    }

    if ((fieldsToLoad & TR_FR_PROGRESS) != 0)
    {
        fieldsLoaded |= loadProgress(&top, tor);
    }

    // Only load file priorities if we are actually downloading.
    // If we're a seed or partial seed, loading it is a waste of time.
    // NB: this is why loadProgress() comes before loadFilePriorities()
<<<<<<< HEAD
    if (!tr_torrentIsSeed(tor) && (fieldsToLoad & TR_FR_FILE_PRIORITIES) != 0)
=======
    if ((tr_cpLeftUntilDone(&tor->completion) != 0) && (fieldsToLoad & TR_FR_FILE_PRIORITIES) != 0)
>>>>>>> bbdb4882
    {
        fieldsLoaded |= loadFilePriorities(&top, tor);
    }

    if ((fieldsToLoad & TR_FR_DND) != 0)
    {
        fieldsLoaded |= loadDND(&top, tor);
    }

    if ((fieldsToLoad & TR_FR_SPEEDLIMIT) != 0)
    {
        fieldsLoaded |= loadSpeedLimits(&top, tor);
    }

    if ((fieldsToLoad & TR_FR_RATIOLIMIT) != 0)
    {
        fieldsLoaded |= loadRatioLimits(&top, tor);
    }

    if ((fieldsToLoad & TR_FR_IDLELIMIT) != 0)
    {
        fieldsLoaded |= loadIdleLimits(&top, tor);
    }

    if ((fieldsToLoad & TR_FR_FILENAMES) != 0)
    {
        fieldsLoaded |= loadFilenames(&top, tor);
    }

    if ((fieldsToLoad & TR_FR_NAME) != 0)
    {
        fieldsLoaded |= loadName(&top, tor);
    }

    if ((fieldsToLoad & TR_FR_LABELS) != 0)
    {
        fieldsLoaded |= loadLabels(&top, tor);
    }

    /* loading the resume file triggers of a lot of changes,
     * but none of them needs to trigger a re-saving of the
     * same resume information... */
    tor->isDirty = wasDirty;

    tr_variantFree(&top);
    tr_free(filename);
    return fieldsLoaded;
}

static uint64_t setFromCtor(tr_torrent* tor, uint64_t fields, tr_ctor const* ctor, tr_ctorMode mode)
{
    uint64_t ret = 0;

    if ((fields & TR_FR_RUN) != 0)
    {
        auto isPaused = bool{};
        if (tr_ctorGetPaused(ctor, mode, &isPaused))
        {
            tor->isRunning = !isPaused;
            ret |= TR_FR_RUN;
        }
    }

    if (((fields & TR_FR_MAX_PEERS) != 0) && tr_ctorGetPeerLimit(ctor, mode, &tor->maxConnectedPeers))
    {
        ret |= TR_FR_MAX_PEERS;
    }

    if ((fields & TR_FR_DOWNLOAD_DIR) != 0)
    {
        char const* path = nullptr;
        if (tr_ctorGetDownloadDir(ctor, mode, &path) && !tr_str_is_empty(path))
        {
            ret |= TR_FR_DOWNLOAD_DIR;
            tr_free(tor->downloadDir);
            tor->downloadDir = tr_strdup(path);
        }
    }

    return ret;
}

static uint64_t useManditoryFields(tr_torrent* tor, uint64_t fields, tr_ctor const* ctor)
{
    return setFromCtor(tor, fields, ctor, TR_FORCE);
}

static uint64_t useFallbackFields(tr_torrent* tor, uint64_t fields, tr_ctor const* ctor)
{
    return setFromCtor(tor, fields, ctor, TR_FALLBACK);
}

uint64_t tr_torrentLoadResume(tr_torrent* tor, uint64_t fieldsToLoad, tr_ctor const* ctor, bool* didRenameToHashOnlyName)
{
    TR_ASSERT(tr_isTorrent(tor));

    uint64_t ret = 0;

    ret |= useManditoryFields(tor, fieldsToLoad, ctor);
    fieldsToLoad &= ~ret;
    ret |= loadFromFile(tor, fieldsToLoad, didRenameToHashOnlyName);
    fieldsToLoad &= ~ret;
    ret |= useFallbackFields(tor, fieldsToLoad, ctor);

    return ret;
}

void tr_torrentRemoveResume(tr_torrent const* tor)
{
    char* filename = getResumeFilename(tor, TR_METAINFO_BASENAME_HASH);
    tr_sys_path_remove(filename, nullptr);
    tr_free(filename);

    filename = getResumeFilename(tor, TR_METAINFO_BASENAME_NAME_AND_PARTIAL_HASH);
    tr_sys_path_remove(filename, nullptr);
    tr_free(filename);
}<|MERGE_RESOLUTION|>--- conflicted
+++ resolved
@@ -603,7 +603,6 @@
                 mtimes.push_back(time_checked);
             }
         }
-<<<<<<< HEAD
 
         if (std::size(mtimes) != tor->info.fileCount)
         {
@@ -616,29 +615,11 @@
 
         tor->initCheckedPieces(checked, std::data(mtimes));
 
-=======
-
-        if (std::size(mtimes) != tor->info.fileCount)
-        {
-            tr_logAddTorErr(tor, "got %zu mtimes; expected %zu", std::size(mtimes), size_t(tor->info.fileCount));
-            // if resizing grows the vector, we'll get 0 mtimes for the
-            // new items which is exactly what we want since the pieces
-            // in an unknown state should be treated as untested
-            mtimes.resize(tor->info.fileCount);
-        }
-
-        tor->initCheckedPieces(checked, std::data(mtimes));
-
->>>>>>> bbdb4882
         /// COMPLETION
 
         auto blocks = tr_bitfield{ tor->blockCount };
         char const* err = nullptr;
-<<<<<<< HEAD
-        char const* str = nullptr;
-=======
         auto sv = std::string_view{};
->>>>>>> bbdb4882
         tr_variant const* const b = tr_variantDictFind(prog, TR_KEY_blocks);
         if (b != nullptr)
         {
@@ -909,11 +890,7 @@
     // Only load file priorities if we are actually downloading.
     // If we're a seed or partial seed, loading it is a waste of time.
     // NB: this is why loadProgress() comes before loadFilePriorities()
-<<<<<<< HEAD
-    if (!tr_torrentIsSeed(tor) && (fieldsToLoad & TR_FR_FILE_PRIORITIES) != 0)
-=======
     if ((tr_cpLeftUntilDone(&tor->completion) != 0) && (fieldsToLoad & TR_FR_FILE_PRIORITIES) != 0)
->>>>>>> bbdb4882
     {
         fieldsLoaded |= loadFilePriorities(&top, tor);
     }
