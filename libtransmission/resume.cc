--- conflicted
+++ resolved
@@ -907,12 +907,8 @@
     tr_variantDictAddInt(&top, TR_KEY_uploaded, tor->uploadedPrev + tor->uploadedCur);
     tr_variantDictAddInt(&top, TR_KEY_max_peers, tor->peerLimit());
     tr_variantDictAddInt(&top, TR_KEY_bandwidth_priority, tor->getPriority());
-<<<<<<< HEAD
-    tr_variantDictAddBool(&top, TR_KEY_paused, !tor->isRunning && !tor->isQueued());
+    tr_variantDictAddBool(&top, TR_KEY_paused, !tor->start_when_stable);
     tr_variantDictAddBool(&top, TR_KEY_sequentialDownload, tor->isSequentialDownload());
-=======
-    tr_variantDictAddBool(&top, TR_KEY_paused, !tor->start_when_stable);
->>>>>>> c43ed9a8
     savePeers(&top, tor);
 
     if (tor->hasMetainfo())
