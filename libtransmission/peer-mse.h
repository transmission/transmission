--- conflicted
+++ resolved
@@ -13,14 +13,13 @@
 
 #include <algorithm> // for std::copy_n()
 #include <array>
-#include <cstddef> // for size_t, std::byte
+#include <cstddef> // size_t, std::byte
 #include <memory>
 
-#include "tr-macros.h" // for tr_sha1_digest_t
+#include "tr-macros.h" // tr_sha1_digest_t
 #include "tr-arc4.h"
 
 class tr_arc4;
-class tr_sha1;
 
 // Spec: https://wiki.vuze.com/w/Message_Stream_Encryption
 namespace tr_message_stream_encryption
@@ -79,11 +78,7 @@
 class Filter
 {
 public:
-<<<<<<< HEAD
-    void decrypt_init(bool is_incoming, DH const&, tr_sha1&, tr_sha1_digest_t const& info_hash);
-=======
     void decrypt_init(bool is_incoming, DH const&, tr_sha1_digest_t const& info_hash);
->>>>>>> 52b03c24
 
     template<typename T>
     constexpr void decrypt(T const* buf_in, size_t buf_len, T* buf_out) noexcept
@@ -91,11 +86,7 @@
         process(buf_in, buf_len, buf_out, dec_active_, dec_key_);
     }
 
-<<<<<<< HEAD
-    void encrypt_init(bool is_incoming, DH const&, tr_sha1&, tr_sha1_digest_t const& info_hash);
-=======
     void encrypt_init(bool is_incoming, DH const&, tr_sha1_digest_t const& info_hash);
->>>>>>> 52b03c24
 
     template<typename T>
     constexpr void encrypt(T const* buf_in, size_t buf_len, T* buf_out) noexcept
