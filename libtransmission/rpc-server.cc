--- conflicted
+++ resolved
@@ -906,11 +906,7 @@
 
     if (!tr_strvEndsWith(url_, '/'))
     {
-<<<<<<< HEAD
         url_ = fmt::format(FMT_STRING("{:s}/"), url_);
-=======
-        this->socket_mode_ = static_cast<tr_mode_t>(i);
->>>>>>> cdf817f2
     }
 
     this->host_whitelist_ = parseWhitelist(host_whitelist_str_);
