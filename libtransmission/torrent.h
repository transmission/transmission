/*
 * This file Copyright (C) 2009-2021 Mnemosyne LLC
 *
 * It may be used under the GNU GPL versions 2 or 3
 * or any future license endorsed by Mnemosyne LLC.
 *
 */

#pragma once

#ifndef __TRANSMISSION__
#error only libtransmission should #include this header.
#endif

#include <optional>
#include <string>
#include <string_view>
#include <unordered_set>
#include <vector>

#include "transmission.h"

#include "bandwidth.h"
#include "bitfield.h"
#include "block-info.h"
#include "completion.h"
#include "file.h"
#include "file-piece-map.h"
#include "quark.h"
#include "session.h"
#include "tr-assert.h"
#include "tr-macros.h"

class tr_swarm;
struct tr_magnet_info;
struct tr_metainfo_parsed;
struct tr_session;
struct tr_torrent;
struct tr_torrent_tiers;

/**
***  Package-visible ctor API
**/

void tr_torrentFree(tr_torrent* tor);

void tr_ctorSetSave(tr_ctor* ctor, bool saveMetadataInOurTorrentsDir);

bool tr_ctorGetSave(tr_ctor const* ctor);

void tr_ctorInitTorrentPriorities(tr_ctor const* ctor, tr_torrent* tor);

void tr_ctorInitTorrentWanted(tr_ctor const* ctor, tr_torrent* tor);

bool tr_ctorSaveContents(tr_ctor const* ctor, char const* filename, tr_error** error);

bool tr_ctorGetMetainfo(tr_ctor const* ctor, tr_variant const** setme);

tr_session* tr_ctorGetSession(tr_ctor const* ctor);

bool tr_ctorGetIncompleteDir(tr_ctor const* ctor, char const** setmeIncompleteDir);

/**
***
**/

using tr_labels_t = std::unordered_set<std::string>;

void tr_torrentSetLabels(tr_torrent* tor, tr_labels_t&& labels);

void tr_torrentChangeMyPort(tr_torrent* session);

tr_sha1_digest_t tr_torrentInfoHash(tr_torrent const* torrent);

tr_torrent* tr_torrentFindFromHash(tr_session* session, tr_sha1_digest_t const& info_dict_hah);

tr_torrent* tr_torrentFindFromHashString(tr_session* session, std::string_view hash_string);

tr_torrent* tr_torrentFindFromObfuscatedHash(tr_session* session, uint8_t const* hash);

bool tr_torrentIsPieceTransferAllowed(tr_torrent const* torrent, tr_direction direction);

bool tr_torrentReqIsValid(tr_torrent const* tor, tr_piece_index_t index, uint32_t offset, uint32_t length);

uint64_t tr_pieceOffset(tr_torrent const* tor, tr_piece_index_t index, uint32_t offset, uint32_t length);

void tr_torrentGetBlockLocation(
    tr_torrent const* tor,
    tr_block_index_t block,
    tr_piece_index_t* piece,
    uint32_t* offset,
    uint32_t* length);

tr_block_span_t tr_torGetFileBlockSpan(tr_torrent const* tor, tr_file_index_t const file);

void tr_torrentCheckSeedLimit(tr_torrent* tor);

/** save a torrent's .resume file if it's changed since the last time it was saved */
void tr_torrentSave(tr_torrent* tor);

void tr_torrentSetLocalError(tr_torrent* tor, char const* fmt, ...) TR_GNUC_PRINTF(2, 3);

void tr_torrentSetDateAdded(tr_torrent* torrent, time_t addedDate);

void tr_torrentSetDateActive(tr_torrent* torrent, time_t activityDate);

void tr_torrentSetDateDone(tr_torrent* torrent, time_t doneDate);

/** Return the mime-type (e.g. "audio/x-flac") that matches more of the
    torrent's content than any other mime-type. */
std::string_view tr_torrentPrimaryMimeType(tr_torrent const* tor);

enum tr_verify_state
{
    TR_VERIFY_NONE,
    TR_VERIFY_WAIT,
    TR_VERIFY_NOW
};

void tr_torrentSetVerifyState(tr_torrent* tor, tr_verify_state state);

tr_torrent_activity tr_torrentGetActivity(tr_torrent const* tor);

struct tr_incomplete_metadata;

/** @brief Torrent object */
struct tr_torrent
    : public tr_block_info
    , public tr_completion::torrent_view
{
public:
    tr_torrent(tr_info const& inf)
        : tr_block_info{ inf.totalSize, inf.pieceSize }
        , completion{ this, this }
    {
    }

    virtual ~tr_torrent() override = default;

    void setLocation(
        std::string_view location,
        bool move_from_current_location,
        double volatile* setme_progress,
        int volatile* setme_state);

    void renamePath(
        std::string_view oldpath,
        std::string_view newname,
        tr_torrent_rename_done_func callback,
        void* callback_user_data);

    tr_sha1_digest_t pieceHash(tr_piece_index_t i) const
    {
        TR_ASSERT(i < std::size(this->piece_checksums_));
        return this->piece_checksums_[i];
    }

    // these functions should become private when possible,
    // but more refactoring is needed before that can happen
    // because much of tr_torrent's impl is in the non-member C bindings
    //
    // private:
    void swapMetainfo(tr_metainfo_parsed& parsed);

    auto unique_lock() const
    {
        return session->unique_lock();
    }

    /// COMPLETION

    [[nodiscard]] uint64_t leftUntilDone() const
    {
        return completion.leftUntilDone();
    }

    [[nodiscard]] bool hasAll() const
    {
        return completion.hasAll();
    }

    [[nodiscard]] bool hasNone() const
    {
        return completion.hasNone();
    }

    [[nodiscard]] bool hasPiece(tr_piece_index_t piece) const
    {
        return completion.hasPiece(piece);
    }

    [[nodiscard]] bool hasBlock(tr_block_index_t block) const
    {
        return completion.hasBlock(block);
    }

    [[nodiscard]] size_t countMissingBlocksInPiece(tr_piece_index_t piece) const
    {
        return completion.countMissingBlocksInPiece(piece);
    }

    [[nodiscard]] size_t countMissingBytesInPiece(tr_piece_index_t piece) const
    {
        return completion.countMissingBytesInPiece(piece);
    }

    [[nodiscard]] uint64_t hasTotal() const
    {
        return completion.hasTotal();
    }

    [[nodiscard]] std::vector<uint8_t> createPieceBitfield() const
    {
        return completion.createPieceBitfield();
    }

    [[nodiscard]] bool isDone() const
    {
        return completion.isDone();
    }

    [[nodiscard]] tr_bitfield const& blocks() const
    {
        return completion.blocks();
    }

    void amountDoneBins(float* tab, int n_tabs) const
    {
        return completion.amountDone(tab, n_tabs);
    }

    void setBlocks(tr_bitfield blocks)
    {
        completion.setBlocks(std::move(blocks));
    }

    void setHasPiece(tr_piece_index_t piece, bool has)
    {
        completion.setHasPiece(piece, has);
    }

    /// FILE <-> PIECE

    auto piecesInFile(tr_file_index_t file) const
    {
        return fpm_.pieceSpan(file);
    }

    /// WANTED

    bool pieceIsWanted(tr_piece_index_t piece) const final
    {
        return files_wanted_.pieceWanted(piece);
    }

    bool fileIsWanted(tr_file_index_t file) const
    {
        return files_wanted_.fileWanted(file);
    }

    void initFilesWanted(tr_file_index_t const* files, size_t n_files, bool wanted)
    {
        setFilesWanted(files, n_files, wanted, /*is_bootstrapping*/ true);
    }

    void setFilesWanted(tr_file_index_t const* files, size_t n_files, bool wanted)
    {
        setFilesWanted(files, n_files, wanted, /*is_bootstrapping*/ false);
    }

    void recheckCompleteness(); // TODO(ckerr): should be private

    /// PRIORITIES

    tr_priority_t piecePriority(tr_piece_index_t piece) const
    {
        return file_priorities_.piecePriority(piece);
    }

    void setFilePriorities(tr_file_index_t const* files, tr_file_index_t fileCount, tr_priority_t priority)
    {
        file_priorities_.set(files, fileCount, priority);
        setDirty();
    }

    void setFilePriority(tr_file_index_t file, tr_priority_t priority)
    {
        file_priorities_.set(file, priority);
        setDirty();
    }

    /// FILES

    tr_file_index_t fileCount() const
    {
        return info.fileCount;
    }

    auto& file(tr_file_index_t i)
    {
        TR_ASSERT(i < this->fileCount());

        return info.files[i];
    }

    auto const& file(tr_file_index_t i) const
    {
        TR_ASSERT(i < this->fileCount());

        return info.files[i];
    }

    struct tr_found_file_t : public tr_sys_path_info
    {
        std::string& filename; // /home/foo/Downloads/torrent/01-file-one.txt
        std::string_view base; // /home/foo/Downloads
        std::string_view subpath; // /torrent/01-file-one.txt

        tr_found_file_t(tr_sys_path_info info, std::string& f, std::string_view b)
            : tr_sys_path_info{ info }
            , filename{ f }
            , base{ b }
            , subpath{ f.c_str() + std::size(b) + 1 }
        {
        }
    };

    std::optional<tr_found_file_t> findFile(std::string& filename, tr_file_index_t i) const;

    /// WEBSEEDS

    auto webseedCount() const
    {
        return info.webseedCount;
    }

    auto const& webseed(size_t i) const
    {
        TR_ASSERT(i < webseedCount());

        return info.webseeds[i];
    }

    auto& webseed(size_t i)
    {
        TR_ASSERT(i < webseedCount());

        return info.webseeds[i];
    }

<<<<<<< HEAD
    /// TRACKERS

    auto trackerCount() const
    {
        return info.trackerCount;
    }

    bool trackerAdd(std::string_view announce_url);

    bool trackerRemove(std::string_view announce_url);

=======
>>>>>>> cec7685a
    /// CHECKSUMS

    bool ensurePieceIsChecked(tr_piece_index_t piece)
    {
        TR_ASSERT(piece < info.pieceCount);

        if (checked_pieces_.test(piece))
        {
            return true;
        }

        bool const checked = checkPiece(piece);
        this->anyDate = tr_time();
        this->setDirty();

        checked_pieces_.set(piece, checked);
        return checked;
    }

    void initCheckedPieces(tr_bitfield const& checked, time_t const* mtimes /*fileCount()*/)
    {
        TR_ASSERT(std::size(checked) == info.pieceCount);
        checked_pieces_ = checked;

        auto filename = std::string{};
        for (size_t i = 0, n = this->fileCount(); i < n; ++i)
        {
            auto const found = this->findFile(filename, i);
            auto const mtime = found ? found->last_modified_at : 0;

            this->file(i).priv.mtime = mtime;

            // if a file has changed, mark its pieces as unchecked
            if (mtime == 0 || mtime != mtimes[i])
            {
                auto const [begin, end] = piecesInFile(i);
                checked_pieces_.unsetSpan(begin, end);
            }
        }
    }

    tr_info info = {};

    tr_bitfield checked_pieces_ = tr_bitfield{ 0 };

    // TODO(ckerr): make private once some of torrent.cc's `tr_torrentFoo()` methods are member functions
    tr_completion completion;

    tr_session* session = nullptr;

    struct tr_torrent_tiers* tiers = nullptr;

    // Changed to non-owning pointer temporarily till tr_torrent becomes C++-constructible and destructible
    // TODO: change tr_bandwidth* to owning pointer to the bandwidth, or remove * and own the value
    Bandwidth* bandwidth = nullptr;

    tr_swarm* swarm = nullptr;

    // TODO: is this actually still needed?
    int const magicNumber = MagicNumber;

    std::optional<double> verify_progress;

    tr_stat_errtype error = TR_STAT_OK;
    char errorString[128] = {};
    tr_quark error_announce_url = TR_KEY_NONE;

    bool checkPiece(tr_piece_index_t piece);

    uint8_t obfuscatedHash[SHA_DIGEST_LENGTH] = {};

    /* Used when the torrent has been created with a magnet link
     * and we're in the process of downloading the metainfo from
     * other peers */
    struct tr_incomplete_metadata* incompleteMetadata = nullptr;

    /* If the initiator of the connection receives a handshake in which the
     * peer_id does not match the expected peerid, then the initiator is
     * expected to drop the connection. Note that the initiator presumably
     * received the peer information from the tracker, which includes the
     * peer_id that was registered by the peer. The peer_id from the tracker
     * and in the handshake are expected to match.
     */
    std::optional<tr_peer_id_t> peer_id;

    time_t peer_id_creation_time = 0;

    /* Where the files will be when it's complete */
    char* downloadDir = nullptr;

    /* Where the files are when the torrent is incomplete */
    char* incompleteDir = nullptr;

    /* Where the files are now.
     * This pointer will be equal to downloadDir or incompleteDir */
    char const* currentDir = nullptr;

    /* Length, in bytes, of the "info" dict in the .torrent file. */
    uint64_t infoDictLength = 0;

    /* Offset, in bytes, of the beginning of the "info" dict in the .torrent file.
     *
     * Used by the torrent-magnet code for serving metainfo to peers.
     * This field is lazy-generated and might not be initialized yet. */
    size_t infoDictOffset = 0;

    tr_completeness completeness = TR_LEECH;

    time_t dhtAnnounceAt = 0;
    time_t dhtAnnounce6At = 0;
    bool dhtAnnounceInProgress = false;
    bool dhtAnnounce6InProgress = false;

    time_t lpdAnnounceAt = 0;

    uint64_t downloadedCur = 0;
    uint64_t downloadedPrev = 0;
    uint64_t uploadedCur = 0;
    uint64_t uploadedPrev = 0;
    uint64_t corruptCur = 0;
    uint64_t corruptPrev = 0;

    uint64_t etaDLSpeedCalculatedAt = 0;
    uint64_t etaULSpeedCalculatedAt = 0;
    unsigned int etaDLSpeed_Bps = 0;
    unsigned int etaULSpeed_Bps = 0;

    time_t activityDate = 0;
    time_t addedDate = 0;
    time_t anyDate = 0;
    time_t doneDate = 0;
    time_t editDate = 0;
    time_t startDate = 0;

    int secondsDownloading = 0;
    int secondsSeeding = 0;

    int queuePosition = 0;

    tr_torrent_metadata_func metadata_func = nullptr;
    void* metadata_func_user_data = nullptr;

    tr_torrent_completeness_func completeness_func = nullptr;
    void* completeness_func_user_data = nullptr;

    tr_torrent_ratio_limit_hit_func ratio_limit_hit_func = nullptr;
    void* ratio_limit_hit_func_user_data = nullptr;

    tr_torrent_idle_limit_hit_func idle_limit_hit_func = nullptr;
    void* idle_limit_hit_func_user_data = nullptr;

    void* queue_started_user_data = nullptr;
    void (*queue_started_callback)(tr_torrent*, void* queue_started_user_data) = nullptr;

    bool isDeleting = false;
    bool isDirty = false;
    bool isQueued = false;
    bool isRunning = false;
    bool isStopping = false;
    bool startAfterVerify = false;

    bool prefetchMagnetMetadata = false;
    bool magnetVerify = false;

    // TODO(ckerr) use std::optional
    bool infoDictOffsetIsCached = false;

    void setDirty()
    {
        this->isDirty = true;
    }

    uint16_t maxConnectedPeers = TR_DEFAULT_PEER_LIMIT_TORRENT;

    tr_verify_state verifyState = TR_VERIFY_NONE;

    time_t lastStatTime = 0;
    tr_stat stats = {};

    int uniqueId = 0;

    float desiredRatio = 0.0F;
    tr_ratiolimit ratioLimitMode = TR_RATIOLIMIT_GLOBAL;

    uint16_t idleLimitMinutes = 0;
    tr_idlelimit idleLimitMode = TR_IDLELIMIT_GLOBAL;
    bool finishedSeedingByIdle = false;

    tr_labels_t labels;

    static auto constexpr MagicNumber = int{ 95549 };

    tr_file_piece_map fpm_ = tr_file_piece_map{ info };
    tr_file_priorities file_priorities_{ &fpm_ };
    tr_files_wanted files_wanted_{ &fpm_ };

private:
    void setFilesWanted(tr_file_index_t const* files, size_t n_files, bool wanted, bool is_bootstrapping)
    {
        auto const lock = unique_lock();

        files_wanted_.set(files, n_files, wanted);
        completion.invalidateSizeWhenDone();

        if (!is_bootstrapping)
        {
            setDirty();
            recheckCompleteness();
        }
    }

    mutable std::vector<tr_sha1_digest_t> piece_checksums_;
};

static inline bool tr_torrentExists(tr_session const* session, uint8_t const* torrentHash)
{
    return tr_torrentFindFromHash((tr_session*)session, torrentHash) != nullptr;
}

constexpr tr_completeness tr_torrentGetCompleteness(tr_torrent const* tor)
{
    return tor->completeness;
}

// TODO: rename this to tr_torrentIsDone()? both seed and partial seed return true
constexpr bool tr_torrentIsSeed(tr_torrent const* tor)
{
    return tr_torrentGetCompleteness(tor) != TR_LEECH;
}

constexpr bool tr_torrentIsPrivate(tr_torrent const* tor)
{
    return tor != nullptr && tor->info.isPrivate;
}

constexpr bool tr_torrentAllowsPex(tr_torrent const* tor)
{
    return tor != nullptr && tor->session->isPexEnabled && !tr_torrentIsPrivate(tor);
}

constexpr bool tr_torrentAllowsDHT(tr_torrent const* tor)
{
    return tor != nullptr && tr_sessionAllowsDHT(tor->session) && !tr_torrentIsPrivate(tor);
}

constexpr bool tr_torrentAllowsLPD(tr_torrent const* tor)
{
    return tor != nullptr && tr_sessionAllowsLPD(tor->session) && !tr_torrentIsPrivate(tor);
}

/***
****
***/

constexpr bool tr_isTorrent(tr_torrent const* tor)
{
    return tor != nullptr && tor->magicNumber == tr_torrent::MagicNumber && tr_isSession(tor->session);
}

/* set a flag indicating that the torrent's .resume file
 * needs to be saved when the torrent is closed */
constexpr void tr_torrentSetDirty(tr_torrent* tor)
{
    TR_ASSERT(tr_isTorrent(tor));

    tor->isDirty = true;
}

/* note that the torrent's tr_info just changed */
static inline void tr_torrentMarkEdited(tr_torrent* tor)
{
    TR_ASSERT(tr_isTorrent(tor));

    tor->editDate = tr_time();
}

/**
 * Tell the tr_torrent that it's gotten a block
 */
void tr_torrentGotBlock(tr_torrent* tor, tr_block_index_t blockIndex);

/**
 * @brief Like tr_torrentFindFile(), but splits the filename into base and subpath.
 *
 * If the file is found, "tr_buildPath(base, subpath, nullptr)"
 * will generate the complete filename.
 *
 * @return true if the file is found, false otherwise.
 *
 * @param base if the torrent is found, this will be either
 *             tor->downloadDir or tor->incompleteDir
 * @param subpath on success, this pointer is assigned a newly-allocated
 *                string holding the second half of the filename.
 */
bool tr_torrentFindFile2(tr_torrent const*, tr_file_index_t fileNo, char const** base, char** subpath, time_t* mtime);

/* Returns a newly-allocated version of the tr_file.name string
 * that's been modified to denote that it's not a complete file yet.
 * In the current implementation this is done by appending ".part"
 * a la Firefox. */
char* tr_torrentBuildPartial(tr_torrent const*, tr_file_index_t fileNo);

/* for when the info dict has been fundamentally changed wrt files,
 * piece size, etc. such as in BEP 9 where peers exchange metadata */
void tr_torrentGotNewInfoDict(tr_torrent* tor);

void tr_torrentSetSpeedLimit_Bps(tr_torrent*, tr_direction, unsigned int Bps);
unsigned int tr_torrentGetSpeedLimit_Bps(tr_torrent const*, tr_direction);

/**
 * @brief Test a piece against its info dict checksum
 * @return true if the piece's passes the checksum test
 */
bool tr_torrentCheckPiece(tr_torrent* tor, tr_piece_index_t pieceIndex);

uint64_t tr_torrentGetCurrentSizeOnDisk(tr_torrent const* tor);

tr_peer_id_t const& tr_torrentGetPeerId(tr_torrent* tor);

constexpr bool tr_torrentIsQueued(tr_torrent const* tor)
{
    return tor->isQueued;
}

constexpr tr_direction tr_torrentGetQueueDirection(tr_torrent const* tor)
{
    return tr_torrentIsSeed(tor) ? TR_UP : TR_DOWN;
}

tr_info const* tr_torrentInfo(tr_torrent const* torrent);<|MERGE_RESOLUTION|>--- conflicted
+++ resolved
@@ -348,7 +348,6 @@
         return info.webseeds[i];
     }
 
-<<<<<<< HEAD
     /// TRACKERS
 
     auto trackerCount() const
@@ -360,8 +359,6 @@
 
     bool trackerRemove(std::string_view announce_url);
 
-=======
->>>>>>> cec7685a
     /// CHECKSUMS
 
     bool ensurePieceIsChecked(tr_piece_index_t piece)
