// This file Copyright © 2016-2022 Mnemosyne LLC.
// It may be used under GPLv2 (SPDX: GPL-2.0-only), GPLv3 (SPDX: GPL-3.0-only),
// or any future license endorsed by Mnemosyne LLC.
// License text can be found in the licenses/ folder.

#include <ctime>
#include <string_view>

#ifndef _WIN32
#include <sys/stat.h>
#endif

#include <fmt/format.h>

#include "transmission.h"
#include "crypto-utils.h"
#include "error.h"
#include "error-types.h"
#include "file.h"
#include "log.h"
#include "platform.h"
#include "session-id.h"
#include "utils.h"

using namespace std::literals;

static auto constexpr SessionIdSize = size_t{ 48 };
static auto constexpr SessionIdDurationSec = time_t{ 60 * 60 }; /* expire in an hour */

struct tr_session_id
{
    char* current_value;
    char* previous_value;
    tr_sys_file_t current_lock_file;
    tr_sys_file_t previous_lock_file;
    time_t expires_at;
};

static char* generate_new_session_id_value()
{
    char const pool[] = "0123456789abcdefghijklmnopqrstuvwxyzABCDEFGHIJKLMNOPQRSTUVWXYZ";
    size_t const pool_size = sizeof(pool) - 1;

    auto* buf = tr_new(char, SessionIdSize + 1);

    tr_rand_buffer(buf, SessionIdSize);

    for (size_t i = 0; i < SessionIdSize; ++i)
    {
        buf[i] = pool[(unsigned char)buf[i] % pool_size];
    }

    buf[SessionIdSize] = '\0';

    return buf;
}

static std::string get_session_id_lock_file_path(std::string_view session_id)
{
    return fmt::format(FMT_STRING("{:s}/tr_session_id_{:s}"), tr_getSessionIdDir(), session_id);
}

static tr_sys_file_t create_session_id_lock_file(char const* session_id)
{
    if (session_id == nullptr)
    {
        return TR_BAD_SYS_FILE;
    }

    auto const lock_file_path = get_session_id_lock_file_path(session_id);
    tr_error* error = nullptr;
    auto lock_file = tr_sys_file_open(
        lock_file_path.c_str(),
        TR_SYS_FILE_READ | TR_SYS_FILE_WRITE | TR_SYS_FILE_CREATE,
        0600,
        &error);

    if (lock_file != TR_BAD_SYS_FILE)
    {
        if (tr_sys_file_lock(lock_file, TR_SYS_FILE_LOCK_EX | TR_SYS_FILE_LOCK_NB, &error))
        {
#ifndef _WIN32
            /* Allow any user to lock the file regardless of current umask */
            fchmod(lock_file, 0644);
#endif
        }
        else
        {
            tr_sys_file_close(lock_file);
            lock_file = TR_BAD_SYS_FILE;
        }
    }

    if (error != nullptr)
    {
        tr_logAddWarn(fmt::format(
            _("Couldn't create '{path}': {error} ({error_code})"),
            fmt::arg("path", lock_file_path),
            fmt::arg("error", error->message),
            fmt::arg("error_code", error->code)));
        tr_error_free(error);
    }

    return lock_file;
}

static void destroy_session_id_lock_file(tr_sys_file_t lock_file, char const* session_id)
{
    if (lock_file != TR_BAD_SYS_FILE)
    {
        tr_sys_file_close(lock_file);
    }

    if (session_id != nullptr)
    {
        auto const lock_file_path = get_session_id_lock_file_path(session_id);
<<<<<<< HEAD
        tr_sys_path_remove(lock_file_path.c_str());
=======
        tr_sys_path_remove(lock_file_path);
>>>>>>> c0bb2d40
    }
}

tr_session_id_t tr_session_id_new()
{
    auto const session_id = tr_new0(struct tr_session_id, 1);

    session_id->current_lock_file = TR_BAD_SYS_FILE;
    session_id->previous_lock_file = TR_BAD_SYS_FILE;

    return session_id;
}

void tr_session_id_free(tr_session_id_t session_id)
{
    if (session_id == nullptr)
    {
        return;
    }

    destroy_session_id_lock_file(session_id->previous_lock_file, session_id->previous_value);
    destroy_session_id_lock_file(session_id->current_lock_file, session_id->current_value);

    tr_free(session_id->previous_value);
    tr_free(session_id->current_value);

    tr_free(session_id);
}

char const* tr_session_id_get_current(tr_session_id_t session_id)
{
    time_t const now = tr_time();

    if (session_id->current_value == nullptr || now >= session_id->expires_at)
    {
        destroy_session_id_lock_file(session_id->previous_lock_file, session_id->previous_value);
        tr_free(session_id->previous_value);

        session_id->previous_value = session_id->current_value;
        session_id->current_value = generate_new_session_id_value();

        session_id->previous_lock_file = session_id->current_lock_file;
        session_id->current_lock_file = create_session_id_lock_file(session_id->current_value);

        session_id->expires_at = now + SessionIdDurationSec;
    }

    return session_id->current_value;
}

bool tr_session_id_is_local(char const* session_id)
{
    bool ret = false;

    if (session_id != nullptr)
    {
        auto const lock_file_path = get_session_id_lock_file_path(session_id);
        tr_error* error = nullptr;
        auto lock_file = tr_sys_file_open(lock_file_path.c_str(), TR_SYS_FILE_READ, 0, &error);

        if (lock_file == TR_BAD_SYS_FILE)
        {
            if (TR_ERROR_IS_ENOENT(error->code))
            {
                tr_error_clear(&error);
            }
        }
        else
        {
            if (!tr_sys_file_lock(lock_file, TR_SYS_FILE_LOCK_SH | TR_SYS_FILE_LOCK_NB, &error) &&
#ifndef _WIN32
                (error->code == EWOULDBLOCK))
#else
                (error->code == ERROR_LOCK_VIOLATION))
#endif
            {
                ret = true;
                tr_error_clear(&error);
            }

            tr_sys_file_close(lock_file);
        }

        if (error != nullptr)
        {
            tr_logAddWarn(fmt::format(
                _("Couldn't open session lock file '{path}': {error} ({error_code})"),
                fmt::arg("path", lock_file_path),
                fmt::arg("error", error->message),
                fmt::arg("error_code", error->code)));
            tr_error_free(error);
        }
    }

    return ret;
}<|MERGE_RESOLUTION|>--- conflicted
+++ resolved
@@ -114,11 +114,7 @@
     if (session_id != nullptr)
     {
         auto const lock_file_path = get_session_id_lock_file_path(session_id);
-<<<<<<< HEAD
-        tr_sys_path_remove(lock_file_path.c_str());
-=======
         tr_sys_path_remove(lock_file_path);
->>>>>>> c0bb2d40
     }
 }
 
