// This file Copyright © Mnemosyne LLC.
// It may be used under GPLv2 (SPDX: GPL-2.0-only), GPLv3 (SPDX: GPL-3.0-only),
// or any future license endorsed by Mnemosyne LLC.
// License text can be found in the licenses/ folder.

#pragma once

#ifndef __TRANSMISSION__
#error only libtransmission should #include this header.
#endif

#include <cstddef> // size_t
#include <memory>
#include <string>
#include <string_view>
#include <vector>

#include "libtransmission/transmission.h"

#include "libtransmission/net.h"
#include "libtransmission/quark.h"
#include "libtransmission/settings.h"
#include "libtransmission/utils-ev.h"

class tr_rpc_address;
struct tr_session;
struct tr_variant;
struct libdeflate_compressor;

namespace libtransmission
{
class Timer;
}

class tr_rpc_server
{
public:
    class Settings final : public libtransmission::Settings
    {
    public:
        Settings() = default;

        explicit Settings(tr_variant const& src)
        {
            load(src);
        }

        // NB: When adding a field here, you must also add it to
        // fields() if you want it to be in session-settings.json
        bool authentication_required = false;
        bool is_anti_brute_force_enabled = false;
        bool is_enabled = false;
        bool is_host_whitelist_enabled = true;
        bool is_whitelist_enabled = true;
        size_t anti_brute_force_limit = 100U;
        std::string bind_address_str = "0.0.0.0";
        std::string host_whitelist_str = "";
        std::string salted_password = "";
<<<<<<< HEAD
        tr_mode_t socket_mode = 0750;
        std::string ssl_cert = "";
        bool ssl_enabled = false;
        std::string ssl_key = "";
=======
>>>>>>> 7f029acf
        std::string url = TR_DEFAULT_RPC_URL_STR;
        std::string username = "";
        std::string whitelist_str = TR_DEFAULT_RPC_WHITELIST;
        tr_mode_t socket_mode = 0750;
        tr_port port = tr_port::from_host(TR_DEFAULT_RPC_PORT);

    private:
        [[nodiscard]] Fields fields() override
        {
            return {
                { TR_KEY_anti_brute_force_enabled, &is_anti_brute_force_enabled },
                { TR_KEY_anti_brute_force_threshold, &anti_brute_force_limit },
                { TR_KEY_rpc_authentication_required, &authentication_required },
                { TR_KEY_rpc_bind_address, &bind_address_str },
                { TR_KEY_rpc_enabled, &is_enabled },
                { TR_KEY_rpc_host_whitelist, &host_whitelist_str },
                { TR_KEY_rpc_host_whitelist_enabled, &is_host_whitelist_enabled },
                { TR_KEY_rpc_port, &port },
                { TR_KEY_rpc_password, &salted_password },
                { TR_KEY_rpc_socket_mode, &socket_mode },
                { TR_KEY_rpc_ssl_cert, &ssl_cert },
                { TR_KEY_rpc_ssl_enabled, &ssl_enabled },
                { TR_KEY_rpc_ssl_key, &ssl_key },
                { TR_KEY_rpc_url, &url },
                { TR_KEY_rpc_username, &username },
                { TR_KEY_rpc_whitelist, &whitelist_str },
                { TR_KEY_rpc_whitelist_enabled, &is_whitelist_enabled },
            };
        }
    };

    tr_rpc_server(tr_session* session, Settings&& settings);
    ~tr_rpc_server();

    tr_rpc_server(tr_rpc_server&) = delete;
    tr_rpc_server(tr_rpc_server&&) = delete;
    tr_rpc_server& operator=(tr_rpc_server&) = delete;
    tr_rpc_server& operator=(tr_rpc_server&&) = delete;

    void load(Settings&& settings);

    [[nodiscard]] constexpr Settings const& settings() const
    {
        return settings_;
    }

    [[nodiscard]] constexpr tr_port port() const noexcept
    {
        return settings_.port;
    }

    void set_port(tr_port port) noexcept;

    [[nodiscard]] constexpr auto is_enabled() const noexcept
    {
        return settings_.is_enabled;
    }

    void set_enabled(bool is_enabled);

    [[nodiscard]] constexpr auto is_whitelist_enabled() const noexcept
    {
        return settings_.is_whitelist_enabled;
    }

    constexpr void set_whitelist_enabled(bool is_whitelist_enabled) noexcept
    {
        settings_.is_whitelist_enabled = is_whitelist_enabled;
    }

    [[nodiscard]] constexpr auto const& whitelist() const noexcept
    {
        return settings_.whitelist_str;
    }

    void set_whitelist(std::string_view whitelist);

    [[nodiscard]] constexpr auto const& username() const noexcept
    {
        return settings_.username;
    }

    void set_username(std::string_view username);

    [[nodiscard]] constexpr auto is_password_enabled() const noexcept
    {
        return settings_.authentication_required;
    }

    void set_password_enabled(bool enabled);

    [[nodiscard]] constexpr auto const& get_salted_password() const noexcept
    {
        return settings_.salted_password;
    }

    void set_password(std::string_view password) noexcept;

    [[nodiscard]] constexpr auto is_anti_brute_force_enabled() const noexcept
    {
        return settings_.is_anti_brute_force_enabled;
    }

    void set_anti_brute_force_enabled(bool enabled) noexcept;

    [[nodiscard]] constexpr auto get_anti_brute_force_limit() const noexcept
    {
        return settings_.anti_brute_force_limit;
    }

    constexpr void set_anti_brute_force_limit(int limit) noexcept
    {
        settings_.anti_brute_force_limit = limit;
    }

    std::unique_ptr<libdeflate_compressor, void (*)(libdeflate_compressor*)> compressor;

    [[nodiscard]] constexpr auto const& url() const noexcept
    {
        return settings_.url;
    }

    void set_url(std::string_view url);

    [[nodiscard]] std::string get_bind_address() const;

    [[nodiscard]] constexpr auto socket_mode() const noexcept
    {
        return settings_.socket_mode;
    }

    [[nodiscard]] constexpr auto is_ssl_enabled() const noexcept
    {
        return settings_.ssl_enabled;
    }

    [[nodiscard]] constexpr auto const& ssl_cert() const noexcept
    {
        return settings_.ssl_cert;
    }

    [[nodiscard]] constexpr auto const& ssl_key() const noexcept
    {
        return settings_.ssl_key;
    }

    void set_ssl_enabled(bool ssl_enabled);
    void set_ssl_cert(std::string_view ssl_cert);
    void set_ssl_key(std::string_view ssl_key);

    Settings settings_;

    std::vector<std::string> host_whitelist_;
    std::vector<std::string> whitelist_;
    std::string const web_client_dir_;

    std::unique_ptr<tr_rpc_address> bind_address_;

    std::unique_ptr<libtransmission::Timer> start_retry_timer;
    libtransmission::evhelpers::evhttp_unique_ptr httpd;
    tr_session* const session;

    size_t login_attempts_ = 0U;
    int start_retry_counter = 0;
};<|MERGE_RESOLUTION|>--- conflicted
+++ resolved
@@ -56,13 +56,9 @@
         std::string bind_address_str = "0.0.0.0";
         std::string host_whitelist_str = "";
         std::string salted_password = "";
-<<<<<<< HEAD
-        tr_mode_t socket_mode = 0750;
         std::string ssl_cert = "";
         bool ssl_enabled = false;
         std::string ssl_key = "";
-=======
->>>>>>> 7f029acf
         std::string url = TR_DEFAULT_RPC_URL_STR;
         std::string username = "";
         std::string whitelist_str = TR_DEFAULT_RPC_WHITELIST;
