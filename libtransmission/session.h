--- conflicted
+++ resolved
@@ -777,23 +777,13 @@
 
     [[nodiscard]] bool addressIsBlocked(tr_address const& addr) const noexcept;
 
-<<<<<<< HEAD
     [[nodiscard]] bool has_ip_protocol(tr_address_type type) const noexcept
     {
         TR_ASSERT(type == TR_AF_INET || type == TR_AF_INET6);
         return global_ip_cache_.has_ip_protocol(type);
     }
 
-    struct PublicAddressResult
-    {
-        tr_address address;
-        bool is_any_addr;
-    };
-
-    [[nodiscard]] PublicAddressResult publicAddress(tr_address_type type) const noexcept;
-=======
     [[nodiscard]] tr_address publicAddress(tr_address_type type) const noexcept;
->>>>>>> 7d86d67b
 
     [[nodiscard]] std::optional<tr_address> globalIP(tr_address_type type) const noexcept
     {
