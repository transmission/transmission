// This file Copyright © 2008-2022 Mnemosyne LLC.
// It may be used under GPLv2 (SPDX: GPL-2.0), GPLv3 (SPDX: GPL-3.0),
// or any future license endorsed by Mnemosyne LLC.
// License text can be found in the licenses/ folder.

#pragma once

#ifndef __TRANSMISSION__
#error only libtransmission should #include this header.
#endif

#define TR_NAME "Transmission"

#include <array>
#include <cstddef> // size_t
#include <cstdint> // uintX_t
#include <memory>
#include <mutex>
#include <string>
#include <string_view>
#include <tuple>
#include <utility> // std::pair
#include <vector>

#include "transmission.h"

#include "announce-list.h"
#include "bandwidth.h"
#include "interned-string.h"
#include "net.h" // tr_socket_t
#include "open-files.h"
#include "quark.h"
#include "torrents.h"
#include "web.h"

enum tr_auto_switch_state_t
{
    TR_AUTO_SWITCH_UNUSED,
    TR_AUTO_SWITCH_ON,
    TR_AUTO_SWITCH_OFF,
};

tr_peer_id_t tr_peerIdInit();

struct event_base;
struct evdns_base;

class tr_bitfield;
class tr_rpc_server;
class tr_web;
struct Bandwidth;
struct tr_address;
struct tr_announcer;
struct tr_announcer_udp;
struct tr_bindsockets;
struct tr_blocklistFile;
struct tr_cache;
struct tr_fdInfo;

struct tr_bindinfo
{
    int socket;
    tr_address addr;
    struct event* ev;
};

struct tr_turtle_info
{
    /* TR_UP and TR_DOWN speed limits */
    unsigned int speedLimit_Bps[2];

    /* is turtle mode on right now? */
    bool isEnabled;

    /* does turtle mode turn itself on and off at given times? */
    bool isClockEnabled;

    /* when clock mode is on, minutes after midnight to turn on turtle mode */
    int beginMinute;

    /* when clock mode is on, minutes after midnight to turn off turtle mode */
    int endMinute;

    /* only use clock mode on these days of the week */
    tr_sched_day days;

    /* called when isEnabled changes */
    tr_altSpeedFunc callback;

    /* the callback's user_data argument */
    void* callbackUserData;

    /* the callback's changedByUser argument.
     * indicates whether the change came from the user or from the clock. */
    bool changedByUser;

    /* bitfield of all the minutes in a week.
     * Each bit's value indicates whether the scheduler wants turtle
     * limits on or off at that given minute in the week. */
    // Changed to non-owning pointer temporarily till tr_turtle_info becomes C++-constructible and destructible
    // TODO: remove * and own the value
    tr_bitfield* minutes = nullptr;

    /* recent action that was done by turtle's automatic switch */
    tr_auto_switch_state_t autoTurtleState;
};

/** @brief handle to an active libtransmission session */
struct tr_session
{
public:
    [[nodiscard]] constexpr auto& torrents()
    {
        return torrents_;
    }

    [[nodiscard]] constexpr auto const& torrents() const
    {
        return torrents_;
    }

    [[nodiscard]] auto unique_lock() const
    {
        return std::unique_lock(session_mutex_);
    }

    [[nodiscard]] constexpr auto isClosing() const noexcept
    {
        return is_closing_;
    }

    // download dir

    [[nodiscard]] constexpr auto const& downloadDir() const noexcept
    {
        return download_dir_;
    }

    void setDownloadDir(std::string_view dir)
    {
        download_dir_ = dir;
    }

    // default trackers
    // (trackers to apply automatically to public torrents)

    [[nodiscard]] constexpr auto const& defaultTrackersStr() const noexcept
    {
        return default_trackers_str_;
    }

    [[nodiscard]] constexpr auto const& defaultTrackers() const noexcept
    {
        return default_trackers_;
    }

    void setDefaultTrackers(std::string_view trackers);

    // incomplete dir

    [[nodiscard]] constexpr auto const& incompleteDir() const noexcept
    {
        return incomplete_dir_;
    }

    void setIncompleteDir(std::string_view dir)
    {
        incomplete_dir_ = dir;
    }

    [[nodiscard]] constexpr auto useIncompleteDir() const noexcept
    {
        return incomplete_dir_enabled_;
    }

    constexpr void useIncompleteDir(bool enabled) noexcept
    {
        incomplete_dir_enabled_ = enabled;
    }

    // scripts

    constexpr void useScript(TrScript i, bool enabled)
    {
        scripts_enabled_[i] = enabled;
    }

    [[nodiscard]] auto useScript(TrScript i) const
    {
        return scripts_enabled_[i];
    }

    void setScript(TrScript i, std::string_view path)
    {
        scripts_[i] = path;
    }

    [[nodiscard]] constexpr auto const& script(TrScript i) const
    {
        return scripts_[i];
    }

    // blocklist

    [[nodiscard]] constexpr auto useBlocklist() const noexcept
    {
        return blocklist_enabled_;
    }

    void useBlocklist(bool enabled);

    [[nodiscard]] constexpr auto const& blocklistUrl() const noexcept
    {
        return blocklist_url_;
    }

    void setBlocklistUrl(std::string_view url)
    {
        blocklist_url_ = url;
    }

    // RPC

    void setRpcWhitelist(std::string_view whitelist) const;

    void useRpcWhitelist(bool enabled) const;

    [[nodiscard]] bool useRpcWhitelist() const;

    [[nodiscard]] auto externalIP() const noexcept
    {
        return external_ip_;
    }

    void setExternalIP(tr_address external_ip)
    {
        external_ip_ = external_ip;
    }

    // peer networking

    [[nodiscard]] constexpr auto const& peerCongestionAlgorithm() const noexcept
    {
        return peer_congestion_algorithm_;
    }

    void setPeerCongestionAlgorithm(std::string_view algorithm)
    {
        peer_congestion_algorithm_ = algorithm;
    }

    void setSocketTOS(tr_socket_t sock, tr_address_type type) const
    {
        tr_netSetTOS(sock, peer_socket_tos_, type);
    }

    [[nodiscard]] constexpr bool incPeerCount() noexcept
    {
        if (this->peerCount >= this->peerLimit)
        {
            return false;
        }

        ++this->peerCount;
        return true;
    }

    constexpr void decPeerCount() noexcept
    {
        if (this->peerCount > 0)
        {
            --this->peerCount;
        }
    }

    // bandwidth

    [[nodiscard]] Bandwidth& getBandwidthGroup(std::string_view name);

    //

<<<<<<< HEAD
    using TorrentCallbackFunc = void (*)(tr_torrent*, void* user_data);

    void setTorrentQueueStartedCallback(TorrentCallbackFunc cb, void* user_data)
    {
        queue_started_callback_ = std::make_pair(cb, user_data);
    }

    void torrentQueueStarted(tr_torrent* tor)
    {
        invoke(tor, queue_started_callback_);
    }

    void setTorrentMetadataCallback(TorrentCallbackFunc cb, void* user_data)
    {
        metadata_completed_callback_ = std::make_pair(cb, user_data);
    }

    void torrentMetadataCompleted(tr_torrent* tor)
    {
        invoke(tor, metadata_completed_callback_);
    }

    void setTorrentIdleLimitCallback(TorrentCallbackFunc cb, void* user_data)
    {
        idle_limit_callback_ = std::make_pair(cb, user_data);
    }

    void torrentIdleLimitReached(tr_torrent* tor)
    {
        invoke(tor, idle_limit_callback_);
    }

    void setTorrentRatioLimitCallback(TorrentCallbackFunc cb, void* user_data)
    {
        ratio_limit_callback_ = std::make_pair(cb, user_data);
    }

    void torrentRatioLimitReached(tr_torrent* tor)
    {
        invoke(tor, ratio_limit_callback_);
    }

    using CompletenessFunc = void (*)(tr_torrent*, tr_completeness, bool, void*);

    void setTorrentCompletenessCallback(CompletenessFunc cb, void* user_data)
    {
        torrent_completeness_callback_ = std::make_pair(cb, user_data);
    }

    void torrentCompletenessChanged(tr_torrent* tor, tr_completeness completeness, bool was_running)
    {
        if (auto& [func, data] = torrent_completeness_callback_; func != nullptr)
        {
            func(tor, completeness, was_running, data);
        }
    }
=======
    [[nodiscard]] constexpr auto& openFiles() noexcept
    {
        return open_files_;
    }

    void closeTorrentFiles(tr_torrent* tor) noexcept;
    void closeTorrentFile(tr_torrent* tor, tr_file_index_t file_num) noexcept;
>>>>>>> d487a5d8

public:
    static constexpr std::array<std::tuple<tr_quark, tr_quark, TrScript>, 3> Scripts{
        { { TR_KEY_script_torrent_added_enabled, TR_KEY_script_torrent_added_filename, TR_SCRIPT_ON_TORRENT_ADDED },
          { TR_KEY_script_torrent_done_enabled, TR_KEY_script_torrent_done_filename, TR_SCRIPT_ON_TORRENT_DONE },
          { TR_KEY_script_torrent_done_seeding_enabled,
            TR_KEY_script_torrent_done_seeding_filename,
            TR_SCRIPT_ON_TORRENT_DONE_SEEDING } }
    };

    bool isPortRandom;
    bool isPexEnabled;
    bool isDHTEnabled;
    bool isUTPEnabled;
    bool isLPDEnabled;
    bool isPrefetchEnabled;
    bool is_closing_ = false;
    bool isClosed;
    bool isRatioLimited;
    bool isIdleLimited;
    bool isIncompleteFileNamingEnabled;
    bool pauseAddedTorrent;
    bool deleteSourceTorrent;
    bool scrapePausedTorrents;

    uint8_t peer_id_ttl_hours;

    bool stalledEnabled;
    bool queueEnabled[2];
    int queueSize[2];
    int queueStalledMinutes;

    int umask;

    unsigned int speedLimit_Bps[2];
    bool speedLimitEnabled[2];

    struct tr_turtle_info turtle;

    int magicNumber;

    tr_encryption_mode encryptionMode;

    tr_preallocation_mode preallocationMode;

    struct event_base* event_base;
    struct evdns_base* evdns_base;
    struct tr_event_handle* events;

    uint16_t peerCount = 0;
    uint16_t peerLimit = 200;
    uint16_t peerLimitPerTorrent = 50;

    int uploadSlotsPerTorrent;

    /* The UDP sockets used for the DHT and uTP. */
    tr_port udp_port;
    tr_socket_t udp_socket;
    tr_socket_t udp6_socket;
    unsigned char* udp6_bound;
    struct event* udp_event;
    struct event* udp6_event;

    struct event* utp_timer;

    /* The open port on the local machine for incoming peer requests */
    tr_port private_peer_port;

    /**
     * The open port on the public device for incoming peer requests.
     * This is usually the same as private_peer_port but can differ
     * if the public device is a router and it decides to use a different
     * port than the one requested by Transmission.
     */
    tr_port public_peer_port;

    [[nodiscard]] constexpr auto peerPort() const noexcept
    {
        return public_peer_port;
    }

    constexpr auto setPeerPort(tr_port port) noexcept
    {
        public_peer_port = port;
    }

    tr_port randomPortLow;
    tr_port randomPortHigh;

    std::string config_dir;
    std::string resume_dir;
    std::string torrent_dir;

    std::vector<tr_blocklistFile*> blocklists;
    struct tr_peerMgr* peerMgr;
    struct tr_shared* shared;

    struct tr_cache* cache;

    class WebMediator final : public tr_web::Mediator
    {
    public:
        explicit WebMediator(tr_session* session)
            : session_{ session }
        {
        }
        ~WebMediator() override = default;

        [[nodiscard]] std::optional<std::string> cookieFile() const override;
        [[nodiscard]] std::optional<std::string> publicAddress() const override;
        [[nodiscard]] std::optional<std::string> userAgent() const override;
        [[nodiscard]] unsigned int clamp(int bandwidth_tag, unsigned int byte_count) const override;
        void notifyBandwidthConsumed(int torrent_id, size_t byte_count) override;
        // runs the tr_web::fetch response callback in the libtransmission thread
        void run(tr_web::FetchDoneFunc&& func, tr_web::FetchResponse&& response) const override;

    private:
        tr_session* const session_;
    };

    WebMediator web_mediator{ this };
    std::unique_ptr<tr_web> web;

    struct tr_session_id* session_id;

    tr_rpc_func rpc_func;
    void* rpc_func_user_data;

    struct tr_stats_handle* sessionStats;

    struct tr_announcer* announcer;
    struct tr_announcer_udp* announcer_udp;

    struct event* nowTimer;
    struct event* saveTimer;

    // monitors the "global pool" speeds
    Bandwidth top_bandwidth_;

    std::vector<std::pair<tr_interned_string, std::unique_ptr<Bandwidth>>> bandwidth_groups_;

    float desiredRatio;

    uint16_t idleLimitMinutes;

    struct tr_bindinfo* bind_ipv4;
    struct tr_bindinfo* bind_ipv6;

    std::unique_ptr<tr_rpc_server> rpc_server_;

    tr_announce_list default_trackers_;

    // One of <netinet/ip.h>'s IPTOS_ values.
    // See tr_netTos*() in libtransmission/net.h for more info
    // Only session.cc should use this.
    int peer_socket_tos_ = *tr_netTosFromName(TR_DEFAULT_PEER_SOCKET_TOS_STR);

private:
    using TorrentCallback = std::pair<TorrentCallbackFunc, void*>;

    void invoke(tr_torrent* tor, TorrentCallback& cb)
    {
        if (auto& [func, data] = cb; func != nullptr)
        {
            func(tor, data);
        }
    }

    static std::recursive_mutex session_mutex_;

    tr_torrents torrents_;

    std::array<std::string, TR_SCRIPT_N_TYPES> scripts_;
    std::string blocklist_url_;
    std::string download_dir_;
    std::string default_trackers_str_;
    std::string incomplete_dir_;
    std::string peer_congestion_algorithm_;
    std::optional<tr_address> external_ip_;

    TorrentCallback idle_limit_callback_ = {};
    TorrentCallback metadata_completed_callback_ = {};
    TorrentCallback queue_started_callback_ = {};
    TorrentCallback ratio_limit_callback_ = {};
    std::pair<CompletenessFunc, void*> torrent_completeness_callback_ = {};

    std::array<bool, TR_SCRIPT_N_TYPES> scripts_enabled_;
    bool blocklist_enabled_ = false;
    bool incomplete_dir_enabled_ = false;

    tr_open_files open_files_;
};

bool tr_sessionAllowsDHT(tr_session const* session);

bool tr_sessionAllowsLPD(tr_session const* session);

bool tr_sessionIsAddressBlocked(tr_session const* session, struct tr_address const* addr);

struct tr_address const* tr_sessionGetPublicAddress(tr_session const* session, int tr_af_type, bool* is_default_value);

struct tr_bindsockets* tr_sessionGetBindSockets(tr_session*);

int tr_sessionCountTorrents(tr_session const* session);

std::vector<tr_torrent*> tr_sessionGetTorrents(tr_session* session);

enum
{
    SESSION_MAGIC_NUMBER = 3845,
};

constexpr bool tr_isSession(tr_session const* session)
{
    return session != nullptr && session->magicNumber == SESSION_MAGIC_NUMBER;
}

constexpr bool tr_isPriority(tr_priority_t p)
{
    return p == TR_PRI_LOW || p == TR_PRI_NORMAL || p == TR_PRI_HIGH;
}

/***
****
***/

unsigned int tr_sessionGetSpeedLimit_Bps(tr_session const*, tr_direction);
unsigned int tr_sessionGetPieceSpeed_Bps(tr_session const*, tr_direction);

bool tr_sessionGetActiveSpeedLimit_Bps(tr_session const* session, tr_direction dir, unsigned int* setme);

std::vector<tr_torrent*> tr_sessionGetNextQueuedTorrents(tr_session* session, tr_direction dir, size_t numwanted);

int tr_sessionCountQueueFreeSlots(tr_session* session, tr_direction);<|MERGE_RESOLUTION|>--- conflicted
+++ resolved
@@ -279,7 +279,6 @@
 
     //
 
-<<<<<<< HEAD
     using TorrentCallbackFunc = void (*)(tr_torrent*, void* user_data);
 
     void setTorrentQueueStartedCallback(TorrentCallbackFunc cb, void* user_data)
@@ -336,7 +335,9 @@
             func(tor, completeness, was_running, data);
         }
     }
-=======
+
+    ///
+
     [[nodiscard]] constexpr auto& openFiles() noexcept
     {
         return open_files_;
@@ -344,7 +345,6 @@
 
     void closeTorrentFiles(tr_torrent* tor) noexcept;
     void closeTorrentFile(tr_torrent* tor, tr_file_index_t file_num) noexcept;
->>>>>>> d487a5d8
 
 public:
     static constexpr std::array<std::tuple<tr_quark, tr_quark, TrScript>, 3> Scripts{
