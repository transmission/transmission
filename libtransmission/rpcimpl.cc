/*
 * This file Copyright (C) 2008-2014 Mnemosyne LLC
 *
 * It may be used under the GNU GPL versions 2 or 3
 * or any future license endorsed by Mnemosyne LLC.
 *
 */

#include <algorithm>
#include <cctype> /* isdigit */
#include <cerrno>
#include <cstdlib> /* strtol */
#include <cstring> /* strcmp */

#ifndef ZLIB_CONST
#define ZLIB_CONST
#endif
#include <zlib.h>

#include <event2/buffer.h>

#include "transmission.h"
#include "completion.h"
#include "crypto-utils.h"
#include "error.h"
#include "fdlimit.h"
#include "file.h"
#include "log.h"
#include "platform-quota.h" /* tr_device_info_get_disk_space() */
#include "rpcimpl.h"
#include "session.h"
#include "session-id.h"
#include "stats.h"
#include "torrent.h"
#include "tr-assert.h"
#include "tr-macros.h"
#include "utils.h"
#include "variant.h"
#include "version.h"
#include "web.h"

<<<<<<< HEAD
#define RPC_VERSION 18
#define RPC_VERSION_MIN 1
=======
#define RPC_VERSION 17
#define RPC_VERSION_MIN 14
#define RPC_VERSION_SEMVER "5.3.0"
>>>>>>> 306f0c4b

#define RECENTLY_ACTIVE_SECONDS 60

#if 0
#define dbgmsg(fmt, ...) fprintf(stderr, "%s:%d " fmt "\n", __FILE__, __LINE__, __VA_ARGS__)
#else
#define dbgmsg(...) tr_logAddDeepNamed("RPC", __VA_ARGS__)
#endif

enum tr_format
{
    TR_FORMAT_OBJECT = 0,
    TR_FORMAT_TABLE
};

/***
****
***/

static tr_rpc_callback_status notify(tr_session* session, tr_rpc_callback_type type, tr_torrent* tor)
{
    tr_rpc_callback_status status = TR_RPC_OK;

    if (session->rpc_func != nullptr)
    {
        status = (*session->rpc_func)(session, type, tor, session->rpc_func_user_data);
    }

    return status;
}

/***
****
***/

/* For functions that can't be immediately executed, like torrentAdd,
 * this is the callback data used to pass a response to the caller
 * when the task is complete */
struct tr_rpc_idle_data
{
    tr_session* session;
    tr_variant* response;
    tr_variant* args_out;
    tr_rpc_response_func callback;
    void* callback_user_data;
};

static void tr_idle_function_done(struct tr_rpc_idle_data* data, char const* result)
{
    if (result == nullptr)
    {
        result = "success";
    }

    tr_variantDictAddStr(data->response, TR_KEY_result, result);

    (*data->callback)(data->session, data->response, data->callback_user_data);

    tr_variantFree(data->response);
    tr_free(data->response);
    tr_free(data);
}

/***
****
***/

static tr_torrent** getTorrents(tr_session* session, tr_variant* args, int* setmeCount)
{
    int torrentCount = 0;
    int64_t id;
    tr_torrent** torrents = nullptr;
    tr_variant* ids;
    char const* str;

    if (tr_variantDictFindList(args, TR_KEY_ids, &ids))
    {
        size_t const n = tr_variantListSize(ids);

        torrents = tr_new0(tr_torrent*, n);

        for (size_t i = 0; i < n; ++i)
        {
            tr_torrent* tor;
            tr_variant const* const node = tr_variantListChild(ids, i);

            if (tr_variantGetInt(node, &id))
            {
                tor = tr_torrentFindFromId(session, id);
            }
            else if (tr_variantGetStr(node, &str, nullptr))
            {
                tor = tr_torrentFindFromHashString(session, str);
            }
            else
            {
                tor = nullptr;
            }

            if (tor != nullptr)
            {
                torrents[torrentCount++] = tor;
            }
        }
    }
    else if (tr_variantDictFindInt(args, TR_KEY_ids, &id) || tr_variantDictFindInt(args, TR_KEY_id, &id))
    {
        tr_torrent* tor;
        torrents = tr_new0(tr_torrent*, 1);

        if ((tor = tr_torrentFindFromId(session, id)) != nullptr)
        {
            torrents[torrentCount++] = tor;
        }
    }
    else if (tr_variantDictFindStr(args, TR_KEY_ids, &str, nullptr))
    {
        if (strcmp(str, "recently-active") == 0)
        {
            time_t const now = tr_time();
            time_t const window = RECENTLY_ACTIVE_SECONDS;
            int const n = tr_sessionCountTorrents(session);
            torrents = tr_new0(tr_torrent*, n);

            for (auto* tor : session->torrents)
            {
                if (tor->anyDate >= now - window)
                {
                    torrents[torrentCount++] = tor;
                }
            }
        }
        else
        {
            tr_torrent* tor;
            torrents = tr_new0(tr_torrent*, 1);

            if ((tor = tr_torrentFindFromHashString(session, str)) != nullptr)
            {
                torrents[torrentCount++] = tor;
            }
        }
    }
    else /* all of them */
    {
        // TODO: getTorrents() should return a std::vector<tr_torrent*>
        auto tmp = tr_sessionGetTorrents(session);
        torrentCount = std::size(tmp);
        torrents = tr_new(tr_torrent*, torrentCount);
        std::copy_n(std::begin(tmp), torrentCount, torrents);
    }

    *setmeCount = torrentCount;
    return torrents;
}

static void notifyBatchQueueChange(tr_session* session, tr_torrent** torrents, int n)
{
    for (int i = 0; i < n; ++i)
    {
        notify(session, TR_RPC_TORRENT_CHANGED, torrents[i]);
    }

    notify(session, TR_RPC_SESSION_QUEUE_POSITIONS_CHANGED, nullptr);
}

static char const* queueMoveTop(
    tr_session* session,
    tr_variant* args_in,
    [[maybe_unused]] tr_variant* args_out,
    [[maybe_unused]] struct tr_rpc_idle_data* idle_data)
{
    int n;
    tr_torrent** torrents = getTorrents(session, args_in, &n);
    tr_torrentsQueueMoveTop(torrents, n);
    notifyBatchQueueChange(session, torrents, n);
    tr_free(torrents);
    return nullptr;
}

static char const* queueMoveUp(
    tr_session* session,
    tr_variant* args_in,
    [[maybe_unused]] tr_variant* args_out,
    [[maybe_unused]] struct tr_rpc_idle_data* idle_data)
{
    int n;
    tr_torrent** torrents = getTorrents(session, args_in, &n);
    tr_torrentsQueueMoveUp(torrents, n);
    notifyBatchQueueChange(session, torrents, n);
    tr_free(torrents);
    return nullptr;
}

static char const* queueMoveDown(
    tr_session* session,
    tr_variant* args_in,
    [[maybe_unused]] tr_variant* args_out,
    [[maybe_unused]] struct tr_rpc_idle_data* idle_data)
{
    int n;
    tr_torrent** torrents = getTorrents(session, args_in, &n);
    tr_torrentsQueueMoveDown(torrents, n);
    notifyBatchQueueChange(session, torrents, n);
    tr_free(torrents);
    return nullptr;
}

static char const* queueMoveBottom(
    tr_session* session,
    tr_variant* args_in,
    [[maybe_unused]] tr_variant* args_out,
    [[maybe_unused]] struct tr_rpc_idle_data* idle_data)
{
    int n;
    tr_torrent** torrents = getTorrents(session, args_in, &n);
    tr_torrentsQueueMoveBottom(torrents, n);
    notifyBatchQueueChange(session, torrents, n);
    tr_free(torrents);
    return nullptr;
}

static int compareTorrentByQueuePosition(void const* va, void const* vb)
{
    tr_torrent const* a = *(tr_torrent const* const*)va;
    tr_torrent const* b = *(tr_torrent const* const*)vb;

    return a->queuePosition - b->queuePosition;
}

static char const* torrentStart(
    tr_session* session,
    tr_variant* args_in,
    [[maybe_unused]] tr_variant* args_out,
    [[maybe_unused]] struct tr_rpc_idle_data* idle_data)
{
    int torrentCount;
    tr_torrent** torrents = getTorrents(session, args_in, &torrentCount);

    qsort(torrents, torrentCount, sizeof(tr_torrent*), compareTorrentByQueuePosition);

    for (int i = 0; i < torrentCount; ++i)
    {
        tr_torrent* tor = torrents[i];

        if (!tor->isRunning)
        {
            tr_torrentStart(tor);
            notify(session, TR_RPC_TORRENT_STARTED, tor);
        }
    }

    tr_free(torrents);
    return nullptr;
}

static char const* torrentStartNow(
    tr_session* session,
    tr_variant* args_in,
    [[maybe_unused]] tr_variant* args_out,
    [[maybe_unused]] struct tr_rpc_idle_data* idle_data)
{
    int torrentCount;
    tr_torrent** torrents = getTorrents(session, args_in, &torrentCount);

    qsort(torrents, torrentCount, sizeof(tr_torrent*), compareTorrentByQueuePosition);

    for (int i = 0; i < torrentCount; ++i)
    {
        tr_torrent* tor = torrents[i];

        if (!tor->isRunning)
        {
            tr_torrentStartNow(tor);
            notify(session, TR_RPC_TORRENT_STARTED, tor);
        }
    }

    tr_free(torrents);
    return nullptr;
}

static char const* torrentStop(
    tr_session* session,
    tr_variant* args_in,
    [[maybe_unused]] tr_variant* args_out,
    [[maybe_unused]] struct tr_rpc_idle_data* idle_data)
{
    int torrentCount;
    tr_torrent** torrents = getTorrents(session, args_in, &torrentCount);

    for (int i = 0; i < torrentCount; ++i)
    {
        tr_torrent* tor = torrents[i];

        if (tor->isRunning || tr_torrentIsQueued(tor))
        {
            tor->isStopping = true;
            notify(session, TR_RPC_TORRENT_STOPPED, tor);
        }
    }

    tr_free(torrents);
    return nullptr;
}

static char const* torrentRemove(
    tr_session* session,
    tr_variant* args_in,
    [[maybe_unused]] tr_variant* args_out,
    [[maybe_unused]] struct tr_rpc_idle_data* idle_data)
{
    bool deleteFlag;

    if (!tr_variantDictFindBool(args_in, TR_KEY_delete_local_data, &deleteFlag))
    {
        deleteFlag = false;
    }

    tr_rpc_callback_type type = deleteFlag ? TR_RPC_TORRENT_TRASHING : TR_RPC_TORRENT_REMOVING;

    int torrentCount;
    tr_torrent** torrents = getTorrents(session, args_in, &torrentCount);

    for (int i = 0; i < torrentCount; ++i)
    {
        tr_torrent* tor = torrents[i];
        tr_rpc_callback_status const status = notify(session, type, tor);

        if ((status & TR_RPC_NOREMOVE) == 0)
        {
            tr_torrentRemove(tor, deleteFlag, nullptr);
        }
    }

    tr_free(torrents);
    return nullptr;
}

static char const* torrentReannounce(
    tr_session* session,
    tr_variant* args_in,
    [[maybe_unused]] tr_variant* args_out,
    [[maybe_unused]] struct tr_rpc_idle_data* idle_data)
{
    int torrentCount;
    tr_torrent** torrents = getTorrents(session, args_in, &torrentCount);

    for (int i = 0; i < torrentCount; ++i)
    {
        tr_torrent* tor = torrents[i];

        if (tr_torrentCanManualUpdate(tor))
        {
            tr_torrentManualUpdate(tor);
            notify(session, TR_RPC_TORRENT_CHANGED, tor);
        }
    }

    tr_free(torrents);
    return nullptr;
}

static char const* torrentVerify(
    tr_session* session,
    tr_variant* args_in,
    [[maybe_unused]] tr_variant* args_out,
    [[maybe_unused]] struct tr_rpc_idle_data* idle_data)
{
    int torrentCount;
    tr_torrent** torrents = getTorrents(session, args_in, &torrentCount);

    for (int i = 0; i < torrentCount; ++i)
    {
        tr_torrent* tor = torrents[i];
        tr_torrentVerify(tor, nullptr, nullptr);
        notify(session, TR_RPC_TORRENT_CHANGED, tor);
    }

    tr_free(torrents);
    return nullptr;
}

/***
****
***/

static void addLabels(tr_torrent const* tor, tr_variant* list)
{
    tr_variantInitList(list, std::size(tor->labels));
    for (auto const& label : tor->labels)
    {
        tr_variantListAddStr(list, label.c_str());
    }
}

static void addFileStats(tr_torrent const* tor, tr_variant* list)
{
    tr_file_index_t n;
    tr_info const* info = tr_torrentInfo(tor);
    tr_file_stat* files = tr_torrentFiles(tor, &n);

    for (tr_file_index_t i = 0; i < info->fileCount; ++i)
    {
        tr_file const* file = &info->files[i];
        tr_variant* d = tr_variantListAddDict(list, 3);
        tr_variantDictAddInt(d, TR_KEY_bytesCompleted, files[i].bytesCompleted);
        tr_variantDictAddInt(d, TR_KEY_priority, file->priority);
        tr_variantDictAddBool(d, TR_KEY_wanted, !file->dnd);
    }

    tr_torrentFilesFree(files, n);
}

static void addFiles(tr_torrent const* tor, tr_variant* list)
{
    tr_file_index_t n;
    tr_info const* info = tr_torrentInfo(tor);
    tr_file_stat* files = tr_torrentFiles(tor, &n);

    for (tr_file_index_t i = 0; i < info->fileCount; ++i)
    {
        tr_file const* file = &info->files[i];
        tr_variant* d = tr_variantListAddDict(list, 3);
        tr_variantDictAddInt(d, TR_KEY_bytesCompleted, files[i].bytesCompleted);
        tr_variantDictAddInt(d, TR_KEY_length, file->length);
        tr_variantDictAddStr(d, TR_KEY_name, file->name);
    }

    tr_torrentFilesFree(files, n);
}

static void addWebseeds(tr_info const* info, tr_variant* webseeds)
{
    for (unsigned int i = 0; i < info->webseedCount; ++i)
    {
        tr_variantListAddStr(webseeds, info->webseeds[i]);
    }
}

static void addTrackers(tr_info const* info, tr_variant* trackers)
{
    for (unsigned int i = 0; i < info->trackerCount; ++i)
    {
        tr_tracker_info const* t = &info->trackers[i];
        tr_variant* d = tr_variantListAddDict(trackers, 4);
        tr_variantDictAddStr(d, TR_KEY_announce, t->announce);
        tr_variantDictAddInt(d, TR_KEY_id, t->id);
        tr_variantDictAddStr(d, TR_KEY_scrape, t->scrape);
        tr_variantDictAddInt(d, TR_KEY_tier, t->tier);
    }
}

static void addTrackerStats(tr_tracker_stat const* st, int n, tr_variant* list)
{
    for (int i = 0; i < n; ++i)
    {
        tr_tracker_stat const* s = &st[i];
        tr_variant* d = tr_variantListAddDict(list, 26);
        tr_variantDictAddStr(d, TR_KEY_announce, s->announce);
        tr_variantDictAddInt(d, TR_KEY_announceState, s->announceState);
        tr_variantDictAddInt(d, TR_KEY_downloadCount, s->downloadCount);
        tr_variantDictAddBool(d, TR_KEY_hasAnnounced, s->hasAnnounced);
        tr_variantDictAddBool(d, TR_KEY_hasScraped, s->hasScraped);
        tr_variantDictAddStr(d, TR_KEY_host, s->host);
        tr_variantDictAddInt(d, TR_KEY_id, s->id);
        tr_variantDictAddBool(d, TR_KEY_isBackup, s->isBackup);
        tr_variantDictAddInt(d, TR_KEY_lastAnnouncePeerCount, s->lastAnnouncePeerCount);
        tr_variantDictAddStr(d, TR_KEY_lastAnnounceResult, s->lastAnnounceResult);
        tr_variantDictAddInt(d, TR_KEY_lastAnnounceStartTime, s->lastAnnounceStartTime);
        tr_variantDictAddBool(d, TR_KEY_lastAnnounceSucceeded, s->lastAnnounceSucceeded);
        tr_variantDictAddInt(d, TR_KEY_lastAnnounceTime, s->lastAnnounceTime);
        tr_variantDictAddBool(d, TR_KEY_lastAnnounceTimedOut, s->lastAnnounceTimedOut);
        tr_variantDictAddStr(d, TR_KEY_lastScrapeResult, s->lastScrapeResult);
        tr_variantDictAddInt(d, TR_KEY_lastScrapeStartTime, s->lastScrapeStartTime);
        tr_variantDictAddBool(d, TR_KEY_lastScrapeSucceeded, s->lastScrapeSucceeded);
        tr_variantDictAddInt(d, TR_KEY_lastScrapeTime, s->lastScrapeTime);
        tr_variantDictAddBool(d, TR_KEY_lastScrapeTimedOut, s->lastScrapeTimedOut);
        tr_variantDictAddInt(d, TR_KEY_leecherCount, s->leecherCount);
        tr_variantDictAddInt(d, TR_KEY_nextAnnounceTime, s->nextAnnounceTime);
        tr_variantDictAddInt(d, TR_KEY_nextScrapeTime, s->nextScrapeTime);
        tr_variantDictAddStr(d, TR_KEY_scrape, s->scrape);
        tr_variantDictAddInt(d, TR_KEY_scrapeState, s->scrapeState);
        tr_variantDictAddInt(d, TR_KEY_seederCount, s->seederCount);
        tr_variantDictAddInt(d, TR_KEY_tier, s->tier);
    }
}

static void addPeers(tr_torrent* tor, tr_variant* list)
{
    int peerCount;
    tr_peer_stat* peers = tr_torrentPeers(tor, &peerCount);

    tr_variantInitList(list, peerCount);

    for (int i = 0; i < peerCount; ++i)
    {
        tr_variant* d = tr_variantListAddDict(list, 16);
        tr_peer_stat const* peer = peers + i;
        tr_variantDictAddStr(d, TR_KEY_address, peer->addr);
        tr_variantDictAddStr(d, TR_KEY_clientName, peer->client);
        tr_variantDictAddBool(d, TR_KEY_clientIsChoked, peer->clientIsChoked);
        tr_variantDictAddBool(d, TR_KEY_clientIsInterested, peer->clientIsInterested);
        tr_variantDictAddStr(d, TR_KEY_flagStr, peer->flagStr);
        tr_variantDictAddBool(d, TR_KEY_isDownloadingFrom, peer->isDownloadingFrom);
        tr_variantDictAddBool(d, TR_KEY_isEncrypted, peer->isEncrypted);
        tr_variantDictAddBool(d, TR_KEY_isIncoming, peer->isIncoming);
        tr_variantDictAddBool(d, TR_KEY_isUploadingTo, peer->isUploadingTo);
        tr_variantDictAddBool(d, TR_KEY_isUTP, peer->isUTP);
        tr_variantDictAddBool(d, TR_KEY_peerIsChoked, peer->peerIsChoked);
        tr_variantDictAddBool(d, TR_KEY_peerIsInterested, peer->peerIsInterested);
        tr_variantDictAddInt(d, TR_KEY_port, peer->port);
        tr_variantDictAddReal(d, TR_KEY_progress, peer->progress);
        tr_variantDictAddInt(d, TR_KEY_rateToClient, toSpeedBytes(peer->rateToClient_KBps));
        tr_variantDictAddInt(d, TR_KEY_rateToPeer, toSpeedBytes(peer->rateToPeer_KBps));
    }

    tr_torrentPeersFree(peers, peerCount);
}

static void initField(
    tr_torrent* const tor,
    tr_info const* const inf,
    tr_stat const* const st,
    tr_variant* const initme,
    tr_quark key)
{
    char* str;

    switch (key)
    {
    case TR_KEY_activityDate:
        tr_variantInitInt(initme, st->activityDate);
        break;

    case TR_KEY_addedDate:
        tr_variantInitInt(initme, st->addedDate);
        break;

    case TR_KEY_bandwidthPriority:
        tr_variantInitInt(initme, tr_torrentGetPriority(tor));
        break;

    case TR_KEY_comment:
        tr_variantInitStr(initme, inf->comment != nullptr ? inf->comment : "", TR_BAD_SIZE);
        break;

    case TR_KEY_corruptEver:
        tr_variantInitInt(initme, st->corruptEver);
        break;

    case TR_KEY_creator:
        tr_variantInitStr(initme, inf->creator != nullptr ? inf->creator : "", TR_BAD_SIZE);
        break;

    case TR_KEY_dateCreated:
        tr_variantInitInt(initme, inf->dateCreated);
        break;

    case TR_KEY_desiredAvailable:
        tr_variantInitInt(initme, st->desiredAvailable);
        break;

    case TR_KEY_doneDate:
        tr_variantInitInt(initme, st->doneDate);
        break;

    case TR_KEY_downloadDir:
        tr_variantInitStr(initme, tr_torrentGetDownloadDir(tor), TR_BAD_SIZE);
        break;

    case TR_KEY_downloadedEver:
        tr_variantInitInt(initme, st->downloadedEver);
        break;

    case TR_KEY_downloadLimit:
        tr_variantInitInt(initme, tr_torrentGetSpeedLimit_KBps(tor, TR_DOWN));
        break;

    case TR_KEY_downloadLimited:
        tr_variantInitBool(initme, tr_torrentUsesSpeedLimit(tor, TR_DOWN));
        break;

    case TR_KEY_error:
        tr_variantInitInt(initme, st->error);
        break;

    case TR_KEY_errorString:
        tr_variantInitStr(initme, st->errorString, TR_BAD_SIZE);
        break;

    case TR_KEY_eta:
        tr_variantInitInt(initme, st->eta);
        break;

    case TR_KEY_file_count:
        tr_variantInitInt(initme, inf->fileCount);
        break;

    case TR_KEY_files:
        tr_variantInitList(initme, inf->fileCount);
        addFiles(tor, initme);
        break;

    case TR_KEY_fileStats:
        tr_variantInitList(initme, inf->fileCount);
        addFileStats(tor, initme);
        break;

    case TR_KEY_hashString:
        tr_variantInitStr(initme, tor->info.hashString, TR_BAD_SIZE);
        break;

    case TR_KEY_haveUnchecked:
        tr_variantInitInt(initme, st->haveUnchecked);
        break;

    case TR_KEY_haveValid:
        tr_variantInitInt(initme, st->haveValid);
        break;

    case TR_KEY_honorsSessionLimits:
        tr_variantInitBool(initme, tr_torrentUsesSessionLimits(tor));
        break;

    case TR_KEY_id:
        tr_variantInitInt(initme, st->id);
        break;

    case TR_KEY_editDate:
        tr_variantInitInt(initme, st->editDate);
        break;

    case TR_KEY_isFinished:
        tr_variantInitBool(initme, st->finished);
        break;

    case TR_KEY_isPrivate:
        tr_variantInitBool(initme, tr_torrentIsPrivate(tor));
        break;

    case TR_KEY_isStalled:
        tr_variantInitBool(initme, st->isStalled);
        break;

    case TR_KEY_labels:
        addLabels(tor, initme);
        break;

    case TR_KEY_leftUntilDone:
        tr_variantInitInt(initme, st->leftUntilDone);
        break;

    case TR_KEY_manualAnnounceTime:
        tr_variantInitInt(initme, st->manualAnnounceTime);
        break;

    case TR_KEY_maxConnectedPeers:
        tr_variantInitInt(initme, tr_torrentGetPeerLimit(tor));
        break;

    case TR_KEY_magnetLink:
        str = tr_torrentGetMagnetLink(tor);
        tr_variantInitStr(initme, str, TR_BAD_SIZE);
        tr_free(str);
        break;

    case TR_KEY_metadataPercentComplete:
        tr_variantInitReal(initme, st->metadataPercentComplete);
        break;

    case TR_KEY_name:
        tr_variantInitStr(initme, tr_torrentName(tor), TR_BAD_SIZE);
        break;

    case TR_KEY_percentDone:
        tr_variantInitReal(initme, st->percentDone);
        break;

    case TR_KEY_peer_limit:
        tr_variantInitInt(initme, tr_torrentGetPeerLimit(tor));
        break;

    case TR_KEY_peers:
        addPeers(tor, initme);
        break;

    case TR_KEY_peersConnected:
        tr_variantInitInt(initme, st->peersConnected);
        break;

    case TR_KEY_peersFrom:
        {
            tr_variantInitDict(initme, 7);
            int const* f = st->peersFrom;
            tr_variantDictAddInt(initme, TR_KEY_fromCache, f[TR_PEER_FROM_RESUME]);
            tr_variantDictAddInt(initme, TR_KEY_fromDht, f[TR_PEER_FROM_DHT]);
            tr_variantDictAddInt(initme, TR_KEY_fromIncoming, f[TR_PEER_FROM_INCOMING]);
            tr_variantDictAddInt(initme, TR_KEY_fromLpd, f[TR_PEER_FROM_LPD]);
            tr_variantDictAddInt(initme, TR_KEY_fromLtep, f[TR_PEER_FROM_LTEP]);
            tr_variantDictAddInt(initme, TR_KEY_fromPex, f[TR_PEER_FROM_PEX]);
            tr_variantDictAddInt(initme, TR_KEY_fromTracker, f[TR_PEER_FROM_TRACKER]);
            break;
        }

    case TR_KEY_peersGettingFromUs:
        tr_variantInitInt(initme, st->peersGettingFromUs);
        break;

    case TR_KEY_peersSendingToUs:
        tr_variantInitInt(initme, st->peersSendingToUs);
        break;

    case TR_KEY_pieces:
        if (tr_torrentHasMetadata(tor))
        {
            size_t byte_count = 0;
            void* bytes = tr_torrentCreatePieceBitfield(tor, &byte_count);
            auto* enc = static_cast<char*>(tr_base64_encode(bytes, byte_count, nullptr));
            tr_variantInitStr(initme, enc != nullptr ? enc : "", TR_BAD_SIZE);
            tr_free(enc);
            tr_free(bytes);
        }
        else
        {
            tr_variantInitStr(initme, "", 0);
        }

        break;

    case TR_KEY_pieceCount:
        tr_variantInitInt(initme, inf->pieceCount);
        break;

    case TR_KEY_pieceSize:
        tr_variantInitInt(initme, inf->pieceSize);
        break;

    case TR_KEY_primary_mime_type:
        tr_variantInitStr(initme, tr_torrentPrimaryMimeType(tor), TR_BAD_SIZE);
        break;

    case TR_KEY_priorities:
        tr_variantInitList(initme, inf->fileCount);
        for (tr_file_index_t i = 0; i < inf->fileCount; ++i)
        {
            tr_variantListAddInt(initme, inf->files[i].priority);
        }

        break;

    case TR_KEY_queuePosition:
        tr_variantInitInt(initme, st->queuePosition);
        break;

    case TR_KEY_etaIdle:
        tr_variantInitInt(initme, st->etaIdle);
        break;

    case TR_KEY_rateDownload:
        tr_variantInitInt(initme, toSpeedBytes(st->pieceDownloadSpeed_KBps));
        break;

    case TR_KEY_rateUpload:
        tr_variantInitInt(initme, toSpeedBytes(st->pieceUploadSpeed_KBps));
        break;

    case TR_KEY_recheckProgress:
        tr_variantInitReal(initme, st->recheckProgress);
        break;

    case TR_KEY_seedIdleLimit:
        tr_variantInitInt(initme, tr_torrentGetIdleLimit(tor));
        break;

    case TR_KEY_seedIdleMode:
        tr_variantInitInt(initme, tr_torrentGetIdleMode(tor));
        break;

    case TR_KEY_seedRatioLimit:
        tr_variantInitReal(initme, tr_torrentGetRatioLimit(tor));
        break;

    case TR_KEY_seedRatioMode:
        tr_variantInitInt(initme, tr_torrentGetRatioMode(tor));
        break;

    case TR_KEY_sizeWhenDone:
        tr_variantInitInt(initme, st->sizeWhenDone);
        break;

    case TR_KEY_startDate:
        tr_variantInitInt(initme, st->startDate);
        break;

    case TR_KEY_status:
        tr_variantInitInt(initme, st->activity);
        break;

    case TR_KEY_secondsDownloading:
        tr_variantInitInt(initme, st->secondsDownloading);
        break;

    case TR_KEY_secondsSeeding:
        tr_variantInitInt(initme, st->secondsSeeding);
        break;

    case TR_KEY_trackers:
        tr_variantInitList(initme, inf->trackerCount);
        addTrackers(inf, initme);
        break;

    case TR_KEY_trackerStats:
        {
            int n;
            tr_tracker_stat* s = tr_torrentTrackers(tor, &n);
            tr_variantInitList(initme, n);
            addTrackerStats(s, n, initme);
            tr_torrentTrackersFree(s, n);
            break;
        }

    case TR_KEY_torrentFile:
        tr_variantInitStr(initme, inf->torrent, TR_BAD_SIZE);
        break;

    case TR_KEY_totalSize:
        tr_variantInitInt(initme, inf->totalSize);
        break;

    case TR_KEY_uploadedEver:
        tr_variantInitInt(initme, st->uploadedEver);
        break;

    case TR_KEY_uploadLimit:
        tr_variantInitInt(initme, tr_torrentGetSpeedLimit_KBps(tor, TR_UP));
        break;

    case TR_KEY_uploadLimited:
        tr_variantInitBool(initme, tr_torrentUsesSpeedLimit(tor, TR_UP));
        break;

    case TR_KEY_uploadRatio:
        tr_variantInitReal(initme, st->ratio);
        break;

    case TR_KEY_wanted:
        tr_variantInitList(initme, inf->fileCount);

        for (tr_file_index_t i = 0; i < inf->fileCount; ++i)
        {
            tr_variantListAddInt(initme, inf->files[i].dnd ? 0 : 1);
        }

        break;

    case TR_KEY_webseeds:
        tr_variantInitList(initme, inf->webseedCount);
        addWebseeds(inf, initme);
        break;

    case TR_KEY_webseedsSendingToUs:
        tr_variantInitInt(initme, st->webseedsSendingToUs);
        break;

    default:
        break;
    }
}

static void addTorrentInfo(tr_torrent* tor, tr_format format, tr_variant* entry, tr_quark const* fields, size_t fieldCount)
{
    if (format == TR_FORMAT_TABLE)
    {
        tr_variantInitList(entry, fieldCount);
    }
    else
    {
        tr_variantInitDict(entry, fieldCount);
    }

    if (fieldCount > 0)
    {
        tr_info const* const inf = tr_torrentInfo(tor);
        tr_stat const* const st = tr_torrentStat(tor);

        for (size_t i = 0; i < fieldCount; ++i)
        {
            tr_variant* child = format == TR_FORMAT_TABLE ? tr_variantListAdd(entry) : tr_variantDictAdd(entry, fields[i]);

            initField(tor, inf, st, child, fields[i]);
        }
    }
}

static char const* torrentGet(
    tr_session* session,
    tr_variant* args_in,
    tr_variant* args_out,
    [[maybe_unused]] struct tr_rpc_idle_data* idle_data)
{
    int torrentCount;
    tr_torrent** torrents = getTorrents(session, args_in, &torrentCount);
    tr_variant* list = tr_variantDictAddList(args_out, TR_KEY_torrents, torrentCount + 1);
    tr_variant* fields;
    char const* strVal;
    char const* errmsg = nullptr;
    tr_format format;

    if (tr_variantDictFindStr(args_in, TR_KEY_format, &strVal, nullptr) && strcmp(strVal, "table") == 0)
    {
        format = TR_FORMAT_TABLE;
    }
    else /* default value */
    {
        format = TR_FORMAT_OBJECT;
    }

    if (tr_variantDictFindStr(args_in, TR_KEY_ids, &strVal, nullptr) && strcmp(strVal, "recently-active") == 0)
    {
        int n = 0;
        tr_variant* d;
        time_t const now = tr_time();
        int const interval = RECENTLY_ACTIVE_SECONDS;
        tr_variant* removed_out = tr_variantDictAddList(args_out, TR_KEY_removed, 0);

        while ((d = tr_variantListChild(&session->removedTorrents, n)) != nullptr)
        {
            int64_t date;
            int64_t id;

            if (tr_variantDictFindInt(d, TR_KEY_date, &date) && date >= now - interval &&
                tr_variantDictFindInt(d, TR_KEY_id, &id))
            {
                tr_variantListAddInt(removed_out, id);
            }

            ++n;
        }
    }

    if (!tr_variantDictFindList(args_in, TR_KEY_fields, &fields))
    {
        errmsg = "no fields specified";
    }
    else
    {
        /* make an array of property name quarks */
        size_t keyCount = 0;
        size_t const n = tr_variantListSize(fields);
        tr_quark* keys = tr_new(tr_quark, n);
        for (size_t i = 0; i < n; ++i)
        {
            size_t len;
            if (tr_variantGetStr(tr_variantListChild(fields, i), &strVal, &len))
            {
                keys[keyCount++] = tr_quark_new(strVal, len);
            }
        }

        if (format == TR_FORMAT_TABLE)
        {
            /* first entry is an array of property names */
            tr_variant* names = tr_variantListAddList(list, keyCount);
            for (size_t i = 0; i < keyCount; ++i)
            {
                tr_variantListAddQuark(names, keys[i]);
            }
        }

        for (int i = 0; i < torrentCount; ++i)
        {
            addTorrentInfo(torrents[i], format, tr_variantListAdd(list), keys, keyCount);
        }

        tr_free(keys);
    }

    tr_free(torrents);
    return errmsg;
}

/***
****
***/

static char const* setLabels(tr_torrent* tor, tr_variant* list)
{
    size_t const n = tr_variantListSize(list);
    char const* errmsg = nullptr;
    auto labels = tr_labels_t{};
    for (size_t i = 0; i < n; ++i)
    {
        char const* str;
        size_t str_len;
        if (tr_variantGetStr(tr_variantListChild(list, i), &str, &str_len) && str != nullptr)
        {
            char* label = tr_strndup(str, str_len);
            tr_strstrip(label);
            if (tr_str_is_empty(label))
            {
                errmsg = "labels cannot be empty";
            }

            if (errmsg == nullptr && strchr(str, ',') != nullptr)
            {
                errmsg = "labels cannot contain comma (,) character";
            }

            if (errmsg == nullptr && labels.count(label) != 0)
            {
                errmsg = "labels cannot contain duplicates";
            }

            labels.emplace(label);
            tr_free(label);

            if (errmsg != nullptr)
            {
                break;
            }
        }
    }

    if (errmsg == nullptr)
    {
        tr_torrentSetLabels(tor, std::move(labels));
    }

    return errmsg;
}

static char const* setFilePriorities(tr_torrent* tor, int priority, tr_variant* list)
{
    int64_t tmp;
    int fileCount = 0;
    size_t const n = tr_variantListSize(list);
    char const* errmsg = nullptr;
    tr_file_index_t* files = tr_new0(tr_file_index_t, tor->info.fileCount);

    if (n != 0)
    {
        for (size_t i = 0; i < n; ++i)
        {
            if (tr_variantGetInt(tr_variantListChild(list, i), &tmp))
            {
                if (0 <= tmp && tmp < tor->info.fileCount)
                {
                    files[fileCount++] = tmp;
                }
                else
                {
                    errmsg = "file index out of range";
                }
            }
        }
    }
    else /* if empty set, apply to all */
    {
        for (tr_file_index_t t = 0; t < tor->info.fileCount; ++t)
        {
            files[fileCount++] = t;
        }
    }

    if (fileCount != 0)
    {
        tr_torrentSetFilePriorities(tor, files, fileCount, priority);
    }

    tr_free(files);
    return errmsg;
}

static char const* setFileDLs(tr_torrent* tor, bool do_download, tr_variant* list)
{
    int64_t tmp;
    int fileCount = 0;
    size_t const n = tr_variantListSize(list);
    char const* errmsg = nullptr;
    tr_file_index_t* files = tr_new0(tr_file_index_t, tor->info.fileCount);

    if (n != 0) /* if argument list, process them */
    {
        for (size_t i = 0; i < n; ++i)
        {
            if (tr_variantGetInt(tr_variantListChild(list, i), &tmp))
            {
                if (0 <= tmp && tmp < tor->info.fileCount)
                {
                    files[fileCount++] = tmp;
                }
                else
                {
                    errmsg = "file index out of range";
                }
            }
        }
    }
    else /* if empty set, apply to all */
    {
        for (tr_file_index_t t = 0; t < tor->info.fileCount; ++t)
        {
            files[fileCount++] = t;
        }
    }

    if (fileCount != 0)
    {
        tr_torrentSetFileDLs(tor, files, fileCount, do_download);
    }

    tr_free(files);
    return errmsg;
}

static bool findAnnounceUrl(tr_tracker_info const* t, int n, char const* url, int* pos)
{
    bool found = false;

    for (int i = 0; i < n; ++i)
    {
        if (strcmp(t[i].announce, url) == 0)
        {
            found = true;

            if (pos != nullptr)
            {
                *pos = i;
            }

            break;
        }
    }

    return found;
}

static int copyTrackers(tr_tracker_info* tgt, tr_tracker_info const* src, int n)
{
    int maxTier = -1;

    for (int i = 0; i < n; ++i)
    {
        tgt[i].tier = src[i].tier;
        tgt[i].announce = tr_strdup(src[i].announce);
        maxTier = std::max(maxTier, src[i].tier);
    }

    return maxTier;
}

static void freeTrackers(tr_tracker_info* trackers, int n)
{
    for (int i = 0; i < n; ++i)
    {
        tr_free(trackers[i].announce);
    }

    tr_free(trackers);
}

static char const* addTrackerUrls(tr_torrent* tor, tr_variant* urls)
{
    int i;
    int n;
    int tier;
    tr_tracker_info* trackers;
    bool changed = false;
    tr_info const* inf = tr_torrentInfo(tor);
    char const* errmsg = nullptr;

    /* make a working copy of the existing announce list */
    n = inf->trackerCount;
    trackers = tr_new0(tr_tracker_info, n + tr_variantListSize(urls));
    tier = copyTrackers(trackers, inf->trackers, n);

    /* and add the new ones */
    i = 0;

    tr_variant const* val;
    while ((val = tr_variantListChild(urls, i)) != nullptr)
    {
        char const* announce = nullptr;

        if (tr_variantGetStr(val, &announce, nullptr) && tr_urlIsValidTracker(announce) &&
            !findAnnounceUrl(trackers, n, announce, nullptr))
        {
            trackers[n].tier = ++tier; /* add a new tier */
            trackers[n].announce = tr_strdup(announce);
            ++n;
            changed = true;
        }

        ++i;
    }

    if (!changed)
    {
        errmsg = "invalid argument";
    }
    else if (!tr_torrentSetAnnounceList(tor, trackers, n))
    {
        errmsg = "error setting announce list";
    }

    freeTrackers(trackers, n);
    return errmsg;
}

static char const* replaceTrackers(tr_torrent* tor, tr_variant* urls)
{
    tr_tracker_info* trackers;
    bool changed = false;
    tr_info const* inf = tr_torrentInfo(tor);
    int const n = inf->trackerCount;
    char const* errmsg = nullptr;

    /* make a working copy of the existing announce list */
    trackers = tr_new0(tr_tracker_info, n);
    copyTrackers(trackers, inf->trackers, n);

    /* make the substitutions... */
    for (size_t i = 0, url_count = tr_variantListSize(urls); i + 1 < url_count; i += 2)
    {
        size_t len;
        int64_t pos;
        char const* newval;

        if (tr_variantGetInt(tr_variantListChild(urls, i), &pos) &&
            tr_variantGetStr(tr_variantListChild(urls, i + 1), &newval, &len) && tr_urlIsValidTracker(newval) && pos < n &&
            pos >= 0)
        {
            tr_free(trackers[pos].announce);
            trackers[pos].announce = tr_strndup(newval, len);
            changed = true;
        }
    }

    if (!changed)
    {
        errmsg = "invalid argument";
    }
    else if (!tr_torrentSetAnnounceList(tor, trackers, n))
    {
        errmsg = "error setting announce list";
    }

    freeTrackers(trackers, n);
    return errmsg;
}

static char const* removeTrackers(tr_torrent* tor, tr_variant* ids)
{
    /* make a working copy of the existing announce list */
    tr_info const* inf = tr_torrentInfo(tor);
    int n = inf->trackerCount;
    int* tids = tr_new0(int, n);
    tr_tracker_info* trackers = tr_new0(tr_tracker_info, n);
    copyTrackers(trackers, inf->trackers, n);

    /* remove the ones specified in the urls list */
    int i = 0;
    int t = 0;
    tr_variant const* val;
    while ((val = tr_variantListChild(ids, i)) != nullptr)
    {
        int64_t pos;

        if (tr_variantGetInt(val, &pos) && 0 <= pos && pos < n)
        {
            tids[t++] = (int)pos;
        }

        ++i;
    }

    /* sort trackerIds and remove from largest to smallest so there is no need to recalculate array indicies */
    std::sort(tids, tids + t);

    bool changed = false;
    int dup = -1;
    while (t-- != 0)
    {
        /* check for duplicates */
        if (tids[t] == dup)
        {
            continue;
        }

        tr_removeElementFromArray(trackers, tids[t], sizeof(tr_tracker_info), n);
        --n;

        dup = tids[t];
        changed = true;
    }

    char const* errmsg = nullptr;
    if (!changed)
    {
        errmsg = "invalid argument";
    }
    else if (!tr_torrentSetAnnounceList(tor, trackers, n))
    {
        errmsg = "error setting announce list";
    }

    freeTrackers(trackers, n);
    tr_free(tids);
    return errmsg;
}

static char const* torrentSet(
    tr_session* session,
    tr_variant* args_in,
    [[maybe_unused]] tr_variant* args_out,
    [[maybe_unused]] struct tr_rpc_idle_data* idle_data)
{
    int torrentCount;
    tr_torrent** torrents = getTorrents(session, args_in, &torrentCount);

    char const* errmsg = nullptr;

    for (int i = 0; i < torrentCount; ++i)
    {
        int64_t tmp;
        double d;
        tr_variant* tmp_variant;
        bool boolVal;
        tr_torrent* tor;

        tor = torrents[i];

        if (tr_variantDictFindInt(args_in, TR_KEY_bandwidthPriority, &tmp))
        {
            tr_priority_t const priority = (tr_priority_t)tmp;

            if (tr_isPriority(priority))
            {
                tr_torrentSetPriority(tor, priority);
            }
        }

        if (errmsg == nullptr && tr_variantDictFindList(args_in, TR_KEY_labels, &tmp_variant))
        {
            errmsg = setLabels(tor, tmp_variant);
        }

        if (errmsg == nullptr && tr_variantDictFindList(args_in, TR_KEY_files_unwanted, &tmp_variant))
        {
            errmsg = setFileDLs(tor, false, tmp_variant);
        }

        if (errmsg == nullptr && tr_variantDictFindList(args_in, TR_KEY_files_wanted, &tmp_variant))
        {
            errmsg = setFileDLs(tor, true, tmp_variant);
        }

        if (tr_variantDictFindInt(args_in, TR_KEY_peer_limit, &tmp))
        {
            tr_torrentSetPeerLimit(tor, tmp);
        }

        if (errmsg == nullptr && tr_variantDictFindList(args_in, TR_KEY_priority_high, &tmp_variant))
        {
            errmsg = setFilePriorities(tor, TR_PRI_HIGH, tmp_variant);
        }

        if (errmsg == nullptr && tr_variantDictFindList(args_in, TR_KEY_priority_low, &tmp_variant))
        {
            errmsg = setFilePriorities(tor, TR_PRI_LOW, tmp_variant);
        }

        if (errmsg == nullptr && tr_variantDictFindList(args_in, TR_KEY_priority_normal, &tmp_variant))
        {
            errmsg = setFilePriorities(tor, TR_PRI_NORMAL, tmp_variant);
        }

        if (tr_variantDictFindInt(args_in, TR_KEY_downloadLimit, &tmp))
        {
            tr_torrentSetSpeedLimit_KBps(tor, TR_DOWN, tmp);
        }

        if (tr_variantDictFindBool(args_in, TR_KEY_downloadLimited, &boolVal))
        {
            tr_torrentUseSpeedLimit(tor, TR_DOWN, boolVal);
        }

        if (tr_variantDictFindBool(args_in, TR_KEY_honorsSessionLimits, &boolVal))
        {
            tr_torrentUseSessionLimits(tor, boolVal);
        }

        if (tr_variantDictFindInt(args_in, TR_KEY_uploadLimit, &tmp))
        {
            tr_torrentSetSpeedLimit_KBps(tor, TR_UP, tmp);
        }

        if (tr_variantDictFindBool(args_in, TR_KEY_uploadLimited, &boolVal))
        {
            tr_torrentUseSpeedLimit(tor, TR_UP, boolVal);
        }

        if (tr_variantDictFindInt(args_in, TR_KEY_seedIdleLimit, &tmp))
        {
            tr_torrentSetIdleLimit(tor, (uint16_t)tmp);
        }

        if (tr_variantDictFindInt(args_in, TR_KEY_seedIdleMode, &tmp))
        {
            tr_torrentSetIdleMode(tor, (tr_idlelimit)tmp);
        }

        if (tr_variantDictFindReal(args_in, TR_KEY_seedRatioLimit, &d))
        {
            tr_torrentSetRatioLimit(tor, d);
        }

        if (tr_variantDictFindInt(args_in, TR_KEY_seedRatioMode, &tmp))
        {
            tr_torrentSetRatioMode(tor, (tr_ratiolimit)tmp);
        }

        if (tr_variantDictFindInt(args_in, TR_KEY_queuePosition, &tmp))
        {
            tr_torrentSetQueuePosition(tor, (int)tmp);
        }

        if (errmsg == nullptr && tr_variantDictFindList(args_in, TR_KEY_trackerAdd, &tmp_variant))
        {
            errmsg = addTrackerUrls(tor, tmp_variant);
        }

        if (errmsg == nullptr && tr_variantDictFindList(args_in, TR_KEY_trackerRemove, &tmp_variant))
        {
            errmsg = removeTrackers(tor, tmp_variant);
        }

        if (errmsg == nullptr && tr_variantDictFindList(args_in, TR_KEY_trackerReplace, &tmp_variant))
        {
            errmsg = replaceTrackers(tor, tmp_variant);
        }

        notify(session, TR_RPC_TORRENT_CHANGED, tor);
    }

    tr_free(torrents);
    return errmsg;
}

static char const* torrentSetLocation(
    tr_session* session,
    tr_variant* args_in,
    [[maybe_unused]] tr_variant* args_out,
    [[maybe_unused]] struct tr_rpc_idle_data* idle_data)
{
    char const* location = nullptr;

    if (!tr_variantDictFindStr(args_in, TR_KEY_location, &location, nullptr))
    {
        return "no location";
    }

    if (tr_sys_path_is_relative(location))
    {
        return "new location path is not absolute";
    }

    bool move;
    int torrentCount;
    tr_torrent** torrents = getTorrents(session, args_in, &torrentCount);

    if (!tr_variantDictFindBool(args_in, TR_KEY_move, &move))
    {
        move = false;
    }

    for (int i = 0; i < torrentCount; ++i)
    {
        tr_torrent* tor = torrents[i];
        tr_torrentSetLocation(tor, location, move, nullptr, nullptr);
        notify(session, TR_RPC_TORRENT_MOVED, tor);
    }

    tr_free(torrents);

    return nullptr;
}

/***
****
***/

static void torrentRenamePathDone(tr_torrent* tor, char const* oldpath, char const* newname, int error, void* user_data)
{
    char const* result;
    auto* data = static_cast<struct tr_rpc_idle_data*>(user_data);

    tr_variantDictAddInt(data->args_out, TR_KEY_id, tr_torrentId(tor));
    tr_variantDictAddStr(data->args_out, TR_KEY_path, oldpath);
    tr_variantDictAddStr(data->args_out, TR_KEY_name, newname);

    if (error == 0)
    {
        result = nullptr;
    }
    else
    {
        result = tr_strerror(error);
    }

    tr_idle_function_done(data, result);
}

static char const* torrentRenamePath(
    tr_session* session,
    tr_variant* args_in,
    [[maybe_unused]] tr_variant* args_out,
    struct tr_rpc_idle_data* idle_data)
{
    char const* errmsg = nullptr;

    char const* oldpath = nullptr;
    (void)tr_variantDictFindStr(args_in, TR_KEY_path, &oldpath, nullptr);
    char const* newname = nullptr;
    (void)tr_variantDictFindStr(args_in, TR_KEY_name, &newname, nullptr);

    int torrentCount = 0;
    tr_torrent** torrents = getTorrents(session, args_in, &torrentCount);
    if (torrentCount == 1)
    {
        tr_torrentRenamePath(torrents[0], oldpath, newname, torrentRenamePathDone, idle_data);
    }
    else
    {
        errmsg = "torrent-rename-path requires 1 torrent";
    }

    /* cleanup */
    tr_free(torrents);
    return errmsg;
}

/***
****
***/

static void portTested(
    [[maybe_unused]] tr_session* session,
    [[maybe_unused]] bool did_connect,
    [[maybe_unused]] bool did_timeout,
    long response_code,
    void const* response,
    size_t response_byte_count,
    void* user_data)
{
    char result[1024];
    auto* data = static_cast<struct tr_rpc_idle_data*>(user_data);

    if (response_code != 200)
    {
        tr_snprintf(
            result,
            sizeof(result),
            "portTested: http error %ld: %s",
            response_code,
            tr_webGetResponseStr(response_code));
    }
    else /* success */
    {
        bool const isOpen = response_byte_count != 0 && *(char const*)response == '1';
        tr_variantDictAddBool(data->args_out, TR_KEY_port_is_open, isOpen);
        tr_snprintf(result, sizeof(result), "success");
    }

    tr_idle_function_done(data, result);
}

static char const* portTest(
    tr_session* session,
    [[maybe_unused]] tr_variant* args_in,
    [[maybe_unused]] tr_variant* args_out,
    struct tr_rpc_idle_data* idle_data)
{
    int const port = tr_sessionGetPeerPort(session);
    char* url = tr_strdup_printf("https://portcheck.transmissionbt.com/%d", port);
    tr_webRun(session, url, portTested, idle_data);
    tr_free(url);
    return nullptr;
}

/***
****
***/

static void gotNewBlocklist(
    tr_session* session,
    [[maybe_unused]] bool did_connect,
    [[maybe_unused]] bool did_timeout,
    long response_code,
    void const* response,
    size_t response_byte_count,
    void* user_data)
{
    char result[1024];
    auto* data = static_cast<struct tr_rpc_idle_data*>(user_data);

    *result = '\0';

    if (response_code != 200)
    {
        tr_snprintf(
            result,
            sizeof(result),
            "gotNewBlocklist: http error %ld: %s",
            response_code,
            tr_webGetResponseStr(response_code));
    }
    else /* successfully fetched the blocklist... */
    {
        int err;
        z_stream stream;
        char const* configDir = tr_sessionGetConfigDir(session);
        size_t const buflen = 1024 * 128; /* 128 KiB buffer */
        auto* const buf = static_cast<uint8_t*>(tr_malloc(buflen));
        tr_error* error = nullptr;

        /* this is an odd Magic Number required by zlib to enable gz support.
           See zlib's inflateInit2() documentation for a full description */
        int const windowBits = 15 + 32;

        stream.zalloc = (alloc_func)Z_NULL;
        stream.zfree = (free_func)Z_NULL;
        stream.opaque = (voidpf)Z_NULL;
        stream.next_in = static_cast<Bytef const*>(response);
        stream.avail_in = response_byte_count;
        inflateInit2(&stream, windowBits);

        char* const filename = tr_buildPath(configDir, "blocklist.tmp.XXXXXX", nullptr);
        tr_sys_file_t const fd = tr_sys_file_open_temp(filename, &error);

        if (fd == TR_BAD_SYS_FILE)
        {
            tr_snprintf(result, sizeof(result), _("Couldn't save file \"%1$s\": %2$s"), filename, error->message);
            tr_error_clear(&error);
        }

        for (;;)
        {
            stream.next_out = static_cast<Bytef*>(buf);
            stream.avail_out = buflen;
            err = inflate(&stream, Z_NO_FLUSH);

            if ((stream.avail_out < buflen) && (!tr_sys_file_write(fd, buf, buflen - stream.avail_out, nullptr, &error)))
            {
                tr_snprintf(result, sizeof(result), _("Couldn't save file \"%1$s\": %2$s"), filename, error->message);
                tr_error_clear(&error);
                break;
            }

            if (err != Z_OK)
            {
                if (err != Z_STREAM_END && err != Z_DATA_ERROR)
                {
                    tr_snprintf(result, sizeof(result), _("Error uncompressing blocklist: %s (%d)"), zError(err), err);
                }

                break;
            }
        }

        inflateEnd(&stream);

        if ((err == Z_DATA_ERROR) && // couldn't inflate it... it's probably already uncompressed
            !tr_sys_file_write(fd, response, response_byte_count, nullptr, &error))
        {
            tr_snprintf(result, sizeof(result), _("Couldn't save file \"%1$s\": %2$s"), filename, error->message);
            tr_error_clear(&error);
        }

        tr_sys_file_close(fd, nullptr);

        if (!tr_str_is_empty(result))
        {
            tr_logAddError("%s", result);
        }
        else
        {
            /* feed it to the session and give the client a response */
            int const rule_count = tr_blocklistSetContent(session, filename);
            tr_variantDictAddInt(data->args_out, TR_KEY_blocklist_size, rule_count);
            tr_snprintf(result, sizeof(result), "success");
        }

        tr_sys_path_remove(filename, nullptr);
        tr_free(filename);
        tr_free(buf);
    }

    tr_idle_function_done(data, result);
}

static char const* blocklistUpdate(
    tr_session* session,
    [[maybe_unused]] tr_variant* args_in,
    [[maybe_unused]] tr_variant* args_out,
    struct tr_rpc_idle_data* idle_data)
{
    tr_webRun(session, session->blocklist_url, gotNewBlocklist, idle_data);
    return nullptr;
}

/***
****
***/

static void addTorrentImpl(struct tr_rpc_idle_data* data, tr_ctor* ctor)
{
    int err;
    int duplicate_id;
    char const* result;
    tr_torrent* tor;
    tr_quark key;

    err = 0;
    duplicate_id = 0;
    tor = tr_torrentNew(ctor, &err, &duplicate_id);
    tr_ctorFree(ctor);

    if (err == 0)
    {
        key = TR_KEY_torrent_added;
        result = nullptr;
    }
    else if (err == TR_PARSE_DUPLICATE)
    {
        tor = tr_torrentFindFromId(data->session, duplicate_id);
        key = TR_KEY_torrent_duplicate;
        result = "duplicate torrent";
    }
    else /* err == TR_PARSE_ERR */
    {
        key = 0;
        result = "invalid or corrupt torrent file";
    }

    if (tor != nullptr && key != 0)
    {
        tr_quark const fields[] = {
            TR_KEY_id,
            TR_KEY_name,
            TR_KEY_hashString,
        };

        addTorrentInfo(tor, TR_FORMAT_OBJECT, tr_variantDictAdd(data->args_out, key), fields, TR_N_ELEMENTS(fields));

        if (result == nullptr)
        {
            notify(data->session, TR_RPC_TORRENT_ADDED, tor);
        }

        result = nullptr;
    }

    tr_idle_function_done(data, result);
}

struct add_torrent_idle_data
{
    struct tr_rpc_idle_data* data;
    tr_ctor* ctor;
};

static void gotMetadataFromURL(
    [[maybe_unused]] tr_session* session,
    [[maybe_unused]] bool did_connect,
    [[maybe_unused]] bool did_timeout,
    long response_code,
    void const* response,
    size_t response_byte_count,
    void* user_data)
{
    auto* data = static_cast<struct add_torrent_idle_data*>(user_data);

    dbgmsg(
        "torrentAdd: HTTP response code was %ld (%s); response length was %zu bytes",
        response_code,
        tr_webGetResponseStr(response_code),
        response_byte_count);

    if (response_code == 200 || response_code == 221) /* http or ftp success.. */
    {
        tr_ctorSetMetainfo(data->ctor, response, response_byte_count);
        addTorrentImpl(data->data, data->ctor);
    }
    else
    {
        char result[1024];
        tr_snprintf(
            result,
            sizeof(result),
            "gotMetadataFromURL: http error %ld: %s",
            response_code,
            tr_webGetResponseStr(response_code));
        tr_idle_function_done(data->data, result);
    }

    tr_free(data);
}

static bool isCurlURL(char const* filename)
{
    if (filename == nullptr)
    {
        return false;
    }

    return strncmp(filename, "ftp://", 6) == 0 || strncmp(filename, "http://", 7) == 0 || strncmp(filename, "https://", 8) == 0;
}

static tr_file_index_t* fileListFromList(tr_variant* list, tr_file_index_t* setmeCount)
{
    size_t const childCount = tr_variantListSize(list);
    tr_file_index_t n = 0;
    tr_file_index_t* files = tr_new0(tr_file_index_t, childCount);

    for (size_t i = 0; i < childCount; ++i)
    {
        int64_t intVal;

        if (tr_variantGetInt(tr_variantListChild(list, i), &intVal))
        {
            files[n++] = (tr_file_index_t)intVal;
        }
    }

    *setmeCount = n;
    return files;
}

static char const* torrentAdd(
    tr_session* session,
    tr_variant* args_in,
    [[maybe_unused]] tr_variant* args_out,
    struct tr_rpc_idle_data* idle_data)
{
    TR_ASSERT(idle_data != nullptr);

    char const* filename = nullptr;
    (void)tr_variantDictFindStr(args_in, TR_KEY_filename, &filename, nullptr);

    char const* metainfo_base64 = nullptr;
    (void)tr_variantDictFindStr(args_in, TR_KEY_metainfo, &metainfo_base64, nullptr);

    if (filename == nullptr && metainfo_base64 == nullptr)
    {
        return "no filename or metainfo specified";
    }

    char const* download_dir = nullptr;

    if (tr_variantDictFindStr(args_in, TR_KEY_download_dir, &download_dir, nullptr) && tr_sys_path_is_relative(download_dir))
    {
        return "download directory path is not absolute";
    }

    int64_t i;
    bool boolVal;
    tr_variant* l;
    tr_ctor* ctor = tr_ctorNew(session);

    /* set the optional arguments */

    char const* cookies = nullptr;
    (void)tr_variantDictFindStr(args_in, TR_KEY_cookies, &cookies, nullptr);

    if (download_dir != nullptr)
    {
        tr_ctorSetDownloadDir(ctor, TR_FORCE, download_dir);
    }

    if (tr_variantDictFindBool(args_in, TR_KEY_paused, &boolVal))
    {
        tr_ctorSetPaused(ctor, TR_FORCE, boolVal);
    }

    if (tr_variantDictFindInt(args_in, TR_KEY_peer_limit, &i))
    {
        tr_ctorSetPeerLimit(ctor, TR_FORCE, (uint16_t)i);
    }

    if (tr_variantDictFindInt(args_in, TR_KEY_bandwidthPriority, &i))
    {
        tr_ctorSetBandwidthPriority(ctor, (tr_priority_t)i);
    }

    if (tr_variantDictFindList(args_in, TR_KEY_files_unwanted, &l))
    {
        tr_file_index_t fileCount;
        tr_file_index_t* files = fileListFromList(l, &fileCount);
        tr_ctorSetFilesWanted(ctor, files, fileCount, false);
        tr_free(files);
    }

    if (tr_variantDictFindList(args_in, TR_KEY_files_wanted, &l))
    {
        tr_file_index_t fileCount;
        tr_file_index_t* files = fileListFromList(l, &fileCount);
        tr_ctorSetFilesWanted(ctor, files, fileCount, true);
        tr_free(files);
    }

    if (tr_variantDictFindList(args_in, TR_KEY_priority_low, &l))
    {
        tr_file_index_t fileCount;
        tr_file_index_t* files = fileListFromList(l, &fileCount);
        tr_ctorSetFilePriorities(ctor, files, fileCount, TR_PRI_LOW);
        tr_free(files);
    }

    if (tr_variantDictFindList(args_in, TR_KEY_priority_normal, &l))
    {
        tr_file_index_t fileCount;
        tr_file_index_t* files = fileListFromList(l, &fileCount);
        tr_ctorSetFilePriorities(ctor, files, fileCount, TR_PRI_NORMAL);
        tr_free(files);
    }

    if (tr_variantDictFindList(args_in, TR_KEY_priority_high, &l))
    {
        tr_file_index_t fileCount;
        tr_file_index_t* files = fileListFromList(l, &fileCount);
        tr_ctorSetFilePriorities(ctor, files, fileCount, TR_PRI_HIGH);
        tr_free(files);
    }

    dbgmsg("torrentAdd: filename is \"%s\"", filename ? filename : " (null)");

    if (isCurlURL(filename))
    {
        struct add_torrent_idle_data* d = tr_new0(struct add_torrent_idle_data, 1);
        d->data = idle_data;
        d->ctor = ctor;
        tr_webRunWithCookies(session, filename, cookies, gotMetadataFromURL, d);
    }
    else
    {
        char* fname = tr_strstrip(tr_strdup(filename));

        if (fname == nullptr)
        {
            size_t len;
            auto* metainfo = static_cast<char*>(tr_base64_decode_str(metainfo_base64, &len));
            tr_ctorSetMetainfo(ctor, (uint8_t*)metainfo, len);
            tr_free(metainfo);
        }
        else if (strncmp(fname, "magnet:?", 8) == 0)
        {
            tr_ctorSetMetainfoFromMagnetLink(ctor, fname);
        }
        else
        {
            tr_ctorSetMetainfoFromFile(ctor, fname);
        }

        addTorrentImpl(idle_data, ctor);

        tr_free(fname);
    }

    return nullptr;
}

/***
****
***/

static char const* sessionSet(
    tr_session* session,
    tr_variant* args_in,
    [[maybe_unused]] tr_variant* args_out,
    [[maybe_unused]] struct tr_rpc_idle_data* idle_data)
{
    char const* download_dir = nullptr;
    char const* incomplete_dir = nullptr;

    if (tr_variantDictFindStr(args_in, TR_KEY_download_dir, &download_dir, nullptr) && tr_sys_path_is_relative(download_dir))
    {
        return "download directory path is not absolute";
    }

    if (tr_variantDictFindStr(args_in, TR_KEY_incomplete_dir, &incomplete_dir, nullptr) &&
        tr_sys_path_is_relative(incomplete_dir))
    {
        return "incomplete torrents directory path is not absolute";
    }

    int64_t i;
    double d;
    bool boolVal;
    char const* str;

    if (tr_variantDictFindInt(args_in, TR_KEY_cache_size_mb, &i))
    {
        tr_sessionSetCacheLimit_MB(session, i);
    }

    if (tr_variantDictFindInt(args_in, TR_KEY_alt_speed_up, &i))
    {
        tr_sessionSetAltSpeed_KBps(session, TR_UP, i);
    }

    if (tr_variantDictFindInt(args_in, TR_KEY_alt_speed_down, &i))
    {
        tr_sessionSetAltSpeed_KBps(session, TR_DOWN, i);
    }

    if (tr_variantDictFindBool(args_in, TR_KEY_alt_speed_enabled, &boolVal))
    {
        tr_sessionUseAltSpeed(session, boolVal);
    }

    if (tr_variantDictFindInt(args_in, TR_KEY_alt_speed_time_begin, &i))
    {
        tr_sessionSetAltSpeedBegin(session, i);
    }

    if (tr_variantDictFindInt(args_in, TR_KEY_alt_speed_time_end, &i))
    {
        tr_sessionSetAltSpeedEnd(session, i);
    }

    if (tr_variantDictFindInt(args_in, TR_KEY_alt_speed_time_day, &i))
    {
        tr_sessionSetAltSpeedDay(session, tr_sched_day(i));
    }

    if (tr_variantDictFindBool(args_in, TR_KEY_alt_speed_time_enabled, &boolVal))
    {
        tr_sessionUseAltSpeedTime(session, boolVal);
    }

    if (tr_variantDictFindBool(args_in, TR_KEY_blocklist_enabled, &boolVal))
    {
        tr_blocklistSetEnabled(session, boolVal);
    }

    if (tr_variantDictFindStr(args_in, TR_KEY_blocklist_url, &str, nullptr))
    {
        tr_blocklistSetURL(session, str);
    }

    if (download_dir != nullptr)
    {
        tr_sessionSetDownloadDir(session, download_dir);
    }

    if (tr_variantDictFindInt(args_in, TR_KEY_queue_stalled_minutes, &i))
    {
        tr_sessionSetQueueStalledMinutes(session, i);
    }

    if (tr_variantDictFindBool(args_in, TR_KEY_queue_stalled_enabled, &boolVal))
    {
        tr_sessionSetQueueStalledEnabled(session, boolVal);
    }

    if (tr_variantDictFindInt(args_in, TR_KEY_download_queue_size, &i))
    {
        tr_sessionSetQueueSize(session, TR_DOWN, (int)i);
    }

    if (tr_variantDictFindBool(args_in, TR_KEY_download_queue_enabled, &boolVal))
    {
        tr_sessionSetQueueEnabled(session, TR_DOWN, boolVal);
    }

    if (incomplete_dir != nullptr)
    {
        tr_sessionSetIncompleteDir(session, incomplete_dir);
    }

    if (tr_variantDictFindBool(args_in, TR_KEY_incomplete_dir_enabled, &boolVal))
    {
        tr_sessionSetIncompleteDirEnabled(session, boolVal);
    }

    if (tr_variantDictFindInt(args_in, TR_KEY_peer_limit_global, &i))
    {
        tr_sessionSetPeerLimit(session, i);
    }

    if (tr_variantDictFindInt(args_in, TR_KEY_peer_limit_per_torrent, &i))
    {
        tr_sessionSetPeerLimitPerTorrent(session, i);
    }

    if (tr_variantDictFindBool(args_in, TR_KEY_pex_enabled, &boolVal))
    {
        tr_sessionSetPexEnabled(session, boolVal);
    }

    if (tr_variantDictFindBool(args_in, TR_KEY_dht_enabled, &boolVal))
    {
        tr_sessionSetDHTEnabled(session, boolVal);
    }

    if (tr_variantDictFindBool(args_in, TR_KEY_utp_enabled, &boolVal))
    {
        tr_sessionSetUTPEnabled(session, boolVal);
    }

    if (tr_variantDictFindBool(args_in, TR_KEY_lpd_enabled, &boolVal))
    {
        tr_sessionSetLPDEnabled(session, boolVal);
    }

    if (tr_variantDictFindBool(args_in, TR_KEY_peer_port_random_on_start, &boolVal))
    {
        tr_sessionSetPeerPortRandomOnStart(session, boolVal);
    }

    if (tr_variantDictFindInt(args_in, TR_KEY_peer_port, &i))
    {
        tr_sessionSetPeerPort(session, i);
    }

    if (tr_variantDictFindBool(args_in, TR_KEY_port_forwarding_enabled, &boolVal))
    {
        tr_sessionSetPortForwardingEnabled(session, boolVal);
    }

    if (tr_variantDictFindBool(args_in, TR_KEY_rename_partial_files, &boolVal))
    {
        tr_sessionSetIncompleteFileNamingEnabled(session, boolVal);
    }

    if (tr_variantDictFindReal(args_in, TR_KEY_seedRatioLimit, &d))
    {
        tr_sessionSetRatioLimit(session, d);
    }

    if (tr_variantDictFindBool(args_in, TR_KEY_seedRatioLimited, &boolVal))
    {
        tr_sessionSetRatioLimited(session, boolVal);
    }

    if (tr_variantDictFindInt(args_in, TR_KEY_idle_seeding_limit, &i))
    {
        tr_sessionSetIdleLimit(session, i);
    }

    if (tr_variantDictFindBool(args_in, TR_KEY_idle_seeding_limit_enabled, &boolVal))
    {
        tr_sessionSetIdleLimited(session, boolVal);
    }

    if (tr_variantDictFindBool(args_in, TR_KEY_start_added_torrents, &boolVal))
    {
        tr_sessionSetPaused(session, !boolVal);
    }

    if (tr_variantDictFindBool(args_in, TR_KEY_seed_queue_enabled, &boolVal))
    {
        tr_sessionSetQueueEnabled(session, TR_UP, boolVal);
    }

    if (tr_variantDictFindInt(args_in, TR_KEY_seed_queue_size, &i))
    {
        tr_sessionSetQueueSize(session, TR_UP, (int)i);
    }

    if (tr_variantDictFindStr(args_in, TR_KEY_script_torrent_added_filename, &str, nullptr))
    {
        tr_sessionSetScript(session, TR_SCRIPT_ON_TORRENT_ADDED, str);
    }

    if (tr_variantDictFindBool(args_in, TR_KEY_script_torrent_added_enabled, &boolVal))
    {
        tr_sessionSetScriptEnabled(session, TR_SCRIPT_ON_TORRENT_ADDED, boolVal);
    }

    if (tr_variantDictFindStr(args_in, TR_KEY_script_torrent_done_filename, &str, nullptr))
    {
        tr_sessionSetScript(session, TR_SCRIPT_ON_TORRENT_DONE, str);
    }

    if (tr_variantDictFindBool(args_in, TR_KEY_script_torrent_done_enabled, &boolVal))
    {
        tr_sessionSetScriptEnabled(session, TR_SCRIPT_ON_TORRENT_DONE, boolVal);
    }

    if (tr_variantDictFindBool(args_in, TR_KEY_trash_original_torrent_files, &boolVal))
    {
        tr_sessionSetDeleteSource(session, boolVal);
    }

    if (tr_variantDictFindInt(args_in, TR_KEY_speed_limit_down, &i))
    {
        tr_sessionSetSpeedLimit_KBps(session, TR_DOWN, i);
    }

    if (tr_variantDictFindBool(args_in, TR_KEY_speed_limit_down_enabled, &boolVal))
    {
        tr_sessionLimitSpeed(session, TR_DOWN, boolVal);
    }

    if (tr_variantDictFindInt(args_in, TR_KEY_speed_limit_up, &i))
    {
        tr_sessionSetSpeedLimit_KBps(session, TR_UP, i);
    }

    if (tr_variantDictFindBool(args_in, TR_KEY_speed_limit_up_enabled, &boolVal))
    {
        tr_sessionLimitSpeed(session, TR_UP, boolVal);
    }

    if (tr_variantDictFindStr(args_in, TR_KEY_encryption, &str, nullptr))
    {
        if (tr_strcmp0(str, "required") == 0)
        {
            tr_sessionSetEncryption(session, TR_ENCRYPTION_REQUIRED);
        }
        else if (tr_strcmp0(str, "tolerated") == 0)
        {
            tr_sessionSetEncryption(session, TR_CLEAR_PREFERRED);
        }
        else
        {
            tr_sessionSetEncryption(session, TR_ENCRYPTION_PREFERRED);
        }
    }

    if (tr_variantDictFindInt(args_in, TR_KEY_anti_brute_force_threshold, &i))
    {
        tr_sessionSetAntiBruteForceThreshold(session, i);
    }

    if (tr_variantDictFindBool(args_in, TR_KEY_anti_brute_force_enabled, &boolVal))
    {
        tr_sessionSetAntiBruteForceEnabled(session, boolVal);
    }

    notify(session, TR_RPC_SESSION_CHANGED, nullptr);

    return nullptr;
}

static char const* sessionStats(
    tr_session* session,
    [[maybe_unused]] tr_variant* args_in,
    tr_variant* args_out,
    [[maybe_unused]] struct tr_rpc_idle_data* idle_data)
{
    auto currentStats = tr_session_stats{};
    auto cumulativeStats = tr_session_stats{};

    int const total = std::size(session->torrents);
    int const running = std::count_if(
        std::begin(session->torrents),
        std::end(session->torrents),
        [](auto const* tor) { return tor->isRunning; });

    tr_sessionGetStats(session, &currentStats);
    tr_sessionGetCumulativeStats(session, &cumulativeStats);

    tr_variantDictAddInt(args_out, TR_KEY_activeTorrentCount, running);
    tr_variantDictAddReal(args_out, TR_KEY_downloadSpeed, tr_sessionGetPieceSpeed_Bps(session, TR_DOWN));
    tr_variantDictAddInt(args_out, TR_KEY_pausedTorrentCount, total - running);
    tr_variantDictAddInt(args_out, TR_KEY_torrentCount, total);
    tr_variantDictAddReal(args_out, TR_KEY_uploadSpeed, tr_sessionGetPieceSpeed_Bps(session, TR_UP));

    tr_variant* d = tr_variantDictAddDict(args_out, TR_KEY_cumulative_stats, 5);
    tr_variantDictAddInt(d, TR_KEY_downloadedBytes, cumulativeStats.downloadedBytes);
    tr_variantDictAddInt(d, TR_KEY_filesAdded, cumulativeStats.filesAdded);
    tr_variantDictAddInt(d, TR_KEY_secondsActive, cumulativeStats.secondsActive);
    tr_variantDictAddInt(d, TR_KEY_sessionCount, cumulativeStats.sessionCount);
    tr_variantDictAddInt(d, TR_KEY_uploadedBytes, cumulativeStats.uploadedBytes);

    d = tr_variantDictAddDict(args_out, TR_KEY_current_stats, 5);
    tr_variantDictAddInt(d, TR_KEY_downloadedBytes, currentStats.downloadedBytes);
    tr_variantDictAddInt(d, TR_KEY_filesAdded, currentStats.filesAdded);
    tr_variantDictAddInt(d, TR_KEY_secondsActive, currentStats.secondsActive);
    tr_variantDictAddInt(d, TR_KEY_sessionCount, currentStats.sessionCount);
    tr_variantDictAddInt(d, TR_KEY_uploadedBytes, currentStats.uploadedBytes);

    return nullptr;
}

static void addSessionField(tr_session* s, tr_variant* d, tr_quark key)
{
    switch (key)
    {
    case TR_KEY_alt_speed_up:
        tr_variantDictAddInt(d, key, tr_sessionGetAltSpeed_KBps(s, TR_UP));
        break;

    case TR_KEY_alt_speed_down:
        tr_variantDictAddInt(d, key, tr_sessionGetAltSpeed_KBps(s, TR_DOWN));
        break;

    case TR_KEY_alt_speed_enabled:
        tr_variantDictAddBool(d, key, tr_sessionUsesAltSpeed(s));
        break;

    case TR_KEY_alt_speed_time_begin:
        tr_variantDictAddInt(d, key, tr_sessionGetAltSpeedBegin(s));
        break;

    case TR_KEY_alt_speed_time_end:
        tr_variantDictAddInt(d, key, tr_sessionGetAltSpeedEnd(s));
        break;

    case TR_KEY_alt_speed_time_day:
        tr_variantDictAddInt(d, key, tr_sessionGetAltSpeedDay(s));
        break;

    case TR_KEY_alt_speed_time_enabled:
        tr_variantDictAddBool(d, key, tr_sessionUsesAltSpeedTime(s));
        break;

    case TR_KEY_blocklist_enabled:
        tr_variantDictAddBool(d, key, tr_blocklistIsEnabled(s));
        break;

    case TR_KEY_blocklist_url:
        tr_variantDictAddStr(d, key, tr_blocklistGetURL(s));
        break;

    case TR_KEY_cache_size_mb:
        tr_variantDictAddInt(d, key, tr_sessionGetCacheLimit_MB(s));
        break;

    case TR_KEY_blocklist_size:
        tr_variantDictAddInt(d, key, tr_blocklistGetRuleCount(s));
        break;

    case TR_KEY_config_dir:
        tr_variantDictAddStr(d, key, tr_sessionGetConfigDir(s));
        break;

    case TR_KEY_download_dir:
        tr_variantDictAddStr(d, key, tr_sessionGetDownloadDir(s));
        break;

    case TR_KEY_download_dir_free_space:
        tr_variantDictAddInt(d, key, tr_device_info_get_disk_space(s->downloadDir).free);
        break;

    case TR_KEY_download_queue_enabled:
        tr_variantDictAddBool(d, key, tr_sessionGetQueueEnabled(s, TR_DOWN));
        break;

    case TR_KEY_download_queue_size:
        tr_variantDictAddInt(d, key, tr_sessionGetQueueSize(s, TR_DOWN));
        break;

    case TR_KEY_peer_limit_global:
        tr_variantDictAddInt(d, key, tr_sessionGetPeerLimit(s));
        break;

    case TR_KEY_peer_limit_per_torrent:
        tr_variantDictAddInt(d, key, tr_sessionGetPeerLimitPerTorrent(s));
        break;

    case TR_KEY_incomplete_dir:
        tr_variantDictAddStr(d, key, tr_sessionGetIncompleteDir(s));
        break;

    case TR_KEY_incomplete_dir_enabled:
        tr_variantDictAddBool(d, key, tr_sessionIsIncompleteDirEnabled(s));
        break;

    case TR_KEY_pex_enabled:
        tr_variantDictAddBool(d, key, tr_sessionIsPexEnabled(s));
        break;

    case TR_KEY_utp_enabled:
        tr_variantDictAddBool(d, key, tr_sessionIsUTPEnabled(s));
        break;

    case TR_KEY_dht_enabled:
        tr_variantDictAddBool(d, key, tr_sessionIsDHTEnabled(s));
        break;

    case TR_KEY_lpd_enabled:
        tr_variantDictAddBool(d, key, tr_sessionIsLPDEnabled(s));
        break;

    case TR_KEY_peer_port:
        tr_variantDictAddInt(d, key, tr_sessionGetPeerPort(s));
        break;

    case TR_KEY_peer_port_random_on_start:
        tr_variantDictAddBool(d, key, tr_sessionGetPeerPortRandomOnStart(s));
        break;

    case TR_KEY_port_forwarding_enabled:
        tr_variantDictAddBool(d, key, tr_sessionIsPortForwardingEnabled(s));
        break;

    case TR_KEY_rename_partial_files:
        tr_variantDictAddBool(d, key, tr_sessionIsIncompleteFileNamingEnabled(s));
        break;

    case TR_KEY_rpc_version:
        tr_variantDictAddInt(d, key, RPC_VERSION);
        break;

    case TR_KEY_rpc_version_semver:
        tr_variantDictAddStr(d, key, RPC_VERSION_SEMVER);
        break;

    case TR_KEY_rpc_version_minimum:
        tr_variantDictAddInt(d, key, RPC_VERSION_MIN);
        break;

    case TR_KEY_seedRatioLimit:
        tr_variantDictAddReal(d, key, tr_sessionGetRatioLimit(s));
        break;

    case TR_KEY_seedRatioLimited:
        tr_variantDictAddBool(d, key, tr_sessionIsRatioLimited(s));
        break;

    case TR_KEY_idle_seeding_limit:
        tr_variantDictAddInt(d, key, tr_sessionGetIdleLimit(s));
        break;

    case TR_KEY_idle_seeding_limit_enabled:
        tr_variantDictAddBool(d, key, tr_sessionIsIdleLimited(s));
        break;

    case TR_KEY_seed_queue_enabled:
        tr_variantDictAddBool(d, key, tr_sessionGetQueueEnabled(s, TR_UP));
        break;

    case TR_KEY_seed_queue_size:
        tr_variantDictAddInt(d, key, tr_sessionGetQueueSize(s, TR_UP));
        break;

    case TR_KEY_start_added_torrents:
        tr_variantDictAddBool(d, key, !tr_sessionGetPaused(s));
        break;

    case TR_KEY_trash_original_torrent_files:
        tr_variantDictAddBool(d, key, tr_sessionGetDeleteSource(s));
        break;

    case TR_KEY_speed_limit_up:
        tr_variantDictAddInt(d, key, tr_sessionGetSpeedLimit_KBps(s, TR_UP));
        break;

    case TR_KEY_speed_limit_up_enabled:
        tr_variantDictAddBool(d, key, tr_sessionIsSpeedLimited(s, TR_UP));
        break;

    case TR_KEY_speed_limit_down:
        tr_variantDictAddInt(d, key, tr_sessionGetSpeedLimit_KBps(s, TR_DOWN));
        break;

    case TR_KEY_speed_limit_down_enabled:
        tr_variantDictAddBool(d, key, tr_sessionIsSpeedLimited(s, TR_DOWN));
        break;

    case TR_KEY_script_torrent_added_filename:
        tr_variantDictAddStr(d, key, tr_sessionGetScript(s, TR_SCRIPT_ON_TORRENT_ADDED));
        break;

    case TR_KEY_script_torrent_added_enabled:
        tr_variantDictAddBool(d, key, tr_sessionIsScriptEnabled(s, TR_SCRIPT_ON_TORRENT_ADDED));
        break;

    case TR_KEY_script_torrent_done_filename:
        tr_variantDictAddStr(d, key, tr_sessionGetScript(s, TR_SCRIPT_ON_TORRENT_DONE));
        break;

    case TR_KEY_script_torrent_done_enabled:
        tr_variantDictAddBool(d, key, tr_sessionIsScriptEnabled(s, TR_SCRIPT_ON_TORRENT_DONE));
        break;

    case TR_KEY_queue_stalled_enabled:
        tr_variantDictAddBool(d, key, tr_sessionGetQueueStalledEnabled(s));
        break;

    case TR_KEY_queue_stalled_minutes:
        tr_variantDictAddInt(d, key, tr_sessionGetQueueStalledMinutes(s));
        break;

    case TR_KEY_anti_brute_force_enabled:
        tr_variantDictAddBool(d, key, tr_sessionGetAntiBruteForceEnabled(s));
        break;

    case TR_KEY_anti_brute_force_threshold:
        tr_variantDictAddInt(d, key, tr_sessionGetAntiBruteForceThreshold(s));
        break;

    case TR_KEY_units:
        tr_formatter_get_units(tr_variantDictAddDict(d, key, 0));
        break;

    case TR_KEY_version:
        tr_variantDictAddStr(d, key, LONG_VERSION_STRING);
        break;

    case TR_KEY_encryption:
        {
            char const* str;

            switch (tr_sessionGetEncryption(s))
            {
            case TR_CLEAR_PREFERRED:
                str = "tolerated";
                break;

            case TR_ENCRYPTION_REQUIRED:
                str = "required";
                break;

            default:
                str = "preferred";
                break;
            }

            tr_variantDictAddStr(d, key, str);
            break;
        }

    case TR_KEY_session_id:
        tr_variantDictAddStr(d, key, tr_session_id_get_current(s->session_id));
        break;
    }
}

static char const* sessionGet(
    tr_session* s,
    tr_variant* args_in,
    tr_variant* args_out,
    [[maybe_unused]] struct tr_rpc_idle_data* idle_data)
{
    tr_variant* fields;

    if (tr_variantDictFindList(args_in, TR_KEY_fields, &fields))
    {
        size_t const field_count = tr_variantListSize(fields);

        for (size_t i = 0; i < field_count; ++i)
        {
            char const* field_name;
            size_t field_name_len;
            tr_quark field_id;

            if (!tr_variantGetStr(tr_variantListChild(fields, i), &field_name, &field_name_len))
            {
                continue;
            }

            if (!tr_quark_lookup(field_name, field_name_len, &field_id))
            {
                continue;
            }

            addSessionField(s, args_out, field_id);
        }
    }
    else
    {
        for (tr_quark field_id = TR_KEY_NONE + 1; field_id < TR_N_KEYS; ++field_id)
        {
            addSessionField(s, args_out, field_id);
        }
    }

    return nullptr;
}

static char const* freeSpace(
    tr_session* session,
    tr_variant* args_in,
    tr_variant* args_out,
    [[maybe_unused]] struct tr_rpc_idle_data* idle_data)
{
    int tmperr;
    char const* path = nullptr;
    char const* err = nullptr;
    struct tr_disk_space dir_space = { -1, -1 };

    if (!tr_variantDictFindStr(args_in, TR_KEY_path, &path, nullptr))
    {
        return "directory path argument is missing";
    }

    if (tr_sys_path_is_relative(path))
    {
        return "directory path is not absolute";
    }

    /* get the free space */
    tmperr = errno;
    errno = 0;
    dir_space = tr_getDirSpace(path);

    if (dir_space.free < 0 || dir_space.total < 0)
    {
        err = tr_strerror(errno);
    }

    errno = tmperr;

    /* response */
    if (path != nullptr)
    {
        tr_variantDictAddStr(args_out, TR_KEY_path, path);
    }

    tr_variantDictAddInt(args_out, TR_KEY_size_bytes, dir_space.free);
    tr_variantDictAddInt(args_out, TR_KEY_total_size, dir_space.total);
    return err;
}

/***
****
***/

static char const* sessionClose(
    tr_session* session,
    [[maybe_unused]] tr_variant* args_in,
    [[maybe_unused]] tr_variant* args_out,
    [[maybe_unused]] struct tr_rpc_idle_data* idle_data)
{
    notify(session, TR_RPC_SESSION_CLOSE, nullptr);
    return nullptr;
}

/***
****
***/

using handler = char const* (*)(tr_session*, tr_variant*, tr_variant*, struct tr_rpc_idle_data*);

static struct method
{
    char const* name;
    bool immediate;
    handler func;
} methods[] = {
    { "port-test", false, portTest },
    { "blocklist-update", false, blocklistUpdate },
    { "free-space", true, freeSpace },
    { "session-close", true, sessionClose },
    { "session-get", true, sessionGet },
    { "session-set", true, sessionSet },
    { "session-stats", true, sessionStats },
    { "torrent-add", false, torrentAdd },
    { "torrent-get", true, torrentGet },
    { "torrent-remove", true, torrentRemove },
    { "torrent-rename-path", false, torrentRenamePath },
    { "torrent-set", true, torrentSet },
    { "torrent-set-location", true, torrentSetLocation },
    { "torrent-start", true, torrentStart },
    { "torrent-start-now", true, torrentStartNow },
    { "torrent-stop", true, torrentStop },
    { "torrent-verify", true, torrentVerify },
    { "torrent-reannounce", true, torrentReannounce },
    { "queue-move-top", true, queueMoveTop },
    { "queue-move-up", true, queueMoveUp },
    { "queue-move-down", true, queueMoveDown },
    { "queue-move-bottom", true, queueMoveBottom },
};

static void noop_response_callback(
    [[maybe_unused]] tr_session* session,
    [[maybe_unused]] tr_variant* response,
    [[maybe_unused]] void* user_data)
{
}

void tr_rpc_request_exec_json(
    tr_session* session,
    tr_variant const* request,
    tr_rpc_response_func callback,
    void* callback_user_data)
{
    char const* str;
    tr_variant* const mutable_request = (tr_variant*)request;
    tr_variant* args_in = tr_variantDictFind(mutable_request, TR_KEY_arguments);
    char const* result = nullptr;
    struct method const* method = nullptr;

    if (callback == nullptr)
    {
        callback = noop_response_callback;
    }

    /* parse the request */
    if (!tr_variantDictFindStr(mutable_request, TR_KEY_method, &str, nullptr))
    {
        result = "no method name";
    }
    else
    {
        for (size_t i = 0; method == nullptr && i < TR_N_ELEMENTS(methods); ++i)
        {
            if (strcmp(str, methods[i].name) == 0)
            {
                method = &methods[i];
            }
        }

        if (method == nullptr)
        {
            result = "method name not recognized";
        }
    }

    /* if we couldn't figure out which method to use, return an error */
    if (result != nullptr)
    {
        int64_t tag;
        tr_variant response;

        tr_variantInitDict(&response, 3);
        tr_variantDictAddDict(&response, TR_KEY_arguments, 0);
        tr_variantDictAddStr(&response, TR_KEY_result, result);

        if (tr_variantDictFindInt(mutable_request, TR_KEY_tag, &tag))
        {
            tr_variantDictAddInt(&response, TR_KEY_tag, tag);
        }

        (*callback)(session, &response, callback_user_data);

        tr_variantFree(&response);
    }
    else if (method->immediate)
    {
        int64_t tag;
        tr_variant response;
        tr_variant* args_out;

        tr_variantInitDict(&response, 3);
        args_out = tr_variantDictAddDict(&response, TR_KEY_arguments, 0);
        result = (*method->func)(session, args_in, args_out, nullptr);

        if (result == nullptr)
        {
            result = "success";
        }

        tr_variantDictAddStr(&response, TR_KEY_result, result);

        if (tr_variantDictFindInt(mutable_request, TR_KEY_tag, &tag))
        {
            tr_variantDictAddInt(&response, TR_KEY_tag, tag);
        }

        (*callback)(session, &response, callback_user_data);

        tr_variantFree(&response);
    }
    else
    {
        int64_t tag;
        struct tr_rpc_idle_data* data = tr_new0(struct tr_rpc_idle_data, 1);
        data->session = session;
        data->response = tr_new0(tr_variant, 1);
        tr_variantInitDict(data->response, 3);

        if (tr_variantDictFindInt(mutable_request, TR_KEY_tag, &tag))
        {
            tr_variantDictAddInt(data->response, TR_KEY_tag, tag);
        }

        data->args_out = tr_variantDictAddDict(data->response, TR_KEY_arguments, 0);
        data->callback = callback;
        data->callback_user_data = callback_user_data;
        result = (*method->func)(session, args_in, data->args_out, data);

        /* Async operation failed prematurely? Invoke callback or else client will not get a reply */
        if (result != nullptr)
        {
            tr_idle_function_done(data, result);
        }
    }
}

/**
 * Munge the URI into a usable form.
 *
 * We have very loose typing on this to make the URIs as simple as possible:
 * - anything not a 'tag' or 'method' is automatically in 'arguments'
 * - values that are all-digits are numbers
 * - values that are all-digits or commas are number lists
 * - all other values are strings
 */
void tr_rpc_parse_list_str(tr_variant* setme, char const* str, size_t len)
{
    auto const values = tr_parseNumberRange(str, len);
    auto const valueCount = std::size(values);

    if (valueCount == 0)
    {
        tr_variantInitStr(setme, str, len);
    }
    else if (valueCount == 1)
    {
        tr_variantInitInt(setme, values[0]);
    }
    else
    {
        tr_variantInitList(setme, valueCount);

        for (auto const& value : values)
        {
            tr_variantListAddInt(setme, value);
        }
    }
}

void tr_rpc_request_exec_uri(
    tr_session* session,
    void const* request_uri,
    size_t request_uri_len,
    tr_rpc_response_func callback,
    void* callback_user_data)
{
    char const* pch;
    tr_variant top;
    tr_variant* args;
    char* request = tr_strndup(request_uri, request_uri_len);

    tr_variantInitDict(&top, 3);
    args = tr_variantDictAddDict(&top, TR_KEY_arguments, 0);

    pch = strchr(request, '?');

    if (pch == nullptr)
    {
        pch = request;
    }

    while (pch != nullptr)
    {
        char const* delim = strchr(pch, '=');
        char const* next = strchr(pch, '&');

        if (delim != nullptr)
        {
            char* key = tr_strndup(pch, (size_t)(delim - pch));
            bool isArg = strcmp(key, "method") != 0 && strcmp(key, "tag") != 0;
            tr_variant* parent = isArg ? args : &top;

            tr_rpc_parse_list_str(
                tr_variantDictAdd(parent, tr_quark_new(key, (size_t)(delim - pch))),
                delim + 1,
                next != nullptr ? (size_t)(next - (delim + 1)) : strlen(delim + 1));
            tr_free(key);
        }

        pch = next != nullptr ? next + 1 : nullptr;
    }

    tr_rpc_request_exec_json(session, &top, callback, callback_user_data);

    /* cleanup */
    tr_variantFree(&top);
    tr_free(request);
}<|MERGE_RESOLUTION|>--- conflicted
+++ resolved
@@ -39,14 +39,9 @@
 #include "version.h"
 #include "web.h"
 
-<<<<<<< HEAD
-#define RPC_VERSION 18
-#define RPC_VERSION_MIN 1
-=======
 #define RPC_VERSION 17
 #define RPC_VERSION_MIN 14
 #define RPC_VERSION_SEMVER "5.3.0"
->>>>>>> 306f0c4b
 
 #define RECENTLY_ACTIVE_SECONDS 60
 
