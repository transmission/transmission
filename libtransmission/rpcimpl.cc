--- conflicted
+++ resolved
@@ -877,16 +877,9 @@
     auto const torrents = getTorrents(session, args_in);
     tr_variant* const list = tr_variantDictAddList(args_out, TR_KEY_torrents, std::size(torrents) + 1);
 
-<<<<<<< HEAD
-    char const* strVal = nullptr;
-    tr_format const format = tr_variantDictFindStr(args_in, TR_KEY_format, &strVal, nullptr) && strcmp(strVal, "table") == 0 ?
-        TR_FORMAT_TABLE :
-        TR_FORMAT_OBJECT;
-=======
     auto sv = std::string_view{};
     tr_format const format = tr_variantDictFindStrView(args_in, TR_KEY_format, &sv) && sv == "table"sv ? TR_FORMAT_TABLE :
                                                                                                          TR_FORMAT_OBJECT;
->>>>>>> bbdb4882
 
     if (tr_variantDictFindStrView(args_in, TR_KEY_ids, &sv) && sv == "recently-active"sv)
     {
