/*
 * This file Copyright (C) 2008-2014 Mnemosyne LLC
 *
 * It may be used under the GNU GPL versions 2 or 3
 * or any future license endorsed by Mnemosyne LLC.
 *
 */

#include <algorithm>
#include <cctype> /* isdigit */
#include <cerrno>
#include <cstdlib> /* strtol */
#include <cstring> /* strcmp */
#include <iterator>
#include <string_view>
#include <vector>

#ifndef ZLIB_CONST
#define ZLIB_CONST
#endif
#include <zlib.h>

#include <event2/buffer.h>

#include "transmission.h"
#include "completion.h"
#include "crypto-utils.h"
#include "error.h"
#include "fdlimit.h"
#include "file.h"
#include "log.h"
#include "platform-quota.h" /* tr_device_info_get_disk_space() */
#include "rpcimpl.h"
#include "session.h"
#include "session-id.h"
#include "stats.h"
#include "torrent.h"
#include "tr-assert.h"
#include "tr-macros.h"
#include "utils.h"
#include "variant.h"
#include "version.h"
#include "web.h"

#define RPC_VERSION 17
#define RPC_VERSION_MIN 14
#define RPC_VERSION_SEMVER "5.3.0"

#define RECENTLY_ACTIVE_SECONDS 60

using namespace std::literals;

#if 0
#define dbgmsg(fmt, ...) fprintf(stderr, "%s:%d " fmt "\n", __FILE__, __LINE__, __VA_ARGS__)
#else
#define dbgmsg(...) tr_logAddDeepNamed("RPC", __VA_ARGS__)
#endif

enum tr_format
{
    TR_FORMAT_OBJECT = 0,
    TR_FORMAT_TABLE
};

/***
****
***/

static tr_rpc_callback_status notify(tr_session* session, tr_rpc_callback_type type, tr_torrent* tor)
{
    tr_rpc_callback_status status = TR_RPC_OK;

    if (session->rpc_func != nullptr)
    {
        status = (*session->rpc_func)(session, type, tor, session->rpc_func_user_data);
    }

    return status;
}

/***
****
***/

/* For functions that can't be immediately executed, like torrentAdd,
 * this is the callback data used to pass a response to the caller
 * when the task is complete */
struct tr_rpc_idle_data
{
    tr_session* session;
    tr_variant* response;
    tr_variant* args_out;
    tr_rpc_response_func callback;
    void* callback_user_data;
};

static void tr_idle_function_done(struct tr_rpc_idle_data* data, char const* result)
{
    if (result == nullptr)
    {
        result = "success";
    }

    tr_variantDictAddStr(data->response, TR_KEY_result, result);

    (*data->callback)(data->session, data->response, data->callback_user_data);

    tr_variantFree(data->response);
    tr_free(data->response);
    tr_free(data);
}

/***
****
***/

static auto getTorrents(tr_session* session, tr_variant* args)
{
    auto torrents = std::vector<tr_torrent*>{};

    auto id = int64_t{};
    char const* str = nullptr;
    tr_variant* ids = nullptr;

    if (tr_variantDictFindList(args, TR_KEY_ids, &ids))
    {
        size_t const n = tr_variantListSize(ids);
        torrents.reserve(n);

        for (size_t i = 0; i < n; ++i)
        {
            tr_variant const* const node = tr_variantListChild(ids, i);
            tr_torrent* tor = nullptr;

            if (tr_variantGetInt(node, &id))
            {
                tor = tr_torrentFindFromId(session, id);
            }
            else if (tr_variantGetStr(node, &str, nullptr))
            {
                tor = tr_torrentFindFromHashString(session, str);
            }

            if (tor != nullptr)
            {
                torrents.push_back(tor);
            }
        }
    }
    else if (tr_variantDictFindInt(args, TR_KEY_ids, &id) || tr_variantDictFindInt(args, TR_KEY_id, &id))
    {
        tr_torrent* const tor = tr_torrentFindFromId(session, id);

        if (tor != nullptr)
        {
            torrents.push_back(tor);
        }
    }
    else if (tr_variantDictFindStr(args, TR_KEY_ids, &str, nullptr))
    {
        if (strcmp(str, "recently-active") == 0)
        {
            time_t const cutoff = tr_time() - RECENTLY_ACTIVE_SECONDS;

            torrents.reserve(std::size(session->torrents));
            std::copy_if(
                std::begin(session->torrents),
                std::end(session->torrents),
                std::back_inserter(torrents),
                [&cutoff](tr_torrent* tor) { return tor->anyDate >= cutoff; });
        }
        else
        {
            tr_torrent* const tor = tr_torrentFindFromHashString(session, str);

            if (tor != nullptr)
            {
                torrents.push_back(tor);
            }
        }
    }
    else // all of them
    {
        torrents.reserve(std::size(session->torrents));
        std::copy(std::begin(session->torrents), std::end(session->torrents), std::back_inserter(torrents));
    }

    return torrents;
}

static void notifyBatchQueueChange(tr_session* session, std::vector<tr_torrent*> const& torrents)
{
    for (auto* tor : torrents)
    {
        notify(session, TR_RPC_TORRENT_CHANGED, tor);
    }

    notify(session, TR_RPC_SESSION_QUEUE_POSITIONS_CHANGED, nullptr);
}

static char const* queueMoveTop(
    tr_session* session,
    tr_variant* args_in,
    [[maybe_unused]] tr_variant* args_out,
    [[maybe_unused]] struct tr_rpc_idle_data* idle_data)
{
    auto const torrents = getTorrents(session, args_in);
    tr_torrentsQueueMoveTop(std::data(torrents), std::size(torrents));
    notifyBatchQueueChange(session, torrents);
    return nullptr;
}

static char const* queueMoveUp(
    tr_session* session,
    tr_variant* args_in,
    [[maybe_unused]] tr_variant* args_out,
    [[maybe_unused]] struct tr_rpc_idle_data* idle_data)
{
    auto const torrents = getTorrents(session, args_in);
    tr_torrentsQueueMoveUp(std::data(torrents), std::size(torrents));
    notifyBatchQueueChange(session, torrents);
    return nullptr;
}

static char const* queueMoveDown(
    tr_session* session,
    tr_variant* args_in,
    [[maybe_unused]] tr_variant* args_out,
    [[maybe_unused]] struct tr_rpc_idle_data* idle_data)
{
    auto const torrents = getTorrents(session, args_in);
    tr_torrentsQueueMoveDown(std::data(torrents), std::size(torrents));
    notifyBatchQueueChange(session, torrents);
    return nullptr;
}

static char const* queueMoveBottom(
    tr_session* session,
    tr_variant* args_in,
    [[maybe_unused]] tr_variant* args_out,
    [[maybe_unused]] struct tr_rpc_idle_data* idle_data)
{
    auto const torrents = getTorrents(session, args_in);
    tr_torrentsQueueMoveBottom(std::data(torrents), std::size(torrents));
    notifyBatchQueueChange(session, torrents);
    return nullptr;
}

struct CompareTorrentByQueuePosition
{
    bool operator()(tr_torrent const* a, tr_torrent const* b) const
    {
        return a->queuePosition < b->queuePosition;
    }
};

static char const* torrentStart(
    tr_session* session,
    tr_variant* args_in,
    [[maybe_unused]] tr_variant* args_out,
    [[maybe_unused]] struct tr_rpc_idle_data* idle_data)
{
    auto torrents = getTorrents(session, args_in);
    std::sort(std::begin(torrents), std::end(torrents), CompareTorrentByQueuePosition{});
    for (auto* tor : torrents)
    {
        if (!tor->isRunning)
        {
            tr_torrentStart(tor);
            notify(session, TR_RPC_TORRENT_STARTED, tor);
        }
    }

    return nullptr;
}

static char const* torrentStartNow(
    tr_session* session,
    tr_variant* args_in,
    [[maybe_unused]] tr_variant* args_out,
    [[maybe_unused]] struct tr_rpc_idle_data* idle_data)
{
    auto torrents = getTorrents(session, args_in);
    std::sort(std::begin(torrents), std::end(torrents), CompareTorrentByQueuePosition{});
    for (auto* tor : torrents)
    {
        if (!tor->isRunning)
        {
            tr_torrentStartNow(tor);
            notify(session, TR_RPC_TORRENT_STARTED, tor);
        }
    }

    return nullptr;
}

static char const* torrentStop(
    tr_session* session,
    tr_variant* args_in,
    [[maybe_unused]] tr_variant* args_out,
    [[maybe_unused]] struct tr_rpc_idle_data* idle_data)
{
    for (auto* tor : getTorrents(session, args_in))
    {
        if (tor->isRunning || tr_torrentIsQueued(tor))
        {
            tor->isStopping = true;
            notify(session, TR_RPC_TORRENT_STOPPED, tor);
        }
    }

    return nullptr;
}

static char const* torrentRemove(
    tr_session* session,
    tr_variant* args_in,
    [[maybe_unused]] tr_variant* args_out,
    [[maybe_unused]] struct tr_rpc_idle_data* idle_data)
{
    auto delete_flag = bool{ false };
    tr_variantDictFindBool(args_in, TR_KEY_delete_local_data, &delete_flag);

    tr_rpc_callback_type type = delete_flag ? TR_RPC_TORRENT_TRASHING : TR_RPC_TORRENT_REMOVING;

    for (auto* tor : getTorrents(session, args_in))
    {
        tr_rpc_callback_status const status = notify(session, type, tor);

        if ((status & TR_RPC_NOREMOVE) == 0)
        {
            tr_torrentRemove(tor, delete_flag, nullptr);
        }
    }

    return nullptr;
}

static char const* torrentReannounce(
    tr_session* session,
    tr_variant* args_in,
    [[maybe_unused]] tr_variant* args_out,
    [[maybe_unused]] struct tr_rpc_idle_data* idle_data)
{
    for (auto* tor : getTorrents(session, args_in))
    {
        if (tr_torrentCanManualUpdate(tor))
        {
            tr_torrentManualUpdate(tor);
            notify(session, TR_RPC_TORRENT_CHANGED, tor);
        }
    }

    return nullptr;
}

static char const* torrentVerify(
    tr_session* session,
    tr_variant* args_in,
    [[maybe_unused]] tr_variant* args_out,
    [[maybe_unused]] struct tr_rpc_idle_data* idle_data)
{
    for (auto* tor : getTorrents(session, args_in))
    {
        tr_torrentVerify(tor, nullptr, nullptr);
        notify(session, TR_RPC_TORRENT_CHANGED, tor);
    }

    return nullptr;
}

/***
****
***/

static void addLabels(tr_torrent const* tor, tr_variant* list)
{
    tr_variantInitList(list, std::size(tor->labels));
    for (auto const& label : tor->labels)
    {
        tr_variantListAddStr(list, label);
    }
}

static void addFileStats(tr_torrent const* tor, tr_variant* list)
{
<<<<<<< HEAD
    auto const* const info = tr_torrentInfo(tor);
=======
    auto n = tr_file_index_t{};
    auto* files = tr_torrentFiles(tor, &n);
>>>>>>> 32395056

    auto const* const info = tr_torrentInfo(tor);
    for (tr_file_index_t i = 0; i < info->fileCount; ++i)
    {
        auto const* const file = &info->files[i];
        tr_variant* const d = tr_variantListAddDict(list, 3);
        tr_variantDictAddInt(d, TR_KEY_bytesCompleted, tr_torrentFileProgress(tor, i).bytes_completed);
        tr_variantDictAddInt(d, TR_KEY_priority, file->priority);
        tr_variantDictAddBool(d, TR_KEY_wanted, !file->dnd);
    }
}

static void addFiles(tr_torrent const* tor, tr_variant* list)
{
<<<<<<< HEAD
    auto const* const info = tr_torrentInfo(tor);
=======
    auto n = tr_file_index_t{};
    auto* const files = tr_torrentFiles(tor, &n);
>>>>>>> 32395056

    auto const* const info = tr_torrentInfo(tor);
    for (tr_file_index_t i = 0; i < info->fileCount; ++i)
    {
        tr_file const* file = &info->files[i];
        tr_variant* d = tr_variantListAddDict(list, 3);
        tr_variantDictAddInt(d, TR_KEY_bytesCompleted, tr_torrentFileProgress(tor, i).bytes_completed);
        tr_variantDictAddInt(d, TR_KEY_length, file->length);
        tr_variantDictAddStr(d, TR_KEY_name, file->name);
    }
}

static void addWebseeds(tr_info const* info, tr_variant* webseeds)
{
    for (unsigned int i = 0; i < info->webseedCount; ++i)
    {
        tr_variantListAddStr(webseeds, info->webseeds[i]);
    }
}

static void addTrackers(tr_info const* info, tr_variant* trackers)
{
    for (unsigned int i = 0; i < info->trackerCount; ++i)
    {
        tr_tracker_info const* t = &info->trackers[i];
        tr_variant* d = tr_variantListAddDict(trackers, 4);
        tr_variantDictAddStr(d, TR_KEY_announce, t->announce);
        tr_variantDictAddInt(d, TR_KEY_id, t->id);
        tr_variantDictAddStr(d, TR_KEY_scrape, t->scrape);
        tr_variantDictAddInt(d, TR_KEY_tier, t->tier);
    }
}

static void addTrackerStats(tr_tracker_stat const* st, int n, tr_variant* list)
{
    for (int i = 0; i < n; ++i)
    {
        tr_tracker_stat const* s = &st[i];
        tr_variant* d = tr_variantListAddDict(list, 26);
        tr_variantDictAddStr(d, TR_KEY_announce, s->announce);
        tr_variantDictAddInt(d, TR_KEY_announceState, s->announceState);
        tr_variantDictAddInt(d, TR_KEY_downloadCount, s->downloadCount);
        tr_variantDictAddBool(d, TR_KEY_hasAnnounced, s->hasAnnounced);
        tr_variantDictAddBool(d, TR_KEY_hasScraped, s->hasScraped);
        tr_variantDictAddStr(d, TR_KEY_host, s->host);
        tr_variantDictAddInt(d, TR_KEY_id, s->id);
        tr_variantDictAddBool(d, TR_KEY_isBackup, s->isBackup);
        tr_variantDictAddInt(d, TR_KEY_lastAnnouncePeerCount, s->lastAnnouncePeerCount);
        tr_variantDictAddStr(d, TR_KEY_lastAnnounceResult, s->lastAnnounceResult);
        tr_variantDictAddInt(d, TR_KEY_lastAnnounceStartTime, s->lastAnnounceStartTime);
        tr_variantDictAddBool(d, TR_KEY_lastAnnounceSucceeded, s->lastAnnounceSucceeded);
        tr_variantDictAddInt(d, TR_KEY_lastAnnounceTime, s->lastAnnounceTime);
        tr_variantDictAddBool(d, TR_KEY_lastAnnounceTimedOut, s->lastAnnounceTimedOut);
        tr_variantDictAddStr(d, TR_KEY_lastScrapeResult, s->lastScrapeResult);
        tr_variantDictAddInt(d, TR_KEY_lastScrapeStartTime, s->lastScrapeStartTime);
        tr_variantDictAddBool(d, TR_KEY_lastScrapeSucceeded, s->lastScrapeSucceeded);
        tr_variantDictAddInt(d, TR_KEY_lastScrapeTime, s->lastScrapeTime);
        tr_variantDictAddBool(d, TR_KEY_lastScrapeTimedOut, s->lastScrapeTimedOut);
        tr_variantDictAddInt(d, TR_KEY_leecherCount, s->leecherCount);
        tr_variantDictAddInt(d, TR_KEY_nextAnnounceTime, s->nextAnnounceTime);
        tr_variantDictAddInt(d, TR_KEY_nextScrapeTime, s->nextScrapeTime);
        tr_variantDictAddStr(d, TR_KEY_scrape, s->scrape);
        tr_variantDictAddInt(d, TR_KEY_scrapeState, s->scrapeState);
        tr_variantDictAddInt(d, TR_KEY_seederCount, s->seederCount);
        tr_variantDictAddInt(d, TR_KEY_tier, s->tier);
    }
}

static void addPeers(tr_torrent* tor, tr_variant* list)
{
    auto peerCount = int{};
    tr_peer_stat* peers = tr_torrentPeers(tor, &peerCount);

    tr_variantInitList(list, peerCount);

    for (int i = 0; i < peerCount; ++i)
    {
        tr_variant* d = tr_variantListAddDict(list, 16);
        tr_peer_stat const* peer = peers + i;
        tr_variantDictAddStr(d, TR_KEY_address, peer->addr);
        tr_variantDictAddStr(d, TR_KEY_clientName, peer->client);
        tr_variantDictAddBool(d, TR_KEY_clientIsChoked, peer->clientIsChoked);
        tr_variantDictAddBool(d, TR_KEY_clientIsInterested, peer->clientIsInterested);
        tr_variantDictAddStr(d, TR_KEY_flagStr, peer->flagStr);
        tr_variantDictAddBool(d, TR_KEY_isDownloadingFrom, peer->isDownloadingFrom);
        tr_variantDictAddBool(d, TR_KEY_isEncrypted, peer->isEncrypted);
        tr_variantDictAddBool(d, TR_KEY_isIncoming, peer->isIncoming);
        tr_variantDictAddBool(d, TR_KEY_isUploadingTo, peer->isUploadingTo);
        tr_variantDictAddBool(d, TR_KEY_isUTP, peer->isUTP);
        tr_variantDictAddBool(d, TR_KEY_peerIsChoked, peer->peerIsChoked);
        tr_variantDictAddBool(d, TR_KEY_peerIsInterested, peer->peerIsInterested);
        tr_variantDictAddInt(d, TR_KEY_port, peer->port);
        tr_variantDictAddReal(d, TR_KEY_progress, peer->progress);
        tr_variantDictAddInt(d, TR_KEY_rateToClient, toSpeedBytes(peer->rateToClient_KBps));
        tr_variantDictAddInt(d, TR_KEY_rateToPeer, toSpeedBytes(peer->rateToPeer_KBps));
    }

    tr_torrentPeersFree(peers, peerCount);
}

static void initField(
    tr_torrent* const tor,
    tr_info const* const inf,
    tr_stat const* const st,
    tr_variant* const initme,
    tr_quark key)
{
    char* str = nullptr;

    switch (key)
    {
    case TR_KEY_activityDate:
        tr_variantInitInt(initme, st->activityDate);
        break;

    case TR_KEY_addedDate:
        tr_variantInitInt(initme, st->addedDate);
        break;

    case TR_KEY_bandwidthPriority:
        tr_variantInitInt(initme, tr_torrentGetPriority(tor));
        break;

    case TR_KEY_comment:
        tr_variantInitStr(initme, std::string_view{ inf->comment != nullptr ? inf->comment : "" });
        break;

    case TR_KEY_corruptEver:
        tr_variantInitInt(initme, st->corruptEver);
        break;

    case TR_KEY_creator:
        tr_variantInitStr(initme, std::string_view{ inf->creator != nullptr ? inf->creator : "" });
        break;

    case TR_KEY_dateCreated:
        tr_variantInitInt(initme, inf->dateCreated);
        break;

    case TR_KEY_desiredAvailable:
        tr_variantInitInt(initme, st->desiredAvailable);
        break;

    case TR_KEY_doneDate:
        tr_variantInitInt(initme, st->doneDate);
        break;

    case TR_KEY_downloadDir:
        tr_variantInitStr(initme, tr_torrentGetDownloadDir(tor));
        break;

    case TR_KEY_downloadedEver:
        tr_variantInitInt(initme, st->downloadedEver);
        break;

    case TR_KEY_downloadLimit:
        tr_variantInitInt(initme, tr_torrentGetSpeedLimit_KBps(tor, TR_DOWN));
        break;

    case TR_KEY_downloadLimited:
        tr_variantInitBool(initme, tr_torrentUsesSpeedLimit(tor, TR_DOWN));
        break;

    case TR_KEY_error:
        tr_variantInitInt(initme, st->error);
        break;

    case TR_KEY_errorString:
        tr_variantInitStr(initme, st->errorString);
        break;

    case TR_KEY_eta:
        tr_variantInitInt(initme, st->eta);
        break;

    case TR_KEY_file_count:
        tr_variantInitInt(initme, inf->fileCount);
        break;

    case TR_KEY_files:
        tr_variantInitList(initme, inf->fileCount);
        addFiles(tor, initme);
        break;

    case TR_KEY_fileStats:
        tr_variantInitList(initme, inf->fileCount);
        addFileStats(tor, initme);
        break;

    case TR_KEY_hashString:
        tr_variantInitStr(initme, tor->info.hashString);
        break;

    case TR_KEY_haveUnchecked:
        tr_variantInitInt(initme, st->haveUnchecked);
        break;

    case TR_KEY_haveValid:
        tr_variantInitInt(initme, st->haveValid);
        break;

    case TR_KEY_honorsSessionLimits:
        tr_variantInitBool(initme, tr_torrentUsesSessionLimits(tor));
        break;

    case TR_KEY_id:
        tr_variantInitInt(initme, st->id);
        break;

    case TR_KEY_editDate:
        tr_variantInitInt(initme, st->editDate);
        break;

    case TR_KEY_isFinished:
        tr_variantInitBool(initme, st->finished);
        break;

    case TR_KEY_isPrivate:
        tr_variantInitBool(initme, tr_torrentIsPrivate(tor));
        break;

    case TR_KEY_isStalled:
        tr_variantInitBool(initme, st->isStalled);
        break;

    case TR_KEY_labels:
        addLabels(tor, initme);
        break;

    case TR_KEY_leftUntilDone:
        tr_variantInitInt(initme, st->leftUntilDone);
        break;

    case TR_KEY_manualAnnounceTime:
        tr_variantInitInt(initme, st->manualAnnounceTime);
        break;

    case TR_KEY_maxConnectedPeers:
        tr_variantInitInt(initme, tr_torrentGetPeerLimit(tor));
        break;

    case TR_KEY_magnetLink:
        str = tr_torrentGetMagnetLink(tor);
        tr_variantInitStr(initme, str);
        tr_free(str);
        break;

    case TR_KEY_metadataPercentComplete:
        tr_variantInitReal(initme, st->metadataPercentComplete);
        break;

    case TR_KEY_name:
        tr_variantInitStr(initme, tr_torrentName(tor));
        break;

    case TR_KEY_percentDone:
        tr_variantInitReal(initme, st->percentDone);
        break;

    case TR_KEY_peer_limit:
        tr_variantInitInt(initme, tr_torrentGetPeerLimit(tor));
        break;

    case TR_KEY_peers:
        addPeers(tor, initme);
        break;

    case TR_KEY_peersConnected:
        tr_variantInitInt(initme, st->peersConnected);
        break;

    case TR_KEY_peersFrom:
        {
            tr_variantInitDict(initme, 7);
            int const* f = st->peersFrom;
            tr_variantDictAddInt(initme, TR_KEY_fromCache, f[TR_PEER_FROM_RESUME]);
            tr_variantDictAddInt(initme, TR_KEY_fromDht, f[TR_PEER_FROM_DHT]);
            tr_variantDictAddInt(initme, TR_KEY_fromIncoming, f[TR_PEER_FROM_INCOMING]);
            tr_variantDictAddInt(initme, TR_KEY_fromLpd, f[TR_PEER_FROM_LPD]);
            tr_variantDictAddInt(initme, TR_KEY_fromLtep, f[TR_PEER_FROM_LTEP]);
            tr_variantDictAddInt(initme, TR_KEY_fromPex, f[TR_PEER_FROM_PEX]);
            tr_variantDictAddInt(initme, TR_KEY_fromTracker, f[TR_PEER_FROM_TRACKER]);
            break;
        }

    case TR_KEY_peersGettingFromUs:
        tr_variantInitInt(initme, st->peersGettingFromUs);
        break;

    case TR_KEY_peersSendingToUs:
        tr_variantInitInt(initme, st->peersSendingToUs);
        break;

    case TR_KEY_pieces:
        if (tr_torrentHasMetadata(tor))
        {
            auto const bytes = tr_torrentCreatePieceBitfield(tor);
            auto* enc = static_cast<char*>(tr_base64_encode(bytes.data(), std::size(bytes), nullptr));
            tr_variantInitStr(initme, enc != nullptr ? std::string_view{ enc } : ""sv);
            tr_free(enc);
        }
        else
        {
            tr_variantInitStr(initme, ""sv);
        }

        break;

    case TR_KEY_pieceCount:
        tr_variantInitInt(initme, inf->pieceCount);
        break;

    case TR_KEY_pieceSize:
        tr_variantInitInt(initme, inf->pieceSize);
        break;

    case TR_KEY_primary_mime_type:
        tr_variantInitStr(initme, tr_torrentPrimaryMimeType(tor));
        break;

    case TR_KEY_priorities:
        tr_variantInitList(initme, inf->fileCount);
        for (tr_file_index_t i = 0; i < inf->fileCount; ++i)
        {
            tr_variantListAddInt(initme, inf->files[i].priority);
        }

        break;

    case TR_KEY_queuePosition:
        tr_variantInitInt(initme, st->queuePosition);
        break;

    case TR_KEY_etaIdle:
        tr_variantInitInt(initme, st->etaIdle);
        break;

    case TR_KEY_rateDownload:
        tr_variantInitInt(initme, toSpeedBytes(st->pieceDownloadSpeed_KBps));
        break;

    case TR_KEY_rateUpload:
        tr_variantInitInt(initme, toSpeedBytes(st->pieceUploadSpeed_KBps));
        break;

    case TR_KEY_recheckProgress:
        tr_variantInitReal(initme, st->recheckProgress);
        break;

    case TR_KEY_seedIdleLimit:
        tr_variantInitInt(initme, tr_torrentGetIdleLimit(tor));
        break;

    case TR_KEY_seedIdleMode:
        tr_variantInitInt(initme, tr_torrentGetIdleMode(tor));
        break;

    case TR_KEY_seedRatioLimit:
        tr_variantInitReal(initme, tr_torrentGetRatioLimit(tor));
        break;

    case TR_KEY_seedRatioMode:
        tr_variantInitInt(initme, tr_torrentGetRatioMode(tor));
        break;

    case TR_KEY_sizeWhenDone:
        tr_variantInitInt(initme, st->sizeWhenDone);
        break;

    case TR_KEY_source:
        tr_variantDictAddStr(initme, key, inf->source);
        break;

    case TR_KEY_startDate:
        tr_variantInitInt(initme, st->startDate);
        break;

    case TR_KEY_status:
        tr_variantInitInt(initme, st->activity);
        break;

    case TR_KEY_secondsDownloading:
        tr_variantInitInt(initme, st->secondsDownloading);
        break;

    case TR_KEY_secondsSeeding:
        tr_variantInitInt(initme, st->secondsSeeding);
        break;

    case TR_KEY_trackers:
        tr_variantInitList(initme, inf->trackerCount);
        addTrackers(inf, initme);
        break;

    case TR_KEY_trackerStats:
        {
            auto n = int{};
            tr_tracker_stat* s = tr_torrentTrackers(tor, &n);
            tr_variantInitList(initme, n);
            addTrackerStats(s, n, initme);
            tr_torrentTrackersFree(s, n);
            break;
        }

    case TR_KEY_torrentFile:
        tr_variantInitStr(initme, inf->torrent);
        break;

    case TR_KEY_totalSize:
        tr_variantInitInt(initme, inf->totalSize);
        break;

    case TR_KEY_uploadedEver:
        tr_variantInitInt(initme, st->uploadedEver);
        break;

    case TR_KEY_uploadLimit:
        tr_variantInitInt(initme, tr_torrentGetSpeedLimit_KBps(tor, TR_UP));
        break;

    case TR_KEY_uploadLimited:
        tr_variantInitBool(initme, tr_torrentUsesSpeedLimit(tor, TR_UP));
        break;

    case TR_KEY_uploadRatio:
        tr_variantInitReal(initme, st->ratio);
        break;

    case TR_KEY_wanted:
        tr_variantInitList(initme, inf->fileCount);

        for (tr_file_index_t i = 0; i < inf->fileCount; ++i)
        {
            tr_variantListAddInt(initme, inf->files[i].dnd ? 0 : 1);
        }

        break;

    case TR_KEY_webseeds:
        tr_variantInitList(initme, inf->webseedCount);
        addWebseeds(inf, initme);
        break;

    case TR_KEY_webseedsSendingToUs:
        tr_variantInitInt(initme, st->webseedsSendingToUs);
        break;

    default:
        break;
    }
}

static void addTorrentInfo(tr_torrent* tor, tr_format format, tr_variant* entry, tr_quark const* fields, size_t fieldCount)
{
    if (format == TR_FORMAT_TABLE)
    {
        tr_variantInitList(entry, fieldCount);
    }
    else
    {
        tr_variantInitDict(entry, fieldCount);
    }

    if (fieldCount > 0)
    {
        tr_info const* const inf = tr_torrentInfo(tor);
        tr_stat const* const st = tr_torrentStat(tor);

        for (size_t i = 0; i < fieldCount; ++i)
        {
            tr_variant* child = format == TR_FORMAT_TABLE ? tr_variantListAdd(entry) : tr_variantDictAdd(entry, fields[i]);

            initField(tor, inf, st, child, fields[i]);
        }
    }
}

static char const* torrentGet(
    tr_session* session,
    tr_variant* args_in,
    tr_variant* args_out,
    [[maybe_unused]] struct tr_rpc_idle_data* idle_data)
{
    auto const torrents = getTorrents(session, args_in);
    tr_variant* const list = tr_variantDictAddList(args_out, TR_KEY_torrents, std::size(torrents) + 1);

    char const* strVal = nullptr;
    tr_format const format = tr_variantDictFindStr(args_in, TR_KEY_format, &strVal, nullptr) && strcmp(strVal, "table") ?
        TR_FORMAT_TABLE :
        TR_FORMAT_OBJECT;

    if (tr_variantDictFindStr(args_in, TR_KEY_ids, &strVal, nullptr) && strcmp(strVal, "recently-active") == 0)
    {
        int n = 0;
        time_t const now = tr_time();
        int const interval = RECENTLY_ACTIVE_SECONDS;
        tr_variant* removed_out = tr_variantDictAddList(args_out, TR_KEY_removed, 0);

        tr_variant* d = nullptr;
        while ((d = tr_variantListChild(&session->removedTorrents, n)) != nullptr)
        {
            auto date = int64_t{};
            auto id = int64_t{};

            if (tr_variantDictFindInt(d, TR_KEY_date, &date) && date >= now - interval &&
                tr_variantDictFindInt(d, TR_KEY_id, &id))
            {
                tr_variantListAddInt(removed_out, id);
            }

            ++n;
        }
    }

    tr_variant* fields = nullptr;
    char const* errmsg = nullptr;
    if (!tr_variantDictFindList(args_in, TR_KEY_fields, &fields))
    {
        errmsg = "no fields specified";
    }
    else
    {
        /* make an array of property name quarks */
        size_t keyCount = 0;
        size_t const n = tr_variantListSize(fields);
        tr_quark* keys = tr_new(tr_quark, n);
        for (size_t i = 0; i < n; ++i)
        {
            auto len = size_t{};
            if (tr_variantGetStr(tr_variantListChild(fields, i), &strVal, &len))
            {
                keys[keyCount++] = tr_quark_new(std::string_view{ strVal, len });
            }
        }

        if (format == TR_FORMAT_TABLE)
        {
            /* first entry is an array of property names */
            tr_variant* names = tr_variantListAddList(list, keyCount);
            for (size_t i = 0; i < keyCount; ++i)
            {
                tr_variantListAddQuark(names, keys[i]);
            }
        }

        for (auto* tor : torrents)
        {
            addTorrentInfo(tor, format, tr_variantListAdd(list), keys, keyCount);
        }

        tr_free(keys);
    }

    return errmsg;
}

/***
****
***/

static char const* setLabels(tr_torrent* tor, tr_variant* list)
{
    char const* errmsg = nullptr;
    auto labels = tr_labels_t{};

    size_t const n = tr_variantListSize(list);
    for (size_t i = 0; i < n; ++i)
    {
        char const* str = nullptr;
        auto str_len = size_t{};
        if (tr_variantGetStr(tr_variantListChild(list, i), &str, &str_len) && str != nullptr)
        {
            char* label = tr_strndup(str, str_len);
            tr_strstrip(label);
            if (tr_str_is_empty(label))
            {
                errmsg = "labels cannot be empty";
            }

            if (errmsg == nullptr && strchr(str, ',') != nullptr)
            {
                errmsg = "labels cannot contain comma (,) character";
            }

            if (errmsg == nullptr && labels.count(label) != 0)
            {
                errmsg = "labels cannot contain duplicates";
            }

            labels.emplace(label);
            tr_free(label);

            if (errmsg != nullptr)
            {
                break;
            }
        }
    }

    if (errmsg == nullptr)
    {
        tr_torrentSetLabels(tor, std::move(labels));
    }

    return errmsg;
}

static char const* setFilePriorities(tr_torrent* tor, int priority, tr_variant* list)
{
    int fileCount = 0;
    size_t const n = tr_variantListSize(list);
    char const* errmsg = nullptr;
    tr_file_index_t* files = tr_new0(tr_file_index_t, tor->info.fileCount);

    if (n != 0)
    {
        for (size_t i = 0; i < n; ++i)
        {
            auto tmp = int64_t{};
            if (tr_variantGetInt(tr_variantListChild(list, i), &tmp))
            {
                if (0 <= tmp && tmp < tor->info.fileCount)
                {
                    files[fileCount++] = tmp;
                }
                else
                {
                    errmsg = "file index out of range";
                }
            }
        }
    }
    else /* if empty set, apply to all */
    {
        for (tr_file_index_t t = 0; t < tor->info.fileCount; ++t)
        {
            files[fileCount++] = t;
        }
    }

    if (fileCount != 0)
    {
        tr_torrentSetFilePriorities(tor, files, fileCount, priority);
    }

    tr_free(files);
    return errmsg;
}

static char const* setFileDLs(tr_torrent* tor, bool do_download, tr_variant* list)
{
    char const* errmsg = nullptr;

    int fileCount = 0;
    size_t const n = tr_variantListSize(list);
    tr_file_index_t* files = tr_new0(tr_file_index_t, tor->info.fileCount);

    if (n != 0) /* if argument list, process them */
    {
        for (size_t i = 0; i < n; ++i)
        {
            auto tmp = int64_t{};
            if (tr_variantGetInt(tr_variantListChild(list, i), &tmp))
            {
                if (0 <= tmp && tmp < tor->info.fileCount)
                {
                    files[fileCount++] = tmp;
                }
                else
                {
                    errmsg = "file index out of range";
                }
            }
        }
    }
    else /* if empty set, apply to all */
    {
        for (tr_file_index_t t = 0; t < tor->info.fileCount; ++t)
        {
            files[fileCount++] = t;
        }
    }

    if (fileCount != 0)
    {
        tr_torrentSetFileDLs(tor, files, fileCount, do_download);
    }

    tr_free(files);
    return errmsg;
}

static bool findAnnounceUrl(tr_tracker_info const* t, int n, char const* url, int* pos)
{
    bool found = false;

    for (int i = 0; i < n; ++i)
    {
        if (strcmp(t[i].announce, url) == 0)
        {
            found = true;

            if (pos != nullptr)
            {
                *pos = i;
            }

            break;
        }
    }

    return found;
}

static int copyTrackers(tr_tracker_info* tgt, tr_tracker_info const* src, int n)
{
    int maxTier = -1;

    for (int i = 0; i < n; ++i)
    {
        tgt[i].tier = src[i].tier;
        tgt[i].announce = tr_strdup(src[i].announce);
        maxTier = std::max(maxTier, src[i].tier);
    }

    return maxTier;
}

static void freeTrackers(tr_tracker_info* trackers, int n)
{
    for (int i = 0; i < n; ++i)
    {
        tr_free(trackers[i].announce);
    }

    tr_free(trackers);
}

static char const* addTrackerUrls(tr_torrent* tor, tr_variant* urls)
{
    char const* errmsg = nullptr;

    /* make a working copy of the existing announce list */
    auto const* const inf = tr_torrentInfo(tor);
    int n = inf->trackerCount;
    auto* const trackers = tr_new0(tr_tracker_info, n + tr_variantListSize(urls));
    int tier = copyTrackers(trackers, inf->trackers, n);

    /* and add the new ones */
    auto i = int{ 0 };
    auto changed = bool{ false };
    tr_variant const* val = nullptr;
    while ((val = tr_variantListChild(urls, i)) != nullptr)
    {
        char const* announce = nullptr;

        if (tr_variantGetStr(val, &announce, nullptr) && tr_urlIsValidTracker(announce) &&
            !findAnnounceUrl(trackers, n, announce, nullptr))
        {
            trackers[n].tier = ++tier; /* add a new tier */
            trackers[n].announce = tr_strdup(announce);
            ++n;
            changed = true;
        }

        ++i;
    }

    if (!changed)
    {
        errmsg = "invalid argument";
    }
    else if (!tr_torrentSetAnnounceList(tor, trackers, n))
    {
        errmsg = "error setting announce list";
    }

    freeTrackers(trackers, n);
    return errmsg;
}

static char const* replaceTrackers(tr_torrent* tor, tr_variant* urls)
{
    char const* errmsg = nullptr;

    /* make a working copy of the existing announce list */
    auto const* const inf = tr_torrentInfo(tor);
    int const n = inf->trackerCount;
    auto* const trackers = tr_new0(tr_tracker_info, n);
    copyTrackers(trackers, inf->trackers, n);

    /* make the substitutions... */
    bool changed = false;
    for (size_t i = 0, url_count = tr_variantListSize(urls); i + 1 < url_count; i += 2)
    {
        auto len = size_t{};
        auto pos = int64_t{};
        char const* newval = nullptr;

        if (tr_variantGetInt(tr_variantListChild(urls, i), &pos) &&
            tr_variantGetStr(tr_variantListChild(urls, i + 1), &newval, &len) && tr_urlIsValidTracker(newval) && pos < n &&
            pos >= 0)
        {
            tr_free(trackers[pos].announce);
            trackers[pos].announce = tr_strndup(newval, len);
            changed = true;
        }
    }

    if (!changed)
    {
        errmsg = "invalid argument";
    }
    else if (!tr_torrentSetAnnounceList(tor, trackers, n))
    {
        errmsg = "error setting announce list";
    }

    freeTrackers(trackers, n);
    return errmsg;
}

static char const* removeTrackers(tr_torrent* tor, tr_variant* ids)
{
    /* make a working copy of the existing announce list */
    tr_info const* inf = tr_torrentInfo(tor);
    int n = inf->trackerCount;
    int* tids = tr_new0(int, n);
    tr_tracker_info* trackers = tr_new0(tr_tracker_info, n);
    copyTrackers(trackers, inf->trackers, n);

    /* remove the ones specified in the urls list */
    int i = 0;
    int t = 0;
    tr_variant const* val = nullptr;
    while ((val = tr_variantListChild(ids, i)) != nullptr)
    {
        auto pos = int64_t{};

        if (tr_variantGetInt(val, &pos) && 0 <= pos && pos < n)
        {
            tids[t++] = (int)pos;
        }

        ++i;
    }

    /* sort trackerIds and remove from largest to smallest so there is no need to recalculate array indicies */
    std::sort(tids, tids + t);

    bool changed = false;
    int dup = -1;
    while (t-- != 0)
    {
        /* check for duplicates */
        if (tids[t] == dup)
        {
            continue;
        }

        tr_removeElementFromArray(trackers, tids[t], sizeof(tr_tracker_info), n);
        --n;

        dup = tids[t];
        changed = true;
    }

    char const* errmsg = nullptr;
    if (!changed)
    {
        errmsg = "invalid argument";
    }
    else if (!tr_torrentSetAnnounceList(tor, trackers, n))
    {
        errmsg = "error setting announce list";
    }

    freeTrackers(trackers, n);
    tr_free(tids);
    return errmsg;
}

static char const* torrentSet(
    tr_session* session,
    tr_variant* args_in,
    [[maybe_unused]] tr_variant* args_out,
    [[maybe_unused]] struct tr_rpc_idle_data* idle_data)
{
    char const* errmsg = nullptr;

    for (auto* tor : getTorrents(session, args_in))
    {
        auto tmp = int64_t{};
        auto d = double{};
        auto boolVal = bool{};
        tr_variant* tmp_variant = nullptr;

        if (tr_variantDictFindInt(args_in, TR_KEY_bandwidthPriority, &tmp))
        {
            tr_priority_t const priority = (tr_priority_t)tmp;

            if (tr_isPriority(priority))
            {
                tr_torrentSetPriority(tor, priority);
            }
        }

        if (errmsg == nullptr && tr_variantDictFindList(args_in, TR_KEY_labels, &tmp_variant))
        {
            errmsg = setLabels(tor, tmp_variant);
        }

        if (errmsg == nullptr && tr_variantDictFindList(args_in, TR_KEY_files_unwanted, &tmp_variant))
        {
            errmsg = setFileDLs(tor, false, tmp_variant);
        }

        if (errmsg == nullptr && tr_variantDictFindList(args_in, TR_KEY_files_wanted, &tmp_variant))
        {
            errmsg = setFileDLs(tor, true, tmp_variant);
        }

        if (tr_variantDictFindInt(args_in, TR_KEY_peer_limit, &tmp))
        {
            tr_torrentSetPeerLimit(tor, tmp);
        }

        if (errmsg == nullptr && tr_variantDictFindList(args_in, TR_KEY_priority_high, &tmp_variant))
        {
            errmsg = setFilePriorities(tor, TR_PRI_HIGH, tmp_variant);
        }

        if (errmsg == nullptr && tr_variantDictFindList(args_in, TR_KEY_priority_low, &tmp_variant))
        {
            errmsg = setFilePriorities(tor, TR_PRI_LOW, tmp_variant);
        }

        if (errmsg == nullptr && tr_variantDictFindList(args_in, TR_KEY_priority_normal, &tmp_variant))
        {
            errmsg = setFilePriorities(tor, TR_PRI_NORMAL, tmp_variant);
        }

        if (tr_variantDictFindInt(args_in, TR_KEY_downloadLimit, &tmp))
        {
            tr_torrentSetSpeedLimit_KBps(tor, TR_DOWN, tmp);
        }

        if (tr_variantDictFindBool(args_in, TR_KEY_downloadLimited, &boolVal))
        {
            tr_torrentUseSpeedLimit(tor, TR_DOWN, boolVal);
        }

        if (tr_variantDictFindBool(args_in, TR_KEY_honorsSessionLimits, &boolVal))
        {
            tr_torrentUseSessionLimits(tor, boolVal);
        }

        if (tr_variantDictFindInt(args_in, TR_KEY_uploadLimit, &tmp))
        {
            tr_torrentSetSpeedLimit_KBps(tor, TR_UP, tmp);
        }

        if (tr_variantDictFindBool(args_in, TR_KEY_uploadLimited, &boolVal))
        {
            tr_torrentUseSpeedLimit(tor, TR_UP, boolVal);
        }

        if (tr_variantDictFindInt(args_in, TR_KEY_seedIdleLimit, &tmp))
        {
            tr_torrentSetIdleLimit(tor, (uint16_t)tmp);
        }

        if (tr_variantDictFindInt(args_in, TR_KEY_seedIdleMode, &tmp))
        {
            tr_torrentSetIdleMode(tor, (tr_idlelimit)tmp);
        }

        if (tr_variantDictFindReal(args_in, TR_KEY_seedRatioLimit, &d))
        {
            tr_torrentSetRatioLimit(tor, d);
        }

        if (tr_variantDictFindInt(args_in, TR_KEY_seedRatioMode, &tmp))
        {
            tr_torrentSetRatioMode(tor, (tr_ratiolimit)tmp);
        }

        if (tr_variantDictFindInt(args_in, TR_KEY_queuePosition, &tmp))
        {
            tr_torrentSetQueuePosition(tor, (int)tmp);
        }

        if (errmsg == nullptr && tr_variantDictFindList(args_in, TR_KEY_trackerAdd, &tmp_variant))
        {
            errmsg = addTrackerUrls(tor, tmp_variant);
        }

        if (errmsg == nullptr && tr_variantDictFindList(args_in, TR_KEY_trackerRemove, &tmp_variant))
        {
            errmsg = removeTrackers(tor, tmp_variant);
        }

        if (errmsg == nullptr && tr_variantDictFindList(args_in, TR_KEY_trackerReplace, &tmp_variant))
        {
            errmsg = replaceTrackers(tor, tmp_variant);
        }

        notify(session, TR_RPC_TORRENT_CHANGED, tor);
    }

    return errmsg;
}

static char const* torrentSetLocation(
    tr_session* session,
    tr_variant* args_in,
    [[maybe_unused]] tr_variant* args_out,
    [[maybe_unused]] struct tr_rpc_idle_data* idle_data)
{
    char const* location = nullptr;

    if (!tr_variantDictFindStr(args_in, TR_KEY_location, &location, nullptr))
    {
        return "no location";
    }

    if (tr_sys_path_is_relative(location))
    {
        return "new location path is not absolute";
    }

    auto move = bool{};
    tr_variantDictFindBool(args_in, TR_KEY_move, &move);

    for (auto* tor : getTorrents(session, args_in))
    {
        tr_torrentSetLocation(tor, location, move, nullptr, nullptr);
        notify(session, TR_RPC_TORRENT_MOVED, tor);
    }

    return nullptr;
}

/***
****
***/

static void torrentRenamePathDone(tr_torrent* tor, char const* oldpath, char const* newname, int error, void* user_data)
{
    auto* data = static_cast<struct tr_rpc_idle_data*>(user_data);

    tr_variantDictAddInt(data->args_out, TR_KEY_id, tr_torrentId(tor));
    tr_variantDictAddStr(data->args_out, TR_KEY_path, oldpath);
    tr_variantDictAddStr(data->args_out, TR_KEY_name, newname);

    char const* const result = error == 0 ? nullptr : tr_strerror(error);
    tr_idle_function_done(data, result);
}

static char const* torrentRenamePath(
    tr_session* session,
    tr_variant* args_in,
    [[maybe_unused]] tr_variant* args_out,
    struct tr_rpc_idle_data* idle_data)
{
    char const* errmsg = nullptr;

    char const* oldpath = nullptr;
    (void)tr_variantDictFindStr(args_in, TR_KEY_path, &oldpath, nullptr);
    char const* newname = nullptr;
    (void)tr_variantDictFindStr(args_in, TR_KEY_name, &newname, nullptr);

    auto const torrents = getTorrents(session, args_in);
    if (std::size(torrents) == 1)
    {
        tr_torrentRenamePath(torrents[0], oldpath, newname, torrentRenamePathDone, idle_data);
    }
    else
    {
        errmsg = "torrent-rename-path requires 1 torrent";
    }

    /* cleanup */
    return errmsg;
}

/***
****
***/

static void portTested(
    [[maybe_unused]] tr_session* session,
    [[maybe_unused]] bool did_connect,
    [[maybe_unused]] bool did_timeout,
    long response_code,
    void const* response,
    size_t response_byte_count,
    void* user_data)
{
    char result[1024];
    auto* data = static_cast<struct tr_rpc_idle_data*>(user_data);

    if (response_code != 200)
    {
        tr_snprintf(
            result,
            sizeof(result),
            "portTested: http error %ld: %s",
            response_code,
            tr_webGetResponseStr(response_code));
    }
    else /* success */
    {
        bool const isOpen = response_byte_count != 0 && *(char const*)response == '1';
        tr_variantDictAddBool(data->args_out, TR_KEY_port_is_open, isOpen);
        tr_snprintf(result, sizeof(result), "success");
    }

    tr_idle_function_done(data, result);
}

static char const* portTest(
    tr_session* session,
    [[maybe_unused]] tr_variant* args_in,
    [[maybe_unused]] tr_variant* args_out,
    struct tr_rpc_idle_data* idle_data)
{
    int const port = tr_sessionGetPeerPort(session);
    char* url = tr_strdup_printf("https://portcheck.transmissionbt.com/%d", port);
    tr_webRun(session, url, portTested, idle_data);
    tr_free(url);
    return nullptr;
}

/***
****
***/

static void gotNewBlocklist(
    tr_session* session,
    [[maybe_unused]] bool did_connect,
    [[maybe_unused]] bool did_timeout,
    long response_code,
    void const* response,
    size_t response_byte_count,
    void* user_data)
{
    char result[1024];
    auto* data = static_cast<struct tr_rpc_idle_data*>(user_data);

    *result = '\0';

    if (response_code != 200)
    {
        tr_snprintf(
            result,
            sizeof(result),
            "gotNewBlocklist: http error %ld: %s",
            response_code,
            tr_webGetResponseStr(response_code));
    }
    else /* successfully fetched the blocklist... */
    {
        z_stream stream;
        char const* configDir = tr_sessionGetConfigDir(session);
        size_t const buflen = 1024 * 128; /* 128 KiB buffer */
        auto* const buf = static_cast<uint8_t*>(tr_malloc(buflen));
        tr_error* error = nullptr;

        /* this is an odd Magic Number required by zlib to enable gz support.
           See zlib's inflateInit2() documentation for a full description */
        int const windowBits = 15 + 32;

        stream.zalloc = (alloc_func)Z_NULL;
        stream.zfree = (free_func)Z_NULL;
        stream.opaque = (voidpf)Z_NULL;
        stream.next_in = static_cast<Bytef const*>(response);
        stream.avail_in = response_byte_count;
        inflateInit2(&stream, windowBits);

        char* const filename = tr_buildPath(configDir, "blocklist.tmp.XXXXXX", nullptr);
        tr_sys_file_t const fd = tr_sys_file_open_temp(filename, &error);

        if (fd == TR_BAD_SYS_FILE)
        {
            tr_snprintf(result, sizeof(result), _("Couldn't save file \"%1$s\": %2$s"), filename, error->message);
            tr_error_clear(&error);
        }

        auto err = int{};
        for (;;)
        {
            stream.next_out = static_cast<Bytef*>(buf);
            stream.avail_out = buflen;
            err = inflate(&stream, Z_NO_FLUSH);

            if ((stream.avail_out < buflen) && (!tr_sys_file_write(fd, buf, buflen - stream.avail_out, nullptr, &error)))
            {
                tr_snprintf(result, sizeof(result), _("Couldn't save file \"%1$s\": %2$s"), filename, error->message);
                tr_error_clear(&error);
                break;
            }

            if (err != Z_OK)
            {
                if (err != Z_STREAM_END && err != Z_DATA_ERROR)
                {
                    tr_snprintf(result, sizeof(result), _("Error uncompressing blocklist: %s (%d)"), zError(err), err);
                }

                break;
            }
        }

        inflateEnd(&stream);

        if ((err == Z_DATA_ERROR) && // couldn't inflate it... it's probably already uncompressed
            !tr_sys_file_write(fd, response, response_byte_count, nullptr, &error))
        {
            tr_snprintf(result, sizeof(result), _("Couldn't save file \"%1$s\": %2$s"), filename, error->message);
            tr_error_clear(&error);
        }

        tr_sys_file_close(fd, nullptr);

        if (!tr_str_is_empty(result))
        {
            tr_logAddError("%s", result);
        }
        else
        {
            /* feed it to the session and give the client a response */
            int const rule_count = tr_blocklistSetContent(session, filename);
            tr_variantDictAddInt(data->args_out, TR_KEY_blocklist_size, rule_count);
            tr_snprintf(result, sizeof(result), "success");
        }

        tr_sys_path_remove(filename, nullptr);
        tr_free(filename);
        tr_free(buf);
    }

    tr_idle_function_done(data, result);
}

static char const* blocklistUpdate(
    tr_session* session,
    [[maybe_unused]] tr_variant* args_in,
    [[maybe_unused]] tr_variant* args_out,
    struct tr_rpc_idle_data* idle_data)
{
    tr_webRun(session, session->blocklist_url, gotNewBlocklist, idle_data);
    return nullptr;
}

/***
****
***/

static void addTorrentImpl(struct tr_rpc_idle_data* data, tr_ctor* ctor)
{
    auto err = int{};
    auto duplicate_id = int{};
    tr_torrent* tor = tr_torrentNew(ctor, &err, &duplicate_id);
    tr_ctorFree(ctor);

    auto key = tr_quark{};
    char const* result = "invalid or corrupt torrent file";
    if (err == 0)
    {
        key = TR_KEY_torrent_added;
        result = nullptr;
    }
    else if (err == TR_PARSE_DUPLICATE)
    {
        tor = tr_torrentFindFromId(data->session, duplicate_id);
        key = TR_KEY_torrent_duplicate;
        result = "duplicate torrent";
    }

    if (tor != nullptr && key != 0)
    {
        tr_quark const fields[] = {
            TR_KEY_id,
            TR_KEY_name,
            TR_KEY_hashString,
        };

        addTorrentInfo(tor, TR_FORMAT_OBJECT, tr_variantDictAdd(data->args_out, key), fields, TR_N_ELEMENTS(fields));

        if (result == nullptr)
        {
            notify(data->session, TR_RPC_TORRENT_ADDED, tor);
        }

        result = nullptr;
    }

    tr_idle_function_done(data, result);
}

struct add_torrent_idle_data
{
    struct tr_rpc_idle_data* data;
    tr_ctor* ctor;
};

static void gotMetadataFromURL(
    [[maybe_unused]] tr_session* session,
    [[maybe_unused]] bool did_connect,
    [[maybe_unused]] bool did_timeout,
    long response_code,
    void const* response,
    size_t response_byte_count,
    void* user_data)
{
    auto* data = static_cast<struct add_torrent_idle_data*>(user_data);

    dbgmsg(
        "torrentAdd: HTTP response code was %ld (%s); response length was %zu bytes",
        response_code,
        tr_webGetResponseStr(response_code),
        response_byte_count);

    if (response_code == 200 || response_code == 221) /* http or ftp success.. */
    {
        tr_ctorSetMetainfo(data->ctor, response, response_byte_count);
        addTorrentImpl(data->data, data->ctor);
    }
    else
    {
        char result[1024];
        tr_snprintf(
            result,
            sizeof(result),
            "gotMetadataFromURL: http error %ld: %s",
            response_code,
            tr_webGetResponseStr(response_code));
        tr_idle_function_done(data->data, result);
    }

    tr_free(data);
}

static bool isCurlURL(char const* filename)
{
    if (filename == nullptr)
    {
        return false;
    }

    return strncmp(filename, "ftp://", 6) == 0 || strncmp(filename, "http://", 7) == 0 || strncmp(filename, "https://", 8) == 0;
}

static auto fileListFromList(tr_variant* list)
{
    size_t const n = tr_variantListSize(list);

    auto files = std::vector<tr_file_index_t>{};
    files.reserve(n);

    auto file_index = int64_t{};
    for (size_t i = 0; i < n; ++i)
    {
        if (tr_variantGetInt(tr_variantListChild(list, i), &file_index))
        {
            files.push_back(file_index);
        }
    }

    return files;
}

static char const* torrentAdd(
    tr_session* session,
    tr_variant* args_in,
    [[maybe_unused]] tr_variant* args_out,
    struct tr_rpc_idle_data* idle_data)
{
    TR_ASSERT(idle_data != nullptr);

    char const* filename = nullptr;
    (void)tr_variantDictFindStr(args_in, TR_KEY_filename, &filename, nullptr);

    char const* metainfo_base64 = nullptr;
    (void)tr_variantDictFindStr(args_in, TR_KEY_metainfo, &metainfo_base64, nullptr);

    if (filename == nullptr && metainfo_base64 == nullptr)
    {
        return "no filename or metainfo specified";
    }

    char const* download_dir = nullptr;

    if (tr_variantDictFindStr(args_in, TR_KEY_download_dir, &download_dir, nullptr) && tr_sys_path_is_relative(download_dir))
    {
        return "download directory path is not absolute";
    }

    auto i = int64_t{};
    auto boolVal = bool{};
    tr_variant* l = nullptr;
    tr_ctor* ctor = tr_ctorNew(session);

    /* set the optional arguments */

    char const* cookies = nullptr;
    (void)tr_variantDictFindStr(args_in, TR_KEY_cookies, &cookies, nullptr);

    if (download_dir != nullptr)
    {
        tr_ctorSetDownloadDir(ctor, TR_FORCE, download_dir);
    }

    if (tr_variantDictFindBool(args_in, TR_KEY_paused, &boolVal))
    {
        tr_ctorSetPaused(ctor, TR_FORCE, boolVal);
    }

    if (tr_variantDictFindInt(args_in, TR_KEY_peer_limit, &i))
    {
        tr_ctorSetPeerLimit(ctor, TR_FORCE, (uint16_t)i);
    }

    if (tr_variantDictFindInt(args_in, TR_KEY_bandwidthPriority, &i))
    {
        tr_ctorSetBandwidthPriority(ctor, (tr_priority_t)i);
    }

    if (tr_variantDictFindList(args_in, TR_KEY_files_unwanted, &l))
    {
        auto const files = fileListFromList(l);
        tr_ctorSetFilesWanted(ctor, std::data(files), std::size(files), false);
    }

    if (tr_variantDictFindList(args_in, TR_KEY_files_wanted, &l))
    {
        auto const files = fileListFromList(l);
        tr_ctorSetFilesWanted(ctor, std::data(files), std::size(files), true);
    }

    if (tr_variantDictFindList(args_in, TR_KEY_priority_low, &l))
    {
        auto const files = fileListFromList(l);
        tr_ctorSetFilePriorities(ctor, std::data(files), std::size(files), TR_PRI_LOW);
    }

    if (tr_variantDictFindList(args_in, TR_KEY_priority_normal, &l))
    {
        auto const files = fileListFromList(l);
        tr_ctorSetFilePriorities(ctor, std::data(files), std::size(files), TR_PRI_NORMAL);
    }

    if (tr_variantDictFindList(args_in, TR_KEY_priority_high, &l))
    {
        auto const files = fileListFromList(l);
        tr_ctorSetFilePriorities(ctor, std::data(files), std::size(files), TR_PRI_HIGH);
    }

    dbgmsg("torrentAdd: filename is \"%s\"", filename ? filename : " (null)");

    if (isCurlURL(filename))
    {
        struct add_torrent_idle_data* d = tr_new0(struct add_torrent_idle_data, 1);
        d->data = idle_data;
        d->ctor = ctor;
        tr_webRunWithCookies(session, filename, cookies, gotMetadataFromURL, d);
    }
    else
    {
        char* fname = tr_strstrip(tr_strdup(filename));

        if (fname == nullptr)
        {
            auto len = size_t{};
            auto* const metainfo = static_cast<char*>(tr_base64_decode_str(metainfo_base64, &len));
            tr_ctorSetMetainfo(ctor, (uint8_t*)metainfo, len);
            tr_free(metainfo);
        }
        else if (strncmp(fname, "magnet:?", 8) == 0)
        {
            tr_ctorSetMetainfoFromMagnetLink(ctor, fname);
        }
        else
        {
            tr_ctorSetMetainfoFromFile(ctor, fname);
        }

        addTorrentImpl(idle_data, ctor);

        tr_free(fname);
    }

    return nullptr;
}

/***
****
***/

static char const* sessionSet(
    tr_session* session,
    tr_variant* args_in,
    [[maybe_unused]] tr_variant* args_out,
    [[maybe_unused]] struct tr_rpc_idle_data* idle_data)
{
    char const* download_dir = nullptr;
    char const* incomplete_dir = nullptr;

    if (tr_variantDictFindStr(args_in, TR_KEY_download_dir, &download_dir, nullptr) && tr_sys_path_is_relative(download_dir))
    {
        return "download directory path is not absolute";
    }

    if (tr_variantDictFindStr(args_in, TR_KEY_incomplete_dir, &incomplete_dir, nullptr) &&
        tr_sys_path_is_relative(incomplete_dir))
    {
        return "incomplete torrents directory path is not absolute";
    }

    auto boolVal = bool{};
    auto d = double{};
    auto i = int64_t{};
    char const* str = nullptr;

    if (tr_variantDictFindInt(args_in, TR_KEY_cache_size_mb, &i))
    {
        tr_sessionSetCacheLimit_MB(session, i);
    }

    if (tr_variantDictFindInt(args_in, TR_KEY_alt_speed_up, &i))
    {
        tr_sessionSetAltSpeed_KBps(session, TR_UP, i);
    }

    if (tr_variantDictFindInt(args_in, TR_KEY_alt_speed_down, &i))
    {
        tr_sessionSetAltSpeed_KBps(session, TR_DOWN, i);
    }

    if (tr_variantDictFindBool(args_in, TR_KEY_alt_speed_enabled, &boolVal))
    {
        tr_sessionUseAltSpeed(session, boolVal);
    }

    if (tr_variantDictFindInt(args_in, TR_KEY_alt_speed_time_begin, &i))
    {
        tr_sessionSetAltSpeedBegin(session, i);
    }

    if (tr_variantDictFindInt(args_in, TR_KEY_alt_speed_time_end, &i))
    {
        tr_sessionSetAltSpeedEnd(session, i);
    }

    if (tr_variantDictFindInt(args_in, TR_KEY_alt_speed_time_day, &i))
    {
        tr_sessionSetAltSpeedDay(session, tr_sched_day(i));
    }

    if (tr_variantDictFindBool(args_in, TR_KEY_alt_speed_time_enabled, &boolVal))
    {
        tr_sessionUseAltSpeedTime(session, boolVal);
    }

    if (tr_variantDictFindBool(args_in, TR_KEY_blocklist_enabled, &boolVal))
    {
        tr_blocklistSetEnabled(session, boolVal);
    }

    if (tr_variantDictFindStr(args_in, TR_KEY_blocklist_url, &str, nullptr))
    {
        tr_blocklistSetURL(session, str);
    }

    if (download_dir != nullptr)
    {
        tr_sessionSetDownloadDir(session, download_dir);
    }

    if (tr_variantDictFindInt(args_in, TR_KEY_queue_stalled_minutes, &i))
    {
        tr_sessionSetQueueStalledMinutes(session, i);
    }

    if (tr_variantDictFindBool(args_in, TR_KEY_queue_stalled_enabled, &boolVal))
    {
        tr_sessionSetQueueStalledEnabled(session, boolVal);
    }

    if (tr_variantDictFindInt(args_in, TR_KEY_download_queue_size, &i))
    {
        tr_sessionSetQueueSize(session, TR_DOWN, (int)i);
    }

    if (tr_variantDictFindBool(args_in, TR_KEY_download_queue_enabled, &boolVal))
    {
        tr_sessionSetQueueEnabled(session, TR_DOWN, boolVal);
    }

    if (incomplete_dir != nullptr)
    {
        tr_sessionSetIncompleteDir(session, incomplete_dir);
    }

    if (tr_variantDictFindBool(args_in, TR_KEY_incomplete_dir_enabled, &boolVal))
    {
        tr_sessionSetIncompleteDirEnabled(session, boolVal);
    }

    if (tr_variantDictFindInt(args_in, TR_KEY_peer_limit_global, &i))
    {
        tr_sessionSetPeerLimit(session, i);
    }

    if (tr_variantDictFindInt(args_in, TR_KEY_peer_limit_per_torrent, &i))
    {
        tr_sessionSetPeerLimitPerTorrent(session, i);
    }

    if (tr_variantDictFindBool(args_in, TR_KEY_pex_enabled, &boolVal))
    {
        tr_sessionSetPexEnabled(session, boolVal);
    }

    if (tr_variantDictFindBool(args_in, TR_KEY_dht_enabled, &boolVal))
    {
        tr_sessionSetDHTEnabled(session, boolVal);
    }

    if (tr_variantDictFindBool(args_in, TR_KEY_utp_enabled, &boolVal))
    {
        tr_sessionSetUTPEnabled(session, boolVal);
    }

    if (tr_variantDictFindBool(args_in, TR_KEY_lpd_enabled, &boolVal))
    {
        tr_sessionSetLPDEnabled(session, boolVal);
    }

    if (tr_variantDictFindBool(args_in, TR_KEY_peer_port_random_on_start, &boolVal))
    {
        tr_sessionSetPeerPortRandomOnStart(session, boolVal);
    }

    if (tr_variantDictFindInt(args_in, TR_KEY_peer_port, &i))
    {
        tr_sessionSetPeerPort(session, i);
    }

    if (tr_variantDictFindBool(args_in, TR_KEY_port_forwarding_enabled, &boolVal))
    {
        tr_sessionSetPortForwardingEnabled(session, boolVal);
    }

    if (tr_variantDictFindBool(args_in, TR_KEY_rename_partial_files, &boolVal))
    {
        tr_sessionSetIncompleteFileNamingEnabled(session, boolVal);
    }

    if (tr_variantDictFindReal(args_in, TR_KEY_seedRatioLimit, &d))
    {
        tr_sessionSetRatioLimit(session, d);
    }

    if (tr_variantDictFindBool(args_in, TR_KEY_seedRatioLimited, &boolVal))
    {
        tr_sessionSetRatioLimited(session, boolVal);
    }

    if (tr_variantDictFindInt(args_in, TR_KEY_idle_seeding_limit, &i))
    {
        tr_sessionSetIdleLimit(session, i);
    }

    if (tr_variantDictFindBool(args_in, TR_KEY_idle_seeding_limit_enabled, &boolVal))
    {
        tr_sessionSetIdleLimited(session, boolVal);
    }

    if (tr_variantDictFindBool(args_in, TR_KEY_start_added_torrents, &boolVal))
    {
        tr_sessionSetPaused(session, !boolVal);
    }

    if (tr_variantDictFindBool(args_in, TR_KEY_seed_queue_enabled, &boolVal))
    {
        tr_sessionSetQueueEnabled(session, TR_UP, boolVal);
    }

    if (tr_variantDictFindInt(args_in, TR_KEY_seed_queue_size, &i))
    {
        tr_sessionSetQueueSize(session, TR_UP, (int)i);
    }

    if (tr_variantDictFindStr(args_in, TR_KEY_script_torrent_added_filename, &str, nullptr))
    {
        tr_sessionSetScript(session, TR_SCRIPT_ON_TORRENT_ADDED, str);
    }

    if (tr_variantDictFindBool(args_in, TR_KEY_script_torrent_added_enabled, &boolVal))
    {
        tr_sessionSetScriptEnabled(session, TR_SCRIPT_ON_TORRENT_ADDED, boolVal);
    }

    if (tr_variantDictFindStr(args_in, TR_KEY_script_torrent_done_filename, &str, nullptr))
    {
        tr_sessionSetScript(session, TR_SCRIPT_ON_TORRENT_DONE, str);
    }

    if (tr_variantDictFindBool(args_in, TR_KEY_script_torrent_done_enabled, &boolVal))
    {
        tr_sessionSetScriptEnabled(session, TR_SCRIPT_ON_TORRENT_DONE, boolVal);
    }

    if (tr_variantDictFindBool(args_in, TR_KEY_trash_original_torrent_files, &boolVal))
    {
        tr_sessionSetDeleteSource(session, boolVal);
    }

    if (tr_variantDictFindInt(args_in, TR_KEY_speed_limit_down, &i))
    {
        tr_sessionSetSpeedLimit_KBps(session, TR_DOWN, i);
    }

    if (tr_variantDictFindBool(args_in, TR_KEY_speed_limit_down_enabled, &boolVal))
    {
        tr_sessionLimitSpeed(session, TR_DOWN, boolVal);
    }

    if (tr_variantDictFindInt(args_in, TR_KEY_speed_limit_up, &i))
    {
        tr_sessionSetSpeedLimit_KBps(session, TR_UP, i);
    }

    if (tr_variantDictFindBool(args_in, TR_KEY_speed_limit_up_enabled, &boolVal))
    {
        tr_sessionLimitSpeed(session, TR_UP, boolVal);
    }

    if (tr_variantDictFindStr(args_in, TR_KEY_encryption, &str, nullptr))
    {
        if (tr_strcmp0(str, "required") == 0)
        {
            tr_sessionSetEncryption(session, TR_ENCRYPTION_REQUIRED);
        }
        else if (tr_strcmp0(str, "tolerated") == 0)
        {
            tr_sessionSetEncryption(session, TR_CLEAR_PREFERRED);
        }
        else
        {
            tr_sessionSetEncryption(session, TR_ENCRYPTION_PREFERRED);
        }
    }

    if (tr_variantDictFindInt(args_in, TR_KEY_anti_brute_force_threshold, &i))
    {
        tr_sessionSetAntiBruteForceThreshold(session, i);
    }

    if (tr_variantDictFindBool(args_in, TR_KEY_anti_brute_force_enabled, &boolVal))
    {
        tr_sessionSetAntiBruteForceEnabled(session, boolVal);
    }

    notify(session, TR_RPC_SESSION_CHANGED, nullptr);

    return nullptr;
}

static char const* sessionStats(
    tr_session* session,
    [[maybe_unused]] tr_variant* args_in,
    tr_variant* args_out,
    [[maybe_unused]] struct tr_rpc_idle_data* idle_data)
{
    auto currentStats = tr_session_stats{};
    auto cumulativeStats = tr_session_stats{};

    int const total = std::size(session->torrents);
    int const running = std::count_if(
        std::begin(session->torrents),
        std::end(session->torrents),
        [](auto const* tor) { return tor->isRunning; });

    tr_sessionGetStats(session, &currentStats);
    tr_sessionGetCumulativeStats(session, &cumulativeStats);

    tr_variantDictAddInt(args_out, TR_KEY_activeTorrentCount, running);
    tr_variantDictAddReal(args_out, TR_KEY_downloadSpeed, tr_sessionGetPieceSpeed_Bps(session, TR_DOWN));
    tr_variantDictAddInt(args_out, TR_KEY_pausedTorrentCount, total - running);
    tr_variantDictAddInt(args_out, TR_KEY_torrentCount, total);
    tr_variantDictAddReal(args_out, TR_KEY_uploadSpeed, tr_sessionGetPieceSpeed_Bps(session, TR_UP));

    tr_variant* d = tr_variantDictAddDict(args_out, TR_KEY_cumulative_stats, 5);
    tr_variantDictAddInt(d, TR_KEY_downloadedBytes, cumulativeStats.downloadedBytes);
    tr_variantDictAddInt(d, TR_KEY_filesAdded, cumulativeStats.filesAdded);
    tr_variantDictAddInt(d, TR_KEY_secondsActive, cumulativeStats.secondsActive);
    tr_variantDictAddInt(d, TR_KEY_sessionCount, cumulativeStats.sessionCount);
    tr_variantDictAddInt(d, TR_KEY_uploadedBytes, cumulativeStats.uploadedBytes);

    d = tr_variantDictAddDict(args_out, TR_KEY_current_stats, 5);
    tr_variantDictAddInt(d, TR_KEY_downloadedBytes, currentStats.downloadedBytes);
    tr_variantDictAddInt(d, TR_KEY_filesAdded, currentStats.filesAdded);
    tr_variantDictAddInt(d, TR_KEY_secondsActive, currentStats.secondsActive);
    tr_variantDictAddInt(d, TR_KEY_sessionCount, currentStats.sessionCount);
    tr_variantDictAddInt(d, TR_KEY_uploadedBytes, currentStats.uploadedBytes);

    return nullptr;
}

static constexpr std::string_view getEncryptionModeString(tr_encryption_mode mode)
{
    switch (mode)
    {
    case TR_CLEAR_PREFERRED:
        return "tolerated"sv;

    case TR_ENCRYPTION_REQUIRED:
        return "required"sv;

    default:
        return "preferred"sv;
    }
}

static void addSessionField(tr_session* s, tr_variant* d, tr_quark key)
{
    switch (key)
    {
    case TR_KEY_alt_speed_up:
        tr_variantDictAddInt(d, key, tr_sessionGetAltSpeed_KBps(s, TR_UP));
        break;

    case TR_KEY_alt_speed_down:
        tr_variantDictAddInt(d, key, tr_sessionGetAltSpeed_KBps(s, TR_DOWN));
        break;

    case TR_KEY_alt_speed_enabled:
        tr_variantDictAddBool(d, key, tr_sessionUsesAltSpeed(s));
        break;

    case TR_KEY_alt_speed_time_begin:
        tr_variantDictAddInt(d, key, tr_sessionGetAltSpeedBegin(s));
        break;

    case TR_KEY_alt_speed_time_end:
        tr_variantDictAddInt(d, key, tr_sessionGetAltSpeedEnd(s));
        break;

    case TR_KEY_alt_speed_time_day:
        tr_variantDictAddInt(d, key, tr_sessionGetAltSpeedDay(s));
        break;

    case TR_KEY_alt_speed_time_enabled:
        tr_variantDictAddBool(d, key, tr_sessionUsesAltSpeedTime(s));
        break;

    case TR_KEY_blocklist_enabled:
        tr_variantDictAddBool(d, key, tr_blocklistIsEnabled(s));
        break;

    case TR_KEY_blocklist_url:
        tr_variantDictAddStr(d, key, tr_blocklistGetURL(s));
        break;

    case TR_KEY_cache_size_mb:
        tr_variantDictAddInt(d, key, tr_sessionGetCacheLimit_MB(s));
        break;

    case TR_KEY_blocklist_size:
        tr_variantDictAddInt(d, key, tr_blocklistGetRuleCount(s));
        break;

    case TR_KEY_config_dir:
        tr_variantDictAddStr(d, key, tr_sessionGetConfigDir(s));
        break;

    case TR_KEY_download_dir:
        tr_variantDictAddStr(d, key, tr_sessionGetDownloadDir(s));
        break;

    case TR_KEY_download_dir_free_space:
        tr_variantDictAddInt(d, key, tr_device_info_get_disk_space(s->downloadDir).free);
        break;

    case TR_KEY_download_queue_enabled:
        tr_variantDictAddBool(d, key, tr_sessionGetQueueEnabled(s, TR_DOWN));
        break;

    case TR_KEY_download_queue_size:
        tr_variantDictAddInt(d, key, tr_sessionGetQueueSize(s, TR_DOWN));
        break;

    case TR_KEY_peer_limit_global:
        tr_variantDictAddInt(d, key, tr_sessionGetPeerLimit(s));
        break;

    case TR_KEY_peer_limit_per_torrent:
        tr_variantDictAddInt(d, key, tr_sessionGetPeerLimitPerTorrent(s));
        break;

    case TR_KEY_incomplete_dir:
        tr_variantDictAddStr(d, key, tr_sessionGetIncompleteDir(s));
        break;

    case TR_KEY_incomplete_dir_enabled:
        tr_variantDictAddBool(d, key, tr_sessionIsIncompleteDirEnabled(s));
        break;

    case TR_KEY_pex_enabled:
        tr_variantDictAddBool(d, key, tr_sessionIsPexEnabled(s));
        break;

    case TR_KEY_utp_enabled:
        tr_variantDictAddBool(d, key, tr_sessionIsUTPEnabled(s));
        break;

    case TR_KEY_dht_enabled:
        tr_variantDictAddBool(d, key, tr_sessionIsDHTEnabled(s));
        break;

    case TR_KEY_lpd_enabled:
        tr_variantDictAddBool(d, key, tr_sessionIsLPDEnabled(s));
        break;

    case TR_KEY_peer_port:
        tr_variantDictAddInt(d, key, tr_sessionGetPeerPort(s));
        break;

    case TR_KEY_peer_port_random_on_start:
        tr_variantDictAddBool(d, key, tr_sessionGetPeerPortRandomOnStart(s));
        break;

    case TR_KEY_port_forwarding_enabled:
        tr_variantDictAddBool(d, key, tr_sessionIsPortForwardingEnabled(s));
        break;

    case TR_KEY_rename_partial_files:
        tr_variantDictAddBool(d, key, tr_sessionIsIncompleteFileNamingEnabled(s));
        break;

    case TR_KEY_rpc_version:
        tr_variantDictAddInt(d, key, RPC_VERSION);
        break;

    case TR_KEY_rpc_version_semver:
        tr_variantDictAddStr(d, key, RPC_VERSION_SEMVER);
        break;

    case TR_KEY_rpc_version_minimum:
        tr_variantDictAddInt(d, key, RPC_VERSION_MIN);
        break;

    case TR_KEY_seedRatioLimit:
        tr_variantDictAddReal(d, key, tr_sessionGetRatioLimit(s));
        break;

    case TR_KEY_seedRatioLimited:
        tr_variantDictAddBool(d, key, tr_sessionIsRatioLimited(s));
        break;

    case TR_KEY_idle_seeding_limit:
        tr_variantDictAddInt(d, key, tr_sessionGetIdleLimit(s));
        break;

    case TR_KEY_idle_seeding_limit_enabled:
        tr_variantDictAddBool(d, key, tr_sessionIsIdleLimited(s));
        break;

    case TR_KEY_seed_queue_enabled:
        tr_variantDictAddBool(d, key, tr_sessionGetQueueEnabled(s, TR_UP));
        break;

    case TR_KEY_seed_queue_size:
        tr_variantDictAddInt(d, key, tr_sessionGetQueueSize(s, TR_UP));
        break;

    case TR_KEY_start_added_torrents:
        tr_variantDictAddBool(d, key, !tr_sessionGetPaused(s));
        break;

    case TR_KEY_trash_original_torrent_files:
        tr_variantDictAddBool(d, key, tr_sessionGetDeleteSource(s));
        break;

    case TR_KEY_speed_limit_up:
        tr_variantDictAddInt(d, key, tr_sessionGetSpeedLimit_KBps(s, TR_UP));
        break;

    case TR_KEY_speed_limit_up_enabled:
        tr_variantDictAddBool(d, key, tr_sessionIsSpeedLimited(s, TR_UP));
        break;

    case TR_KEY_speed_limit_down:
        tr_variantDictAddInt(d, key, tr_sessionGetSpeedLimit_KBps(s, TR_DOWN));
        break;

    case TR_KEY_speed_limit_down_enabled:
        tr_variantDictAddBool(d, key, tr_sessionIsSpeedLimited(s, TR_DOWN));
        break;

    case TR_KEY_script_torrent_added_filename:
        tr_variantDictAddStr(d, key, tr_sessionGetScript(s, TR_SCRIPT_ON_TORRENT_ADDED));
        break;

    case TR_KEY_script_torrent_added_enabled:
        tr_variantDictAddBool(d, key, tr_sessionIsScriptEnabled(s, TR_SCRIPT_ON_TORRENT_ADDED));
        break;

    case TR_KEY_script_torrent_done_filename:
        tr_variantDictAddStr(d, key, tr_sessionGetScript(s, TR_SCRIPT_ON_TORRENT_DONE));
        break;

    case TR_KEY_script_torrent_done_enabled:
        tr_variantDictAddBool(d, key, tr_sessionIsScriptEnabled(s, TR_SCRIPT_ON_TORRENT_DONE));
        break;

    case TR_KEY_queue_stalled_enabled:
        tr_variantDictAddBool(d, key, tr_sessionGetQueueStalledEnabled(s));
        break;

    case TR_KEY_queue_stalled_minutes:
        tr_variantDictAddInt(d, key, tr_sessionGetQueueStalledMinutes(s));
        break;

    case TR_KEY_anti_brute_force_enabled:
        tr_variantDictAddBool(d, key, tr_sessionGetAntiBruteForceEnabled(s));
        break;

    case TR_KEY_anti_brute_force_threshold:
        tr_variantDictAddInt(d, key, tr_sessionGetAntiBruteForceThreshold(s));
        break;

    case TR_KEY_units:
        tr_formatter_get_units(tr_variantDictAddDict(d, key, 0));
        break;

    case TR_KEY_version:
        tr_variantDictAddStr(d, key, LONG_VERSION_STRING);
        break;

    case TR_KEY_encryption:
        tr_variantDictAddStr(d, key, getEncryptionModeString(tr_sessionGetEncryption(s)));
        break;

    case TR_KEY_session_id:
        tr_variantDictAddStr(d, key, tr_session_id_get_current(s->session_id));
        break;
    }
}

static char const* sessionGet(
    tr_session* s,
    tr_variant* args_in,
    tr_variant* args_out,
    [[maybe_unused]] struct tr_rpc_idle_data* idle_data)
{
    tr_variant* fields = nullptr;
    if (tr_variantDictFindList(args_in, TR_KEY_fields, &fields))
    {
        size_t const field_count = tr_variantListSize(fields);

        for (size_t i = 0; i < field_count; ++i)
        {
            char const* field_name = nullptr;
            auto field_name_len = size_t{};
            if (!tr_variantGetStr(tr_variantListChild(fields, i), &field_name, &field_name_len))
            {
                continue;
            }

            auto field_id = tr_quark{};
            if (!tr_quark_lookup(field_name, field_name_len, &field_id))
            {
                continue;
            }

            addSessionField(s, args_out, field_id);
        }
    }
    else
    {
        for (tr_quark field_id = TR_KEY_NONE + 1; field_id < TR_N_KEYS; ++field_id)
        {
            addSessionField(s, args_out, field_id);
        }
    }

    return nullptr;
}

static char const* freeSpace(
    [[maybe_unused]] tr_session* session,
    tr_variant* args_in,
    tr_variant* args_out,
    [[maybe_unused]] struct tr_rpc_idle_data* idle_data)
{
    char const* path = nullptr;
    if (!tr_variantDictFindStr(args_in, TR_KEY_path, &path, nullptr))
    {
        return "directory path argument is missing";
    }

    if (tr_sys_path_is_relative(path))
    {
        return "directory path is not absolute";
    }

    /* get the free space */
    auto const old_errno = errno;
    errno = 0;
    auto const dir_space = tr_getDirSpace(path);
    char const* const err = dir_space.free < 0 || dir_space.total < 0 ? tr_strerror(errno) : nullptr;
    errno = old_errno;

    /* response */
    if (path != nullptr)
    {
        tr_variantDictAddStr(args_out, TR_KEY_path, path);
    }

    tr_variantDictAddInt(args_out, TR_KEY_size_bytes, dir_space.free);
    tr_variantDictAddInt(args_out, TR_KEY_total_size, dir_space.total);
    return err;
}

/***
****
***/

static char const* sessionClose(
    tr_session* session,
    [[maybe_unused]] tr_variant* args_in,
    [[maybe_unused]] tr_variant* args_out,
    [[maybe_unused]] struct tr_rpc_idle_data* idle_data)
{
    notify(session, TR_RPC_SESSION_CLOSE, nullptr);
    return nullptr;
}

/***
****
***/

using handler = char const* (*)(tr_session*, tr_variant*, tr_variant*, struct tr_rpc_idle_data*);

static struct method
{
    char const* name;
    bool immediate;
    handler func;
} methods[] = {
    { "port-test", false, portTest },
    { "blocklist-update", false, blocklistUpdate },
    { "free-space", true, freeSpace },
    { "session-close", true, sessionClose },
    { "session-get", true, sessionGet },
    { "session-set", true, sessionSet },
    { "session-stats", true, sessionStats },
    { "torrent-add", false, torrentAdd },
    { "torrent-get", true, torrentGet },
    { "torrent-remove", true, torrentRemove },
    { "torrent-rename-path", false, torrentRenamePath },
    { "torrent-set", true, torrentSet },
    { "torrent-set-location", true, torrentSetLocation },
    { "torrent-start", true, torrentStart },
    { "torrent-start-now", true, torrentStartNow },
    { "torrent-stop", true, torrentStop },
    { "torrent-verify", true, torrentVerify },
    { "torrent-reannounce", true, torrentReannounce },
    { "queue-move-top", true, queueMoveTop },
    { "queue-move-up", true, queueMoveUp },
    { "queue-move-down", true, queueMoveDown },
    { "queue-move-bottom", true, queueMoveBottom },
};

static void noop_response_callback(
    [[maybe_unused]] tr_session* session,
    [[maybe_unused]] tr_variant* response,
    [[maybe_unused]] void* user_data)
{
}

void tr_rpc_request_exec_json(
    tr_session* session,
    tr_variant const* request,
    tr_rpc_response_func callback,
    void* callback_user_data)
{
    tr_variant* const mutable_request = (tr_variant*)request;
    tr_variant* args_in = tr_variantDictFind(mutable_request, TR_KEY_arguments);
    char const* result = nullptr;
    struct method const* method = nullptr;

    if (callback == nullptr)
    {
        callback = noop_response_callback;
    }

    /* parse the request */
    char const* str = nullptr;
    if (!tr_variantDictFindStr(mutable_request, TR_KEY_method, &str, nullptr))
    {
        result = "no method name";
    }
    else
    {
        for (size_t i = 0; method == nullptr && i < TR_N_ELEMENTS(methods); ++i)
        {
            if (strcmp(str, methods[i].name) == 0)
            {
                method = &methods[i];
            }
        }

        if (method == nullptr)
        {
            result = "method name not recognized";
        }
    }

    /* if we couldn't figure out which method to use, return an error */
    if (result != nullptr)
    {
        auto response = tr_variant{};
        tr_variantInitDict(&response, 3);
        tr_variantDictAddDict(&response, TR_KEY_arguments, 0);
        tr_variantDictAddStr(&response, TR_KEY_result, result);

        auto tag = int64_t{};
        if (tr_variantDictFindInt(mutable_request, TR_KEY_tag, &tag))
        {
            tr_variantDictAddInt(&response, TR_KEY_tag, tag);
        }

        (*callback)(session, &response, callback_user_data);

        tr_variantFree(&response);
    }
    else if (method->immediate)
    {
        auto response = tr_variant{};
        tr_variantInitDict(&response, 3);
        tr_variant* const args_out = tr_variantDictAddDict(&response, TR_KEY_arguments, 0);
        result = (*method->func)(session, args_in, args_out, nullptr);

        if (result == nullptr)
        {
            result = "success";
        }

        tr_variantDictAddStr(&response, TR_KEY_result, result);

        auto tag = int64_t{};
        if (tr_variantDictFindInt(mutable_request, TR_KEY_tag, &tag))
        {
            tr_variantDictAddInt(&response, TR_KEY_tag, tag);
        }

        (*callback)(session, &response, callback_user_data);

        tr_variantFree(&response);
    }
    else
    {
        struct tr_rpc_idle_data* data = tr_new0(struct tr_rpc_idle_data, 1);
        data->session = session;
        data->response = tr_new0(tr_variant, 1);
        tr_variantInitDict(data->response, 3);

        auto tag = int64_t{};
        if (tr_variantDictFindInt(mutable_request, TR_KEY_tag, &tag))
        {
            tr_variantDictAddInt(data->response, TR_KEY_tag, tag);
        }

        data->args_out = tr_variantDictAddDict(data->response, TR_KEY_arguments, 0);
        data->callback = callback;
        data->callback_user_data = callback_user_data;
        result = (*method->func)(session, args_in, data->args_out, data);

        /* Async operation failed prematurely? Invoke callback or else client will not get a reply */
        if (result != nullptr)
        {
            tr_idle_function_done(data, result);
        }
    }
}

/**
 * Munge the URI into a usable form.
 *
 * We have very loose typing on this to make the URIs as simple as possible:
 * - anything not a 'tag' or 'method' is automatically in 'arguments'
 * - values that are all-digits are numbers
 * - values that are all-digits or commas are number lists
 * - all other values are strings
 */
void tr_rpc_parse_list_str(tr_variant* setme, std::string_view str)
{
    auto const values = tr_parseNumberRange(str);
    auto const valueCount = std::size(values);

    if (valueCount == 0)
    {
        tr_variantInitStr(setme, str);
    }
    else if (valueCount == 1)
    {
        tr_variantInitInt(setme, values[0]);
    }
    else
    {
        tr_variantInitList(setme, valueCount);

        for (auto const& value : values)
        {
            tr_variantListAddInt(setme, value);
        }
    }
}

void tr_rpc_request_exec_uri(
    tr_session* session,
    void const* request_uri,
    size_t request_uri_len,
    tr_rpc_response_func callback,
    void* callback_user_data)
{
    char* const request = tr_strndup(request_uri, request_uri_len);

    auto top = tr_variant{};
    tr_variantInitDict(&top, 3);
    tr_variant* const args = tr_variantDictAddDict(&top, TR_KEY_arguments, 0);

    char const* pch = strchr(request, '?');
    if (pch == nullptr)
    {
        pch = request;
    }

    while (pch != nullptr)
    {
        char const* delim = strchr(pch, '=');
        char const* next = strchr(pch, '&');

        if (delim != nullptr)
        {
            auto const key = std::string_view{ pch, size_t(delim - pch) };
            bool isArg = key != "method" && key != "tag";
            tr_variant* parent = isArg ? args : &top;

            auto const val = std::string_view{ delim + 1, next != nullptr ? (size_t)(next - (delim + 1)) : strlen(delim + 1) };
            tr_rpc_parse_list_str(tr_variantDictAdd(parent, tr_quark_new(key)), val);
        }

        pch = next != nullptr ? next + 1 : nullptr;
    }

    tr_rpc_request_exec_json(session, &top, callback, callback_user_data);

    /* cleanup */
    tr_variantFree(&top);
    tr_free(request);
}<|MERGE_RESOLUTION|>--- conflicted
+++ resolved
@@ -384,13 +384,6 @@
 
 static void addFileStats(tr_torrent const* tor, tr_variant* list)
 {
-<<<<<<< HEAD
-    auto const* const info = tr_torrentInfo(tor);
-=======
-    auto n = tr_file_index_t{};
-    auto* files = tr_torrentFiles(tor, &n);
->>>>>>> 32395056
-
     auto const* const info = tr_torrentInfo(tor);
     for (tr_file_index_t i = 0; i < info->fileCount; ++i)
     {
@@ -404,13 +397,6 @@
 
 static void addFiles(tr_torrent const* tor, tr_variant* list)
 {
-<<<<<<< HEAD
-    auto const* const info = tr_torrentInfo(tor);
-=======
-    auto n = tr_file_index_t{};
-    auto* const files = tr_torrentFiles(tor, &n);
->>>>>>> 32395056
-
     auto const* const info = tr_torrentInfo(tor);
     for (tr_file_index_t i = 0; i < info->fileCount; ++i)
     {
