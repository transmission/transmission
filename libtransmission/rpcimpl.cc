// This file Copyright © Mnemosyne LLC.
// It may be used under GPLv2 (SPDX: GPL-2.0-only), GPLv3 (SPDX: GPL-3.0-only),
// or any future license endorsed by Mnemosyne LLC.
// License text can be found in the licenses/ folder.

#include <algorithm>
#include <array>
#include <cerrno>
#include <cstdint>
#include <ctime>
#include <iterator>
#include <memory>
#include <numeric>
#include <set>
#include <string>
#include <string_view>
#include <utility>
#include <vector>

#include <fmt/format.h>

#include <libdeflate.h>

#include "libtransmission/transmission.h"

#include "libtransmission/announcer.h"
#include "libtransmission/crypto-utils.h"
#include "libtransmission/error.h"
#include "libtransmission/file.h"
#include "libtransmission/log.h"
#include "libtransmission/net.h"
#include "libtransmission/peer-mgr.h"
#include "libtransmission/quark.h"
#include "libtransmission/rpcimpl.h"
#include "libtransmission/session.h"
#include "libtransmission/torrent-ctor.h"
#include "libtransmission/torrent.h"
#include "libtransmission/tr-assert.h"
#include "libtransmission/tr-strbuf.h"
#include "libtransmission/utils.h"
#include "libtransmission/values.h"
#include "libtransmission/variant.h"
#include "libtransmission/version.h"
#include "libtransmission/web-utils.h"
#include "libtransmission/web.h"

using namespace std::literals;
using namespace libtransmission::Values;

namespace JsonRpc
{
// https://www.jsonrpc.org/specification#error_object
namespace Error
{
namespace
{
[[nodiscard]] constexpr std::string_view get_message(Code code)
{
    switch (code)
    {
    case PARSE_ERROR:
        return "Parse error"sv;
    case INVALID_REQUEST:
        return "Invalid Request"sv;
    case METHOD_NOT_FOUND:
        return "Method not found"sv;
    case INVALID_PARAMS:
        return "Invalid params"sv;
    case INTERNAL_ERROR:
        return "Internal error"sv;
    case SUCCESS:
        return "success"sv;
    case SET_ANNOUNCE_LIST:
        return "error setting announce list"sv;
    case INVALID_TRACKER_LIST:
        return "Invalid tracker list"sv;
    case PATH_NOT_ABSOLUTE:
        return "path is not absolute"sv;
    case UNRECOGNIZED_INFO:
        return "unrecognized info"sv;
    case SYSTEM_ERROR:
        return "system error"sv;
    case FILE_IDX_OOR:
        return "file index out of range"sv;
    case HTTP_ERROR:
        return "HTTP error from backend service"sv;
    case CORRUPT_TORRENT:
        return "invalid or corrupt torrent file"sv;
    default:
        return {};
    }
}

[[nodiscard]] tr_variant::Map build_data(std::string_view error_string, tr_variant::Map&& result)
{
    auto ret = tr_variant::Map{ 2U };

    if (!std::empty(error_string))
    {
        ret.try_emplace(TR_KEY_errorString, error_string);
    }

    if (!std::empty(result))
    {
        ret.try_emplace(TR_KEY_result, std::move(result));
    }

    return ret;
}

[[nodiscard]] tr_variant::Map build(Code code, tr_variant::Map&& data)
{
    auto ret = tr_variant::Map{ 3U };
    ret.try_emplace(TR_KEY_code, code);
    ret.try_emplace(TR_KEY_message, tr_variant::unmanaged_string(get_message(code)));
    if (!std::empty(data))
    {
        ret.try_emplace(TR_KEY_data, std::move(data));
    }

    return ret;
}
} // namespace
} // namespace Error

namespace
{
// https://www.jsonrpc.org/specification#response_object
[[nodiscard]] tr_variant::Map build_response(Error::Code code, tr_variant id, tr_variant::Map&& body)
{
    if (id.index() != tr_variant::StringIndex && id.index() != tr_variant::IntIndex && id.index() != tr_variant::DoubleIndex &&
        id.index() != tr_variant::NullIndex)
    {
        TR_ASSERT(false);
        id = nullptr;
    }

    auto ret = tr_variant::Map{ 3U };
    ret.try_emplace(TR_KEY_jsonrpc, Version);
    if (code == Error::SUCCESS)
    {
        ret.try_emplace(TR_KEY_result, std::move(body));
    }
    else
    {
        ret.try_emplace(TR_KEY_error, Error::build(code, std::move(body)));
    }
    ret.try_emplace(TR_KEY_id, std::move(id));

    return ret;
}
} // namespace
} // namespace JsonRpc

namespace
{
auto constexpr RecentlyActiveSeconds = time_t{ 60 };
auto constexpr RpcVersion = int64_t{ 18 };
auto constexpr RpcVersionMin = int64_t{ 14 };
auto constexpr RpcVersionSemver = "6.0.0"sv;

enum class TrFormat : uint8_t
{
    Object,
    Table
};

// ---

/* For functions that can't be immediately executed, like torrentAdd,
 * this is the callback data used to pass a response to the caller
 * when the task is complete */
struct tr_rpc_idle_data
{
    tr_variant id;
    tr_session* session = nullptr;
    tr_variant::Map args_out;
    tr_rpc_response_func callback;
};

void tr_rpc_idle_done_legacy(struct tr_rpc_idle_data* data, JsonRpc::Error::Code code, std::string_view result)
{
    // build the response
    auto response_map = tr_variant::Map{ 3U };
    response_map.try_emplace(TR_KEY_arguments, std::move(data->args_out));
    response_map.try_emplace(TR_KEY_result, std::empty(result) ? JsonRpc::Error::get_message(code) : result);
    if (auto& tag = data->id; tag.has_value())
    {
        response_map.try_emplace(TR_KEY_tag, std::move(tag));
    }

    // send the response back to the listener
    data->callback(data->session, tr_variant{ std::move(response_map) });
}

void tr_rpc_idle_done(struct tr_rpc_idle_data* data, JsonRpc::Error::Code code, std::string_view errmsg)
{
    using namespace JsonRpc;

    if (data->id.has_value())
    {
        auto const is_success = code == Error::SUCCESS;
        data->callback(
            data->session,
            build_response(
                code,
                std::move(data->id),
                is_success ? std::move(data->args_out) : Error::build_data(errmsg, std::move(data->args_out))));
    }
    else // notification
    {
        data->callback(data->session, {});
    }
}

using DoneCb = std::function<void(struct tr_rpc_idle_data* data, JsonRpc::Error::Code, std::string_view)>;

// ---

[[nodiscard]] auto getTorrents(tr_session* session, tr_variant::Map const& args)
{
    auto torrents_vec = std::vector<tr_torrent*>{};

    auto& torrents = session->torrents();
    torrents_vec.reserve(std::size(torrents));
    auto const add_torrent_from_var = [&torrents, &torrents_vec](tr_variant const& var)
    {
        tr_torrent* tor = nullptr;

        if (auto const val = var.value_if<int64_t>())
        {
            tor = torrents.get(*val);
        }

        if (auto const val = var.value_if<std::string_view>())
        {
            if (*val == "recently-active"sv)
            {
                auto const cutoff = tr_time() - RecentlyActiveSeconds;
                auto const recent = torrents.get_matching([cutoff](auto* walk) { return walk->has_changed_since(cutoff); });
                std::copy(std::begin(recent), std::end(recent), std::back_inserter(torrents_vec));
            }
            else
            {
                tor = torrents.get(*val);
            }
        }

        if (tor != nullptr)
        {
            torrents_vec.push_back(tor);
        }
    };

    if (auto const ids_iter = args.find(TR_KEY_ids); ids_iter != std::end(args))
    {
        auto const& ids_var = ids_iter->second;

        if (auto const* ids_vec = ids_var.get_if<tr_variant::Vector>(); ids_vec != nullptr)
        {
            std::for_each(std::begin(*ids_vec), std::end(*ids_vec), add_torrent_from_var);
        }
        else
        {
            add_torrent_from_var(ids_var);
        }
    }
    else // all of them
    {
        torrents_vec = torrents.get_all();
    }

    return torrents_vec;
}

void notifyBatchQueueChange(tr_session* session, std::vector<tr_torrent*> const& torrents)
{
    for (auto* tor : torrents)
    {
        session->rpcNotify(TR_RPC_TORRENT_CHANGED, tor);
    }

    session->rpcNotify(TR_RPC_SESSION_QUEUE_POSITIONS_CHANGED);
}

[[nodiscard]] std::pair<JsonRpc::Error::Code, std::string> queueMoveTop(
    tr_session* session,
    tr_variant::Map const& args_in,
    tr_variant::Map& /*args_out*/)
{
    auto const torrents = getTorrents(session, args_in);
    tr_torrentsQueueMoveTop(std::data(torrents), std::size(torrents));
    notifyBatchQueueChange(session, torrents);
    return { JsonRpc::Error::SUCCESS, {} };
}

[[nodiscard]] std::pair<JsonRpc::Error::Code, std::string> queueMoveUp(
    tr_session* session,
    tr_variant::Map const& args_in,
    tr_variant::Map& /*args_out*/)
{
    auto const torrents = getTorrents(session, args_in);
    tr_torrentsQueueMoveUp(std::data(torrents), std::size(torrents));
    notifyBatchQueueChange(session, torrents);
    return { JsonRpc::Error::SUCCESS, {} };
}

[[nodiscard]] std::pair<JsonRpc::Error::Code, std::string> queueMoveDown(
    tr_session* session,
    tr_variant::Map const& args_in,
    tr_variant::Map& /*args_out*/)
{
    auto const torrents = getTorrents(session, args_in);
    tr_torrentsQueueMoveDown(std::data(torrents), std::size(torrents));
    notifyBatchQueueChange(session, torrents);
    return { JsonRpc::Error::SUCCESS, {} };
}

[[nodiscard]] std::pair<JsonRpc::Error::Code, std::string> queueMoveBottom(
    tr_session* session,
    tr_variant::Map const& args_in,
    tr_variant::Map& /*args_out*/)
{
    auto const torrents = getTorrents(session, args_in);
    tr_torrentsQueueMoveBottom(std::data(torrents), std::size(torrents));
    notifyBatchQueueChange(session, torrents);
    return { JsonRpc::Error::SUCCESS, {} };
}

[[nodiscard]] std::pair<JsonRpc::Error::Code, std::string> torrentStart(
    tr_session* session,
    tr_variant::Map const& args_in,
    tr_variant::Map& /*args_out*/)
{
    auto torrents = getTorrents(session, args_in);
    std::sort(std::begin(torrents), std::end(torrents), tr_torrent::CompareQueuePosition);
    for (auto* tor : torrents)
    {
        if (!tor->is_running())
        {
            tr_torrentStart(tor);
            session->rpcNotify(TR_RPC_TORRENT_STARTED, tor);
        }
    }

    return { JsonRpc::Error::SUCCESS, {} };
}

[[nodiscard]] std::pair<JsonRpc::Error::Code, std::string> torrentStartNow(
    tr_session* session,
    tr_variant::Map const& args_in,
    tr_variant::Map& /*args_out*/)
{
    auto torrents = getTorrents(session, args_in);
    std::sort(std::begin(torrents), std::end(torrents), tr_torrent::CompareQueuePosition);
    for (auto* tor : torrents)
    {
        if (!tor->is_running())
        {
            tr_torrentStartNow(tor);
            session->rpcNotify(TR_RPC_TORRENT_STARTED, tor);
        }
    }

    return { JsonRpc::Error::SUCCESS, {} };
}

[[nodiscard]] std::pair<JsonRpc::Error::Code, std::string> torrentStop(
    tr_session* session,
    tr_variant::Map const& args_in,
    tr_variant::Map& /*args_out*/)
{
    for (auto* tor : getTorrents(session, args_in))
    {
        if (tor->activity() != TR_STATUS_STOPPED)
        {
            tor->stop_soon();
            session->rpcNotify(TR_RPC_TORRENT_STOPPED, tor);
        }
    }

    return { JsonRpc::Error::SUCCESS, {} };
}

[[nodiscard]] std::pair<JsonRpc::Error::Code, std::string> torrentRemove(
    tr_session* session,
    tr_variant::Map const& args_in,
    tr_variant::Map& /*args_out*/)
{
    auto const delete_flag = args_in.value_if<bool>(TR_KEY_delete_local_data).value_or(false);
    auto const type = delete_flag ? TR_RPC_TORRENT_TRASHING : TR_RPC_TORRENT_REMOVING;

    for (auto* tor : getTorrents(session, args_in))
    {
        if (auto const status = session->rpcNotify(type, tor); (status & TR_RPC_NOREMOVE) == 0)
        {
            tr_torrentRemove(tor, delete_flag, nullptr, nullptr, nullptr, nullptr);
        }
    }

    return { JsonRpc::Error::SUCCESS, {} };
}

[[nodiscard]] std::pair<JsonRpc::Error::Code, std::string> torrentReannounce(
    tr_session* session,
    tr_variant::Map const& args_in,
    tr_variant::Map& /*args_out*/)
{
    for (auto* tor : getTorrents(session, args_in))
    {
        if (tr_torrentCanManualUpdate(tor))
        {
            tr_torrentManualUpdate(tor);
            session->rpcNotify(TR_RPC_TORRENT_CHANGED, tor);
        }
    }

    return { JsonRpc::Error::SUCCESS, {} };
}

[[nodiscard]] std::pair<JsonRpc::Error::Code, std::string> torrentVerify(
    tr_session* session,
    tr_variant::Map const& args_in,
    tr_variant::Map& /*args_out*/)
{
    for (auto* tor : getTorrents(session, args_in))
    {
        tr_torrentVerify(tor);
        session->rpcNotify(TR_RPC_TORRENT_CHANGED, tor);
    }

    return { JsonRpc::Error::SUCCESS, {} };
}

// ---

namespace make_torrent_field_helpers
{
[[nodiscard]] auto make_file_wanted_vec(tr_torrent const& tor)
{
    auto const n_files = tor.file_count();
    auto vec = tr_variant::Vector{};
    vec.reserve(n_files);
    for (tr_file_index_t idx = 0U; idx != n_files; ++idx)
    {
        vec.emplace_back(tr_torrentFile(&tor, idx).wanted ? 1 : 0);
    }
    return tr_variant{ std::move(vec) };
}

[[nodiscard]] auto make_labels_vec(tr_torrent const& tor)
{
    auto const& labels = tor.labels();
    auto const n_labels = std::size(labels);
    auto vec = tr_variant::Vector{};
    vec.reserve(n_labels);
    for (auto const& label : labels)
    {
        vec.emplace_back(tr_variant::unmanaged_string(label.sv()));
    }
    return tr_variant{ std::move(vec) };
}

[[nodiscard]] auto make_file_priorities_vec(tr_torrent const& tor)
{
    auto const n_files = tor.file_count();
    auto vec = tr_variant::Vector{};
    vec.reserve(n_files);
    for (tr_file_index_t idx = 0U; idx != n_files; ++idx)
    {
        vec.emplace_back(tr_torrentFile(&tor, idx).priority);
    }
    return tr_variant{ std::move(vec) };
}

[[nodiscard]] auto make_file_stats_vec(tr_torrent const& tor)
{
    auto const n_files = tor.file_count();
    auto vec = tr_variant::Vector{};
    vec.reserve(n_files);
    for (tr_file_index_t idx = 0U; idx != n_files; ++idx)
    {
        auto const file = tr_torrentFile(&tor, idx);
        auto stats_map = tr_variant::Map{ 3U };
        stats_map.try_emplace(TR_KEY_bytesCompleted, file.have);
        stats_map.try_emplace(TR_KEY_priority, file.priority);
        stats_map.try_emplace(TR_KEY_wanted, file.wanted);
        vec.emplace_back(std::move(stats_map));
    }
    return tr_variant{ std::move(vec) };
}

[[nodiscard]] auto make_bytes_completed_vec(tr_torrent const& tor)
{
    auto const n_files = tor.file_count();
    auto vec = tr_variant::Vector{};
    vec.reserve(n_files);
    tr_logAddDebug("Running bytes completed");
    for (tr_file_index_t idx = 0U; idx != n_files; ++idx)
    {
        vec.emplace_back(tr_torrentFile(&tor, idx).have);
    }
    return tr_variant{ std::move(vec) };
}

[[nodiscard]] auto make_file_vec(tr_torrent const& tor)
{
    auto const n_files = tor.file_count();
    auto vec = tr_variant::Vector{};
    vec.reserve(n_files);
    for (tr_file_index_t idx = 0U; idx != n_files; ++idx)
    {
        auto const file = tr_torrentFile(&tor, idx);
        auto file_map = tr_variant::Map{ 5U };
        file_map.try_emplace(TR_KEY_begin_piece, file.beginPiece);
        file_map.try_emplace(TR_KEY_bytesCompleted, file.have);
        file_map.try_emplace(TR_KEY_end_piece, file.endPiece);
        file_map.try_emplace(TR_KEY_length, file.length);
        file_map.try_emplace(TR_KEY_name, file.name);
        vec.emplace_back(std::move(file_map));
    }
    return tr_variant{ std::move(vec) };
}

[[nodiscard]] auto make_webseed_vec(tr_torrent const& tor)
{
    auto const n_webseeds = tor.webseed_count();
    auto vec = tr_variant::Vector{};
    for (size_t idx = 0U; idx != n_webseeds; ++idx)
    {
        vec.emplace_back(tor.webseed(idx));
    }
    return tr_variant{ std::move(vec) };
}

[[nodiscard]] auto make_tracker_vec(tr_torrent const& tor)
{
    auto const& trackers = tor.announce_list();
    auto const n_trackers = std::size(trackers);
    auto vec = tr_variant::Vector{};
    vec.reserve(n_trackers);
    for (auto const& tracker : trackers)
    {
        auto tracker_map = tr_variant::Map{ 5U };
        tracker_map.try_emplace(TR_KEY_announce, tr_variant::unmanaged_string(tracker.announce.sv()));
        tracker_map.try_emplace(TR_KEY_id, tracker.id);
        tracker_map.try_emplace(TR_KEY_scrape, tr_variant::unmanaged_string(tracker.scrape.sv()));
        tracker_map.try_emplace(TR_KEY_sitename, tr_variant::unmanaged_string(tracker.announce_parsed.sitename));
        tracker_map.try_emplace(TR_KEY_tier, tracker.tier);
        vec.emplace_back(std::move(tracker_map));
    }
    return tr_variant{ std::move(vec) };
}

[[nodiscard]] auto make_tracker_stats_vec(tr_torrent const& tor)
{
    auto const n_trackers = tr_torrentTrackerCount(&tor);
    auto vec = tr_variant::Vector{};
    vec.reserve(n_trackers);
    for (size_t idx = 0U; idx != n_trackers; ++idx)
    {
        auto const tracker = tr_torrentTracker(&tor, idx);
        auto stats_map = tr_variant::Map{ 27U };
        stats_map.try_emplace(TR_KEY_announce, tracker.announce);
        stats_map.try_emplace(TR_KEY_announceState, tracker.announceState);
        stats_map.try_emplace(TR_KEY_downloadCount, tracker.downloadCount);
        stats_map.try_emplace(TR_KEY_hasAnnounced, tracker.hasAnnounced);
        stats_map.try_emplace(TR_KEY_hasScraped, tracker.hasScraped);
        stats_map.try_emplace(TR_KEY_host, tracker.host_and_port);
        stats_map.try_emplace(TR_KEY_id, tracker.id);
        stats_map.try_emplace(TR_KEY_isBackup, tracker.isBackup);
        stats_map.try_emplace(TR_KEY_lastAnnouncePeerCount, tracker.lastAnnouncePeerCount);
        stats_map.try_emplace(TR_KEY_lastAnnounceResult, tracker.lastAnnounceResult);
        stats_map.try_emplace(TR_KEY_lastAnnounceStartTime, tracker.lastAnnounceStartTime);
        stats_map.try_emplace(TR_KEY_lastAnnounceSucceeded, tracker.lastAnnounceSucceeded);
        stats_map.try_emplace(TR_KEY_lastAnnounceTime, tracker.lastAnnounceTime);
        stats_map.try_emplace(TR_KEY_lastAnnounceTimedOut, tracker.lastAnnounceTimedOut);
        stats_map.try_emplace(TR_KEY_lastScrapeResult, tracker.lastScrapeResult);
        stats_map.try_emplace(TR_KEY_lastScrapeStartTime, tracker.lastScrapeStartTime);
        stats_map.try_emplace(TR_KEY_lastScrapeSucceeded, tracker.lastScrapeSucceeded);
        stats_map.try_emplace(TR_KEY_lastScrapeTime, tracker.lastScrapeTime);
        stats_map.try_emplace(TR_KEY_lastScrapeTimedOut, tracker.lastScrapeTimedOut);
        stats_map.try_emplace(TR_KEY_leecherCount, tracker.leecherCount);
        stats_map.try_emplace(TR_KEY_nextAnnounceTime, tracker.nextAnnounceTime);
        stats_map.try_emplace(TR_KEY_nextScrapeTime, tracker.nextScrapeTime);
        stats_map.try_emplace(TR_KEY_scrape, tracker.scrape);
        stats_map.try_emplace(TR_KEY_scrapeState, tracker.scrapeState);
        stats_map.try_emplace(TR_KEY_seederCount, tracker.seederCount);
        stats_map.try_emplace(TR_KEY_sitename, tracker.sitename);
        stats_map.try_emplace(TR_KEY_tier, tracker.tier);
        vec.emplace_back(std::move(stats_map));
    }
    return tr_variant{ std::move(vec) };
}

[[nodiscard]] auto make_peer_vec(tr_torrent const& tor)
{
    auto n_peers = size_t{};
    auto* const peers = tr_torrentPeers(&tor, &n_peers);
    auto peers_vec = tr_variant::Vector{};
    peers_vec.reserve(n_peers);
    for (size_t idx = 0U; idx != n_peers; ++idx)
    {
        auto const& peer = peers[idx];
        auto peer_map = tr_variant::Map{ 16U };
        peer_map.try_emplace(TR_KEY_address, peer.addr);
        peer_map.try_emplace(TR_KEY_clientIsChoked, peer.clientIsChoked);
        peer_map.try_emplace(TR_KEY_clientIsInterested, peer.clientIsInterested);
        peer_map.try_emplace(TR_KEY_clientName, peer.client);
        peer_map.try_emplace(TR_KEY_peer_id, tr_base64_encode(std::string_view{ peer.peer_id.data(), peer.peer_id.size() }));
        peer_map.try_emplace(TR_KEY_flagStr, peer.flagStr);
        peer_map.try_emplace(TR_KEY_isDownloadingFrom, peer.isDownloadingFrom);
        peer_map.try_emplace(TR_KEY_isEncrypted, peer.isEncrypted);
        peer_map.try_emplace(TR_KEY_isIncoming, peer.isIncoming);
        peer_map.try_emplace(TR_KEY_isUTP, peer.isUTP);
        peer_map.try_emplace(TR_KEY_isUploadingTo, peer.isUploadingTo);
        peer_map.try_emplace(TR_KEY_peerIsChoked, peer.peerIsChoked);
        peer_map.try_emplace(TR_KEY_peerIsInterested, peer.peerIsInterested);
        peer_map.try_emplace(TR_KEY_port, peer.port);
        peer_map.try_emplace(TR_KEY_progress, peer.progress);
        peer_map.try_emplace(TR_KEY_rateToClient, Speed{ peer.rateToClient_KBps, Speed::Units::KByps }.base_quantity());
        peer_map.try_emplace(TR_KEY_rateToPeer, Speed{ peer.rateToPeer_KBps, Speed::Units::KByps }.base_quantity());
        peer_map.try_emplace(TR_KEY_bytes_to_peer, peer.bytes_to_peer);
        peer_map.try_emplace(TR_KEY_bytes_to_client, peer.bytes_to_client);
        peers_vec.emplace_back(std::move(peer_map));
    }
    tr_torrentPeersFree(peers, n_peers);
    return tr_variant{ std::move(peers_vec) };
}

[[nodiscard]] auto make_peer_counts_map(tr_stat const& st)
{
    auto const& from = st.peersFrom;
    auto peer_counts_map = tr_variant::Map{ 7U };
    peer_counts_map.try_emplace(TR_KEY_fromCache, from[TR_PEER_FROM_RESUME]);
    peer_counts_map.try_emplace(TR_KEY_fromDht, from[TR_PEER_FROM_DHT]);
    peer_counts_map.try_emplace(TR_KEY_fromIncoming, from[TR_PEER_FROM_INCOMING]);
    peer_counts_map.try_emplace(TR_KEY_fromLpd, from[TR_PEER_FROM_LPD]);
    peer_counts_map.try_emplace(TR_KEY_fromLtep, from[TR_PEER_FROM_LTEP]);
    peer_counts_map.try_emplace(TR_KEY_fromPex, from[TR_PEER_FROM_PEX]);
    peer_counts_map.try_emplace(TR_KEY_fromTracker, from[TR_PEER_FROM_TRACKER]);
    return tr_variant{ std::move(peer_counts_map) };
}

[[nodiscard]] auto make_piece_availability_vec(tr_torrent const& tor)
{
    auto const n_pieces = tor.piece_count();
    auto vec = tr_variant::Vector{};
    vec.reserve(n_pieces);
    for (tr_piece_index_t idx = 0U; idx != n_pieces; ++idx)
    {
        vec.emplace_back(tr_peerMgrPieceAvailability(&tor, idx));
    }
    return tr_variant{ std::move(vec) };
}

[[nodiscard]] auto make_piece_bitfield(tr_torrent const& tor)
{
    if (tor.has_metainfo())
    {
        auto const bytes = tor.create_piece_bitfield();
        return tr_variant{ tr_base64_encode({ reinterpret_cast<char const*>(std::data(bytes)), std::size(bytes) }) };
    }

    return tr_variant::unmanaged_string(""sv);
}
} // namespace make_torrent_field_helpers

[[nodiscard]] auto constexpr isSupportedTorrentGetField(tr_quark key)
{
    switch (key)
    {
    case TR_KEY_activityDate:
    case TR_KEY_addedDate:
    case TR_KEY_availability:
    case TR_KEY_bandwidthPriority:
    case TR_KEY_bytesCompleted:
    case TR_KEY_comment:
    case TR_KEY_corruptEver:
    case TR_KEY_creator:
    case TR_KEY_dateCreated:
    case TR_KEY_desiredAvailable:
    case TR_KEY_doneDate:
    case TR_KEY_downloadDir:
    case TR_KEY_downloadLimit:
    case TR_KEY_downloadLimited:
    case TR_KEY_downloadedEver:
    case TR_KEY_editDate:
    case TR_KEY_error:
    case TR_KEY_errorString:
    case TR_KEY_eta:
    case TR_KEY_etaIdle:
    case TR_KEY_fileStats:
    case TR_KEY_file_count:
    case TR_KEY_files:
    case TR_KEY_group:
    case TR_KEY_hashString:
    case TR_KEY_haveUnchecked:
    case TR_KEY_haveValid:
    case TR_KEY_honorsSessionLimits:
    case TR_KEY_id:
    case TR_KEY_isFinished:
    case TR_KEY_isPrivate:
    case TR_KEY_isStalled:
    case TR_KEY_labels:
    case TR_KEY_leftUntilDone:
    case TR_KEY_magnetLink:
    case TR_KEY_manualAnnounceTime:
    case TR_KEY_maxConnectedPeers:
    case TR_KEY_metadataPercentComplete:
    case TR_KEY_name:
    case TR_KEY_peer_limit:
    case TR_KEY_peers:
    case TR_KEY_peersConnected:
    case TR_KEY_peersFrom:
    case TR_KEY_peersGettingFromUs:
    case TR_KEY_peersSendingToUs:
    case TR_KEY_percentComplete:
    case TR_KEY_percentDone:
    case TR_KEY_pieceCount:
    case TR_KEY_pieceSize:
    case TR_KEY_pieces:
    case TR_KEY_primary_mime_type:
    case TR_KEY_priorities:
    case TR_KEY_queuePosition:
    case TR_KEY_rateDownload:
    case TR_KEY_rateUpload:
    case TR_KEY_recheckProgress:
    case TR_KEY_secondsDownloading:
    case TR_KEY_secondsSeeding:
    case TR_KEY_seedIdleLimit:
    case TR_KEY_seedIdleMode:
    case TR_KEY_seedRatioLimit:
    case TR_KEY_seedRatioMode:
    case TR_KEY_sequential_download:
    case TR_KEY_sequential_download_from_piece:
    case TR_KEY_sizeWhenDone:
    case TR_KEY_source:
    case TR_KEY_startDate:
    case TR_KEY_status:
    case TR_KEY_torrentFile:
    case TR_KEY_totalSize:
    case TR_KEY_trackerList:
    case TR_KEY_trackerStats:
    case TR_KEY_trackers:
    case TR_KEY_uploadLimit:
    case TR_KEY_uploadLimited:
    case TR_KEY_uploadRatio:
    case TR_KEY_uploadedEver:
    case TR_KEY_wanted:
    case TR_KEY_webseeds:
    case TR_KEY_webseedsSendingToUs:
        return true;

    default:
        return false;
    }
}

[[nodiscard]] tr_variant make_torrent_field(tr_torrent const& tor, tr_stat const& st, tr_quark key)
{
    using namespace make_torrent_field_helpers;

    TR_ASSERT(isSupportedTorrentGetField(key));

    // clang-format off
    switch (key)
    {
    case TR_KEY_activityDate: return st.activityDate;
    case TR_KEY_addedDate: return st.addedDate;
    case TR_KEY_availability: return make_piece_availability_vec(tor);
    case TR_KEY_bandwidthPriority: return tor.get_priority();
    case TR_KEY_bytesCompleted: return make_bytes_completed_vec(tor);
    case TR_KEY_comment: return tor.comment();
    case TR_KEY_corruptEver: return st.corruptEver;
    case TR_KEY_creator: return tor.creator();
    case TR_KEY_dateCreated: return tor.date_created();
    case TR_KEY_desiredAvailable: return st.desiredAvailable;
    case TR_KEY_doneDate: return st.doneDate;
    case TR_KEY_downloadDir: return tr_variant::unmanaged_string(tor.download_dir().sv());
    case TR_KEY_downloadLimit: return tr_torrentGetSpeedLimit_KBps(&tor, TR_DOWN);
    case TR_KEY_downloadLimited: return tor.uses_speed_limit(TR_DOWN);
    case TR_KEY_downloadedEver: return st.downloadedEver;
    case TR_KEY_editDate: return st.editDate;
    case TR_KEY_error: return st.error;
    case TR_KEY_errorString: return st.errorString;
    case TR_KEY_eta: return st.eta;
    case TR_KEY_etaIdle: return st.etaIdle;
    case TR_KEY_fileStats: return make_file_stats_vec(tor);
    case TR_KEY_file_count: return tor.file_count();
    case TR_KEY_files: return make_file_vec(tor);
    case TR_KEY_group: return tr_variant::unmanaged_string(tor.bandwidth_group().sv());
    case TR_KEY_hashString: return tr_variant::unmanaged_string(tor.info_hash_string().sv());
    case TR_KEY_haveUnchecked: return st.haveUnchecked;
    case TR_KEY_haveValid: return st.haveValid;
    case TR_KEY_honorsSessionLimits: return tor.uses_session_limits();
    case TR_KEY_id: return st.id;
    case TR_KEY_isFinished: return st.finished;
    case TR_KEY_isPrivate: return tor.is_private();
    case TR_KEY_isStalled: return st.isStalled;
    case TR_KEY_labels: return make_labels_vec(tor);
    case TR_KEY_leftUntilDone: return st.leftUntilDone;
    case TR_KEY_magnetLink: return tor.magnet();
    case TR_KEY_manualAnnounceTime: return tr_announcerNextManualAnnounce(&tor);
    case TR_KEY_maxConnectedPeers: return tor.peer_limit();
    case TR_KEY_metadataPercentComplete: return st.metadataPercentComplete;
    case TR_KEY_name: return tor.name();
    case TR_KEY_peer_limit: return tor.peer_limit();
    case TR_KEY_peers: return make_peer_vec(tor);
    case TR_KEY_peersConnected: return st.peersConnected;
    case TR_KEY_peersFrom: return make_peer_counts_map(st);
    case TR_KEY_peersGettingFromUs: return st.peersGettingFromUs;
    case TR_KEY_peersSendingToUs: return st.peersSendingToUs;
    case TR_KEY_percentComplete: return st.percentComplete;
    case TR_KEY_percentDone: return st.percentDone;
    case TR_KEY_pieceCount: return tor.piece_count();
    case TR_KEY_pieceSize: return tor.piece_size();
    case TR_KEY_pieces: return make_piece_bitfield(tor);
    case TR_KEY_primary_mime_type: return tr_variant::unmanaged_string(tor.primary_mime_type());
    case TR_KEY_priorities: return make_file_priorities_vec(tor);
    case TR_KEY_queuePosition: return st.queuePosition;
    case TR_KEY_rateDownload: return Speed{ st.pieceDownloadSpeed_KBps, Speed::Units::KByps }.base_quantity();
    case TR_KEY_rateUpload: return Speed{ st.pieceUploadSpeed_KBps, Speed::Units::KByps }.base_quantity();
    case TR_KEY_recheckProgress: return st.recheckProgress;
    case TR_KEY_secondsDownloading: return st.secondsDownloading;
    case TR_KEY_secondsSeeding: return st.secondsSeeding;
    case TR_KEY_seedIdleLimit: return tor.idle_limit_minutes();
    case TR_KEY_seedIdleMode: return tor.idle_limit_mode();
    case TR_KEY_seedRatioLimit: return tor.seed_ratio();
    case TR_KEY_seedRatioMode: return tor.seed_ratio_mode();
    case TR_KEY_sequential_download: return tor.is_sequential_download();
    case TR_KEY_sequential_download_from_piece: return tor.sequential_download_from_piece();
    case TR_KEY_sizeWhenDone: return st.sizeWhenDone;
    case TR_KEY_source: return tor.source();
    case TR_KEY_startDate: return st.startDate;
    case TR_KEY_status: return st.activity;
    case TR_KEY_torrentFile: return tor.torrent_file();
    case TR_KEY_totalSize: return tor.total_size();
    case TR_KEY_trackerList: return tor.announce_list().to_string();
    case TR_KEY_trackerStats: return make_tracker_stats_vec(tor);
    case TR_KEY_trackers: return make_tracker_vec(tor);
    case TR_KEY_uploadLimit: return tr_torrentGetSpeedLimit_KBps(&tor, TR_UP);
    case TR_KEY_uploadLimited: return tor.uses_speed_limit(TR_UP);
    case TR_KEY_uploadRatio: return st.ratio;
    case TR_KEY_uploadedEver: return st.uploadedEver;
    case TR_KEY_wanted: return make_file_wanted_vec(tor);
    case TR_KEY_webseeds: return make_webseed_vec(tor);
    case TR_KEY_webseedsSendingToUs: return st.webseedsSendingToUs;
    default: return tr_variant{};
    }
    // clang-format on
}

[[nodiscard]] auto make_torrent_info_map(tr_torrent* const tor, tr_quark const* const fields, size_t const field_count)
{
    auto const* const st = tr_torrentStat(tor);
    auto info_map = tr_variant::Map{ field_count };
    for (size_t i = 0; i < field_count; ++i)
    {
        info_map.try_emplace(fields[i], make_torrent_field(*tor, *st, fields[i]));
    }
    return tr_variant{ std::move(info_map) };
}

[[nodiscard]] auto make_torrent_info_vec(tr_torrent* const tor, tr_quark const* const fields, size_t const field_count)
{
    auto const* const st = tr_torrentStat(tor);
    auto info_vec = tr_variant::Vector{};
    info_vec.reserve(field_count);
    for (size_t i = 0; i < field_count; ++i)
    {
        info_vec.emplace_back(make_torrent_field(*tor, *st, fields[i]));
    }
    return tr_variant{ std::move(info_vec) };
}

[[nodiscard]] auto make_torrent_info(
    tr_torrent* const tor,
    TrFormat const format,
    tr_quark const* const fields,
    size_t const field_count)
{
    return format == TrFormat::Table ? make_torrent_info_vec(tor, fields, field_count) :
                                       make_torrent_info_map(tor, fields, field_count);
}

[[nodiscard]] std::pair<JsonRpc::Error::Code, std::string> torrentGet(
    tr_session* session,
    tr_variant::Map const& args_in,
    tr_variant::Map& args_out)
{
    using namespace JsonRpc;

    auto const torrents = getTorrents(session, args_in);
    auto torrents_vec = tr_variant::Vector{};

    auto const format = args_in.value_if<std::string_view>(TR_KEY_format).value_or("object"sv) == "table"sv ? TrFormat::Table :
                                                                                                              TrFormat::Object;

    if (args_in.value_if<std::string_view>(TR_KEY_ids).value_or(""sv) == "recently-active"sv)
    {
        auto const cutoff = tr_time() - RecentlyActiveSeconds;
        auto const ids = session->torrents().removedSince(cutoff);

        auto removed_vec = tr_variant::Vector{};
        removed_vec.reserve(std::size(ids));
        for (auto const& id : ids)
        {
            removed_vec.emplace_back(id);
        }
        args_out.try_emplace(TR_KEY_removed, std::move(removed_vec));
    }

    auto keys = std::vector<tr_quark>{};
    if (auto const* const fields_vec = args_in.find_if<tr_variant::Vector>(TR_KEY_fields); fields_vec != nullptr)
    {
        auto const n_fields = std::size(*fields_vec);
        keys.reserve(n_fields);
        for (auto const& field : *fields_vec)
        {
            if (auto const field_sv = field.value_if<std::string_view>())
            {
                if (auto const key = tr_quark_lookup(*field_sv); key && isSupportedTorrentGetField(*key))
                {
                    keys.emplace_back(*key);
                }
            }
        }
    }

    if (std::empty(keys))
    {
        return { Error::INVALID_PARAMS, "no fields specified"s };
    }

    if (format == TrFormat::Table)
    {
        /* first entry is an array of property names */
        auto names = tr_variant::Vector{};
        names.reserve(std::size(keys));
        std::transform(
            std::begin(keys),
            std::end(keys),
            std::back_inserter(names),
            [](tr_quark key) { return tr_quark_get_string_view(key); });
        torrents_vec.emplace_back(std::move(names));
    }

    for (auto* const tor : torrents)
    {
        torrents_vec.emplace_back(make_torrent_info(tor, format, std::data(keys), std::size(keys)));
    }

    args_out.try_emplace(TR_KEY_torrents, std::move(torrents_vec));
    return { Error::SUCCESS, {} }; // no error message
}

// ---

[[nodiscard]] std::tuple<tr_torrent::labels_t, JsonRpc::Error::Code, std::string> make_labels(
    tr_variant::Vector const& labels_vec)
{
    using namespace JsonRpc;

    auto const n_labels = std::size(labels_vec);

    auto labels = tr_torrent::labels_t{};
    labels.reserve(n_labels);
    for (auto const& label_var : labels_vec)
    {
        if (auto const value = label_var.value_if<std::string_view>())
        {
            auto const label = tr_strv_strip(*value);

            if (std::empty(label))
            {
                return { {}, Error::INVALID_PARAMS, "labels cannot be empty"s };
            }

            if (tr_strv_contains(label, ','))
            {
                return { {}, Error::INVALID_PARAMS, "labels cannot contain comma (,) character"s };
            }

            labels.emplace_back(tr_quark_new(label));
        }
    }

    return { std::move(labels), Error::SUCCESS, {} };
}

[[nodiscard]] std::pair<JsonRpc::Error::Code, std::string> set_labels(tr_torrent* tor, tr_variant::Vector const& list)
{
    auto [labels, err, errmsg] = make_labels(list);
    if (err == JsonRpc::Error::SUCCESS)
    {
        tor->set_labels(labels);
    }
    return { err, std::move(errmsg) };
}

[[nodiscard]] std::tuple<std::vector<tr_file_index_t>, JsonRpc::Error::Code, std::string> get_file_indices(
    tr_torrent const* tor,
    tr_variant::Vector const& files_vec)
{
    using namespace JsonRpc;

    auto const n_files = tor->file_count();

    auto files = std::vector<tr_file_index_t>{};
    files.reserve(n_files);

    if (std::empty(files_vec)) // if empty set, apply to all
    {
        files.resize(n_files);
        std::iota(std::begin(files), std::end(files), 0);
    }
    else
    {
        for (auto const& file_var : files_vec)
        {
            if (auto const val = file_var.value_if<int64_t>())
            {
                if (auto const idx = static_cast<tr_file_index_t>(*val); idx < n_files)
                {
                    files.push_back(idx);
                }
                else
                {
                    return { {}, Error::FILE_IDX_OOR, std::string{} };
                }
            }
        }
    }

    return { std::move(files), Error::SUCCESS, {} };
}

[[nodiscard]] std::pair<JsonRpc::Error::Code, std::string> set_file_priorities(
    tr_torrent* tor,
    tr_priority_t priority,
    tr_variant::Vector const& files_vec)
{
    auto const [indices, err, errmsg] = get_file_indices(tor, files_vec);
    if (err == JsonRpc::Error::SUCCESS)
    {
        tor->set_file_priorities(std::data(indices), std::size(indices), priority);
    }
    return { err, std::move(errmsg) };
}

<<<<<<< HEAD
[[nodiscard]] std::pair<JsonRpc::Error::Code, std::string> set_file_dls(
    tr_torrent* tor,
    bool wanted,
    tr_variant::Vector const& files_vec)
=======
char const* set_sequential_download_from_piece(tr_torrent& tor, tr_piece_index_t piece)
{
    if (piece >= tor.piece_count())
    {
        return "piece to sequentially download from is outside pieces range";
    }

    tor.set_sequential_download_from_piece(piece);
    return nullptr; // no error
}

[[nodiscard]] char const* set_file_dls(tr_torrent* tor, bool wanted, tr_variant::Vector const& files_vec)
>>>>>>> 0f7f460c
{
    auto const [indices, err, errmsg] = get_file_indices(tor, files_vec);
    if (err == JsonRpc::Error::SUCCESS)
    {
        tor->set_files_wanted(std::data(indices), std::size(indices), wanted);
    }
    return { err, std::move(errmsg) };
}

[[nodiscard]] std::pair<JsonRpc::Error::Code, std::string> add_tracker_urls(tr_torrent* tor, tr_variant::Vector const& urls_vec)
{
    using namespace JsonRpc;

    auto ann = tor->announce_list();
    auto const baseline = ann;

    for (auto const& url_var : urls_vec)
    {
        if (auto const val = url_var.value_if<std::string_view>())
        {
            ann.add(*val);
        }
    }

    if (ann == baseline) // unchanged
    {
        return { Error::SET_ANNOUNCE_LIST, {} };
    }

    tor->set_announce_list(std::move(ann));
    return { Error::SUCCESS, {} };
}

[[nodiscard]] std::pair<JsonRpc::Error::Code, std::string> replace_trackers(tr_torrent* tor, tr_variant::Vector const& urls_vec)
{
    using namespace JsonRpc;

    auto ann = tor->announce_list();
    auto const baseline = ann;

    for (size_t i = 0, vec_size = std::size(urls_vec); i + 1 < vec_size; i += 2U)
    {
        auto const id = urls_vec[i].value_if<int64_t>();
        auto const url = urls_vec[i + 1U].value_if<std::string_view>();

        if (id && url)
        {
            ann.replace(static_cast<tr_tracker_id_t>(*id), *url);
        }
    }

    if (ann == baseline) // unchanged
    {
        return { Error::SET_ANNOUNCE_LIST, {} };
    }

    tor->set_announce_list(std::move(ann));
    return { Error::SUCCESS, {} };
}

[[nodiscard]] std::pair<JsonRpc::Error::Code, std::string> remove_trackers(tr_torrent* tor, tr_variant::Vector const& ids_vec)
{
    using namespace JsonRpc;

    auto ann = tor->announce_list();
    auto const baseline = ann;

    for (auto const& id_var : ids_vec)
    {
        if (auto const val = id_var.value_if<int64_t>())
        {
            ann.remove(static_cast<tr_tracker_id_t>(*val));
        }
    }

    if (ann == baseline) // unchanged
    {
        return { Error::SET_ANNOUNCE_LIST, {} };
    }

    tor->set_announce_list(std::move(ann));
    return { Error::SUCCESS, {} };
}

[[nodiscard]] std::pair<JsonRpc::Error::Code, std::string> torrentSet(
    tr_session* session,
    tr_variant::Map const& args_in,
    tr_variant::Map& /*args_out*/)
{
    using namespace JsonRpc;

    auto err = Error::SUCCESS;
    auto errmsg = std::string{};

    for (auto* tor : getTorrents(session, args_in))
    {
        if (auto const val = args_in.value_if<int64_t>(TR_KEY_bandwidthPriority))
        {
            if (auto const priority = static_cast<tr_priority_t>(*val); tr_isPriority(priority))
            {
                tr_torrentSetPriority(tor, priority);
            }
        }

        if (auto const val = args_in.value_if<std::string_view>(TR_KEY_group))
        {
            tor->set_bandwidth_group(*val);
        }

        if (auto const* val = args_in.find_if<tr_variant::Vector>(TR_KEY_labels); val != nullptr && err == Error::SUCCESS)
        {
            std::tie(err, errmsg) = set_labels(tor, *val);
        }

        if (auto const* val = args_in.find_if<tr_variant::Vector>(TR_KEY_files_unwanted);
            val != nullptr && err == Error::SUCCESS)
        {
            std::tie(err, errmsg) = set_file_dls(tor, false, *val);
        }

        if (auto const* val = args_in.find_if<tr_variant::Vector>(TR_KEY_files_wanted); val != nullptr && err == Error::SUCCESS)
        {
            std::tie(err, errmsg) = set_file_dls(tor, true, *val);
        }

        if (auto const val = args_in.value_if<int64_t>(TR_KEY_peer_limit))
        {
            tr_torrentSetPeerLimit(tor, *val);
        }

        if (auto const* val = args_in.find_if<tr_variant::Vector>(TR_KEY_priority_high);
            val != nullptr && err == Error::SUCCESS)
        {
            std::tie(err, errmsg) = set_file_priorities(tor, TR_PRI_HIGH, *val);
        }

        if (auto const* val = args_in.find_if<tr_variant::Vector>(TR_KEY_priority_low); val != nullptr && err == Error::SUCCESS)
        {
            std::tie(err, errmsg) = set_file_priorities(tor, TR_PRI_LOW, *val);
        }

        if (auto const* val = args_in.find_if<tr_variant::Vector>(TR_KEY_priority_normal);
            val != nullptr && err == Error::SUCCESS)
        {
            std::tie(err, errmsg) = set_file_priorities(tor, TR_PRI_NORMAL, *val);
        }

        if (auto const val = args_in.value_if<int64_t>(TR_KEY_downloadLimit))
        {
            tr_torrentSetSpeedLimit_KBps(tor, TR_DOWN, *val);
        }

        if (auto const val = args_in.value_if<bool>(TR_KEY_sequential_download))
        {
            tor->set_sequential_download(*val);
        }

        if (auto const val = args_in.value_if<int64_t>(TR_KEY_sequential_download_from_piece); val && errmsg == nullptr)
        {
            errmsg = set_sequential_download_from_piece(*tor, *val);
        }

        if (auto const val = args_in.value_if<bool>(TR_KEY_downloadLimited))
        {
            tor->use_speed_limit(TR_DOWN, *val);
        }

        if (auto const val = args_in.value_if<bool>(TR_KEY_honorsSessionLimits))
        {
            tr_torrentUseSessionLimits(tor, *val);
        }

        if (auto const val = args_in.value_if<int64_t>(TR_KEY_uploadLimit))
        {
            tr_torrentSetSpeedLimit_KBps(tor, TR_UP, *val);
        }

        if (auto const val = args_in.value_if<bool>(TR_KEY_uploadLimited))
        {
            tor->use_speed_limit(TR_UP, *val);
        }

        if (auto const val = args_in.value_if<int64_t>(TR_KEY_seedIdleLimit))
        {
            tor->set_idle_limit_minutes(static_cast<uint16_t>(*val));
        }

        if (auto const val = args_in.value_if<int64_t>(TR_KEY_seedIdleMode))
        {
            tor->set_idle_limit_mode(static_cast<tr_idlelimit>(*val));
        }

        if (auto const val = args_in.value_if<double>(TR_KEY_seedRatioLimit))
        {
            tor->set_seed_ratio(*val);
        }

        if (auto const val = args_in.value_if<int64_t>(TR_KEY_seedRatioMode))
        {
            tor->set_seed_ratio_mode(static_cast<tr_ratiolimit>(*val));
        }

        if (auto const val = args_in.value_if<int64_t>(TR_KEY_queuePosition))
        {
            tr_torrentSetQueuePosition(tor, static_cast<size_t>(*val));
        }

        if (auto const* val = args_in.find_if<tr_variant::Vector>(TR_KEY_trackerAdd))
        {
            std::tie(err, errmsg) = add_tracker_urls(tor, *val);
        }

        if (auto const* val = args_in.find_if<tr_variant::Vector>(TR_KEY_trackerRemove))
        {
            std::tie(err, errmsg) = remove_trackers(tor, *val);
        }

        if (auto const* val = args_in.find_if<tr_variant::Vector>(TR_KEY_trackerReplace))
        {
            std::tie(err, errmsg) = replace_trackers(tor, *val);
        }

        if (auto const val = args_in.value_if<std::string_view>(TR_KEY_trackerList))
        {
            if (!tor->set_announce_list(*val))
            {
                err = Error::INVALID_TRACKER_LIST;
                errmsg = {};
            }
        }

        session->rpcNotify(TR_RPC_TORRENT_CHANGED, tor);
    }

    return { err, std::move(errmsg) };
}

[[nodiscard]] std::pair<JsonRpc::Error::Code, std::string> torrentSetLocation(
    tr_session* session,
    tr_variant::Map const& args_in,
    tr_variant::Map& /*args_out*/)
{
    using namespace JsonRpc;

    auto const location = args_in.value_if<std::string_view>(TR_KEY_location);
    if (!location)
    {
        return { Error::INVALID_PARAMS, "no location"s };
    }

    if (tr_sys_path_is_relative(*location))
    {
        return { Error::PATH_NOT_ABSOLUTE, "new location path is not absolute"s };
    }

    auto const move_flag = args_in.value_if<bool>(TR_KEY_move).value_or(false);
    for (auto* tor : getTorrents(session, args_in))
    {
        tor->set_location(*location, move_flag, nullptr);
        session->rpcNotify(TR_RPC_TORRENT_MOVED, tor);
    }

    return { Error::SUCCESS, {} };
}

// ---

void torrentRenamePathDone(
    tr_torrent* tor,
    char const* oldpath,
    char const* newname,
    int error,
    DoneCb const& done_cb,
    void* user_data)
{
    using namespace JsonRpc;

    auto* const data = static_cast<struct tr_rpc_idle_data*>(user_data);

    data->args_out.try_emplace(TR_KEY_id, tor->id());
    data->args_out.try_emplace(TR_KEY_path, oldpath);
    data->args_out.try_emplace(TR_KEY_name, newname);

    auto const is_success = error == 0;
    done_cb(data, is_success ? Error::SUCCESS : Error::SYSTEM_ERROR, is_success ? ""sv : tr_strerror(error));
}

void torrentRenamePath(
    tr_session* session,
    tr_variant::Map const& args_in,
    DoneCb&& done_cb,
    struct tr_rpc_idle_data* idle_data)
{
    using namespace JsonRpc;

    auto const torrents = getTorrents(session, args_in);
    if (std::size(torrents) != 1U)
    {
        done_cb(idle_data, Error::INVALID_PARAMS, "torrent-rename-path requires 1 torrent"sv);
        return;
    }

    auto const oldpath = args_in.value_if<std::string_view>(TR_KEY_path).value_or(""sv);
    auto const newname = args_in.value_if<std::string_view>(TR_KEY_name).value_or(""sv);
    torrents[0]->rename_path(
        oldpath,
        newname,
        [cb = std::move(done_cb)](tr_torrent* tor, char const* old_path, char const* new_name, int error, void* user_data)
        { torrentRenamePathDone(tor, old_path, new_name, error, cb, user_data); },
        idle_data);
}

// ---

void onPortTested(tr_web::FetchResponse const& web_response, DoneCb const& done_cb)
{
    using namespace JsonRpc;

    auto const& [status, body, primary_ip, did_connect, did_timeout, user_data] = web_response;
    auto* data = static_cast<tr_rpc_idle_data*>(user_data);

    if (auto const addr = tr_address::from_string(primary_ip);
        data->args_out.find_if<std::string_view>(TR_KEY_ip_protocol) == nullptr && addr && addr->is_valid())
    {
        data->args_out.try_emplace(TR_KEY_ip_protocol, addr->is_ipv4() ? "ipv4"sv : "ipv6"sv);
    }

    if (status != 200)
    {
        done_cb(
            data,
            Error::HTTP_ERROR,
            fmt::format(
                fmt::runtime(_("Couldn't test port: {error} ({error_code})")),
                fmt::arg("error", tr_webGetResponseStr(status)),
                fmt::arg("error_code", status)));
        return;
    }

    data->args_out.try_emplace(TR_KEY_port_is_open, tr_strv_starts_with(body, '1'));
    done_cb(data, Error::SUCCESS, {});
}

void portTest(tr_session* session, tr_variant::Map const& args_in, DoneCb&& done_cb, struct tr_rpc_idle_data* idle_data)
{
    using namespace JsonRpc;

    static auto constexpr TimeoutSecs = 20s;

    auto const port = session->advertisedPeerPort();
    auto const url = fmt::format("https://portcheck.transmissionbt.com/{:d}", port.host());
    auto ip_proto = std::optional<tr_web::FetchOptions::IPProtocol>{};

    if (auto const val = args_in.value_if<std::string_view>(TR_KEY_ip_protocol))
    {
        if (*val == "ipv4"sv)
        {
            ip_proto = tr_web::FetchOptions::IPProtocol::V4;
            idle_data->args_out.try_emplace(TR_KEY_ip_protocol, "ipv4"sv);
        }
        else if (*val == "ipv6"sv)
        {
            ip_proto = tr_web::FetchOptions::IPProtocol::V6;
            idle_data->args_out.try_emplace(TR_KEY_ip_protocol, "ipv6"sv);
        }
        else
        {
            done_cb(idle_data, Error::INVALID_PARAMS, "invalid ip protocol string"sv);
            return;
        }
    }

    auto options = tr_web::FetchOptions{
        url,
        [cb = std::move(done_cb)](tr_web::FetchResponse const& r) { onPortTested(r, cb); },
        idle_data,
    };
    options.timeout_secs = TimeoutSecs;
    if (ip_proto)
    {
        options.ip_proto = *ip_proto;
    }
    session->fetch(std::move(options));
}

// ---

void onBlocklistFetched(tr_web::FetchResponse const& web_response, DoneCb const& done_cb)
{
    using namespace JsonRpc;

    auto const& [status, body, primary_ip, did_connect, did_timeout, user_data] = web_response;
    auto* data = static_cast<struct tr_rpc_idle_data*>(user_data);
    auto* const session = data->session;

    if (status != 200)
    {
        // we failed to download the blocklist...
        done_cb(
            data,
            Error::HTTP_ERROR,
            fmt::format(
                fmt::runtime(_("Couldn't fetch blocklist: {error} ({error_code})")),
                fmt::arg("error", tr_webGetResponseStr(status)),
                fmt::arg("error_code", status)));
        return;
    }

    // see if we need to decompress the content
    auto content = std::vector<char>{};
    content.resize(1024 * 128);
    for (;;)
    {
        auto decompressor = std::unique_ptr<libdeflate_decompressor, void (*)(libdeflate_decompressor*)>{
            libdeflate_alloc_decompressor(),
            libdeflate_free_decompressor
        };
        auto actual_size = size_t{};
        auto const decompress_result = libdeflate_gzip_decompress(
            decompressor.get(),
            std::data(body),
            std::size(body),
            std::data(content),
            std::size(content),
            &actual_size);
        if (decompress_result == LIBDEFLATE_INSUFFICIENT_SPACE)
        {
            // need a bigger buffer
            content.resize(content.size() * 2);
            continue;
        }
        if (decompress_result == LIBDEFLATE_BAD_DATA)
        {
            // couldn't decompress it; maybe we downloaded an uncompressed file
            content.assign(std::begin(body), std::end(body));
        }
        break;
    }

    // tr_blocklistSetContent needs a source file,
    // so save content into a tmpfile
    auto const filename = tr_pathbuf{ session->configDir(), "/blocklist.tmp"sv };
    if (auto error = tr_error{}; !tr_file_save(filename, content, &error))
    {
        done_cb(
            data,
            Error::SYSTEM_ERROR,
            fmt::format(
                fmt::runtime(_("Couldn't save '{path}': {error} ({error_code})")),
                fmt::arg("path", filename),
                fmt::arg("error", error.message()),
                fmt::arg("error_code", error.code())));
        return;
    }

    // feed it to the session and give the client a response
    data->args_out.try_emplace(TR_KEY_blocklist_size, tr_blocklistSetContent(session, filename));
    tr_sys_path_remove(filename);
    done_cb(data, Error::SUCCESS, {});
}

void blocklistUpdate(
    tr_session* session,
    tr_variant::Map const& /*args_in*/,
    DoneCb&& done_cb,
    struct tr_rpc_idle_data* idle_data)
{
    session->fetch({
        session->blocklistUrl(),
        [cb = std::move(done_cb)](tr_web::FetchResponse const& r) { onBlocklistFetched(r, cb); },
        idle_data,
    });
}

// ---

void add_torrent_impl(struct tr_rpc_idle_data* data, DoneCb const& done_cb, tr_ctor& ctor)
{
    using namespace JsonRpc;

    tr_torrent* duplicate_of = nullptr;
    tr_torrent* tor = tr_torrentNew(&ctor, &duplicate_of);

    if (tor == nullptr && duplicate_of == nullptr)
    {
        done_cb(data, Error::CORRUPT_TORRENT, {});
        return;
    }

    static auto constexpr Fields = std::array<tr_quark, 3>{ TR_KEY_id, TR_KEY_name, TR_KEY_hashString };
    if (duplicate_of != nullptr)
    {
        data->args_out.try_emplace(
            TR_KEY_torrent_duplicate,
            make_torrent_info(duplicate_of, TrFormat::Object, std::data(Fields), std::size(Fields)));
        done_cb(data, Error::SUCCESS, {});
        return;
    }

    data->session->rpcNotify(TR_RPC_TORRENT_ADDED, tor);
    data->args_out.try_emplace(
        TR_KEY_torrent_added,
        make_torrent_info(tor, TrFormat::Object, std::data(Fields), std::size(Fields)));
    done_cb(data, Error::SUCCESS, {});
}

struct add_torrent_idle_data
{
    add_torrent_idle_data(tr_rpc_idle_data* data_in, tr_ctor&& ctor_in)
        : data{ data_in }
        , ctor{ std::move(ctor_in) }
    {
    }

    tr_rpc_idle_data* data;
    tr_ctor ctor;
};

void onMetadataFetched(tr_web::FetchResponse const& web_response, DoneCb const& done_cb)
{
    auto const& [status, body, primary_ip, did_connect, did_timeout, user_data] = web_response;
    auto* data = static_cast<struct add_torrent_idle_data*>(user_data);

    tr_logAddTrace(fmt::format(
        "torrentAdd: HTTP response code was {} ({}); response length was {} bytes",
        status,
        tr_webGetResponseStr(status),
        std::size(body)));

    if (status == 200 || status == 221) /* http or ftp success.. */
    {
        data->ctor.set_metainfo(body);
        add_torrent_impl(data->data, done_cb, data->ctor);
    }
    else
    {
        done_cb(
            data->data,
            JsonRpc::Error::HTTP_ERROR,
            fmt::format(
                fmt::runtime(_("Couldn't fetch torrent: {error} ({error_code})")),
                fmt::arg("error", tr_webGetResponseStr(status)),
                fmt::arg("error_code", status)));
    }

    delete data;
}

bool isCurlURL(std::string_view url)
{
    auto constexpr Schemes = std::array<std::string_view, 4>{ "http"sv, "https"sv, "ftp"sv, "sftp"sv };
    auto const parsed = tr_urlParse(url);
    return parsed && std::find(std::begin(Schemes), std::end(Schemes), parsed->scheme) != std::end(Schemes);
}

[[nodiscard]] auto file_list_from_list(tr_variant::Vector const& idx_vec)
{
    auto const n_files = std::size(idx_vec);
    auto files = std::vector<tr_file_index_t>{};
    files.reserve(n_files);
    for (auto const& idx_var : idx_vec)
    {
        if (auto const val = idx_var.value_if<int64_t>())
        {
            files.emplace_back(static_cast<tr_file_index_t>(*val));
        }
    }
    return files;
}

void torrentAdd(tr_session* session, tr_variant::Map const& args_in, DoneCb&& done_cb, tr_rpc_idle_data* idle_data)
{
    using namespace JsonRpc;

    TR_ASSERT(idle_data != nullptr);

    auto const filename = args_in.value_if<std::string_view>(TR_KEY_filename).value_or(""sv);
    auto const metainfo_base64 = args_in.value_if<std::string_view>(TR_KEY_metainfo).value_or(""sv);
    if (std::empty(filename) && std::empty(metainfo_base64))
    {
        done_cb(idle_data, Error::INVALID_PARAMS, "no filename or metainfo specified"sv);
        return;
    }

    auto const download_dir = args_in.value_if<std::string_view>(TR_KEY_download_dir);
    if (download_dir && tr_sys_path_is_relative(*download_dir))
    {
        done_cb(idle_data, Error::PATH_NOT_ABSOLUTE, "download directory path is not absolute"sv);
        return;
    }

    auto ctor = tr_ctor{ session };

    // set the optional parameters

    auto const cookies = args_in.value_if<std::string_view>(TR_KEY_cookies).value_or(""sv);

    if (download_dir && !std::empty(*download_dir))
    {
        ctor.set_download_dir(TR_FORCE, *download_dir);
    }

    if (auto const val = args_in.value_if<bool>(TR_KEY_paused))
    {
        ctor.set_paused(TR_FORCE, *val);
    }

    if (auto const val = args_in.value_if<int64_t>(TR_KEY_peer_limit))
    {
        ctor.set_peer_limit(TR_FORCE, static_cast<uint16_t>(*val));
    }

    if (auto const val = args_in.value_if<int64_t>(TR_KEY_bandwidthPriority))
    {
        ctor.set_bandwidth_priority(static_cast<tr_priority_t>(*val));
    }

    if (auto const val = args_in.find_if<tr_variant::Vector>(TR_KEY_files_unwanted))
    {
        auto const files = file_list_from_list(*val);
        ctor.set_files_wanted(std::data(files), std::size(files), false);
    }

    if (auto const val = args_in.find_if<tr_variant::Vector>(TR_KEY_files_wanted))
    {
        auto const files = file_list_from_list(*val);
        ctor.set_files_wanted(std::data(files), std::size(files), true);
    }

    if (auto const val = args_in.find_if<tr_variant::Vector>(TR_KEY_priority_low))
    {
        auto const files = file_list_from_list(*val);
        ctor.set_file_priorities(std::data(files), std::size(files), TR_PRI_LOW);
    }

    if (auto const* val = args_in.find_if<tr_variant::Vector>(TR_KEY_priority_normal))
    {
        auto const files = file_list_from_list(*val);
        ctor.set_file_priorities(std::data(files), std::size(files), TR_PRI_NORMAL);
    }

    if (auto const* val = args_in.find_if<tr_variant::Vector>(TR_KEY_priority_high))
    {
        auto const files = file_list_from_list(*val);
        ctor.set_file_priorities(std::data(files), std::size(files), TR_PRI_HIGH);
    }

    if (auto const* val = args_in.find_if<tr_variant::Vector>(TR_KEY_labels))
    {
        auto [labels, err, errmsg] = make_labels(*val);

        if (err != Error::SUCCESS)
        {
            done_cb(idle_data, err, errmsg);
            return;
        }

        ctor.set_labels(std::move(labels));
    }

    if (auto const val = args_in.value_if<bool>(TR_KEY_sequential_download); val)
    {
        ctor.set_sequential_download(TR_FORCE, *val);
    }

    if (auto const val = args_in.value_if<int64_t>(TR_KEY_sequential_download_from_piece); val)
    {
        ctor.set_sequential_download_from_piece(TR_FORCE, *val);
    }

    tr_logAddTrace(fmt::format("torrentAdd: filename is '{}'", filename));

    if (isCurlURL(filename))
    {
        auto* const d = new add_torrent_idle_data{ idle_data, std::move(ctor) };
        auto options = tr_web::FetchOptions{
            filename,
            [cb = std::move(done_cb)](tr_web::FetchResponse const& r) { onMetadataFetched(r, cb); },
            d,
        };
        options.cookies = cookies;
        session->fetch(std::move(options));
        return;
    }

    auto ok = false;

    if (std::empty(filename))
    {
        ok = ctor.set_metainfo(tr_base64_decode(metainfo_base64));
    }
    else if (tr_sys_path_exists(tr_pathbuf{ filename }))
    {
        ok = ctor.set_metainfo_from_file(filename);
    }
    else
    {
        ok = ctor.set_metainfo_from_magnet_link(filename);
    }

    if (!ok)
    {
        done_cb(idle_data, Error::UNRECOGNIZED_INFO, {});
        return;
    }

    add_torrent_impl(idle_data, done_cb, ctor);
}

// ---

void add_strings_from_var(std::set<std::string_view>& strings, tr_variant const& var)
{
    if (auto const val = var.value_if<std::string_view>())
    {
        strings.insert(*val);
        return;
    }

    if (auto const* val = var.get_if<tr_variant::Vector>(); val != nullptr)
    {
        for (auto const& vecvar : *val)
        {
            add_strings_from_var(strings, vecvar);
        }
    }
}

[[nodiscard]] std::pair<JsonRpc::Error::Code, std::string> groupGet(
    tr_session* session,
    tr_variant::Map const& args_in,
    tr_variant::Map& args_out)
{
    auto names = std::set<std::string_view>{};
    if (auto const iter = args_in.find(TR_KEY_name); iter != std::end(args_in))
    {
        add_strings_from_var(names, iter->second);
    }

    auto groups_vec = tr_variant::Vector{};
    for (auto const& [name, group] : session->bandwidthGroups())
    {
        if (names.empty() || names.count(name.sv()) > 0U)
        {
            auto const limits = group->get_limits();
            auto group_map = tr_variant::Map{ 6U };
            group_map.try_emplace(TR_KEY_honorsSessionLimits, group->are_parent_limits_honored(TR_UP));
            group_map.try_emplace(TR_KEY_name, name.sv());
            group_map.try_emplace(TR_KEY_speed_limit_down, limits.down_limit.count(Speed::Units::KByps));
            group_map.try_emplace(TR_KEY_speed_limit_down_enabled, limits.down_limited);
            group_map.try_emplace(TR_KEY_speed_limit_up, limits.up_limit.count(Speed::Units::KByps));
            group_map.try_emplace(TR_KEY_speed_limit_up_enabled, limits.up_limited);
            groups_vec.emplace_back(std::move(group_map));
        }
    }
    args_out.try_emplace(TR_KEY_group, std::move(groups_vec));

    return { JsonRpc::Error::SUCCESS, {} };
}

[[nodiscard]] std::pair<JsonRpc::Error::Code, std::string> groupSet(
    tr_session* session,
    tr_variant::Map const& args_in,
    tr_variant::Map& /*args_out*/)
{
    using namespace JsonRpc;

    auto const name = tr_strv_strip(args_in.value_if<std::string_view>(TR_KEY_name).value_or(""sv));
    if (std::empty(name))
    {
        return { Error::INVALID_PARAMS, "No group name given"s };
    }

    auto& group = session->getBandwidthGroup(name);
    auto limits = group.get_limits();

    if (auto const val = args_in.value_if<bool>(TR_KEY_speed_limit_down_enabled))
    {
        limits.down_limited = *val;
    }

    if (auto const val = args_in.value_if<bool>(TR_KEY_speed_limit_up_enabled))
    {
        limits.up_limited = *val;
    }

    if (auto const val = args_in.value_if<int64_t>(TR_KEY_speed_limit_down))
    {
        limits.down_limit = Speed{ *val, Speed::Units::KByps };
    }

    if (auto const val = args_in.value_if<int64_t>(TR_KEY_speed_limit_up))
    {
        limits.up_limit = Speed{ *val, Speed::Units::KByps };
    }

    group.set_limits(limits);

    if (auto const val = args_in.value_if<bool>(TR_KEY_honorsSessionLimits))
    {
        group.honor_parent_limits(TR_UP, *val);
        group.honor_parent_limits(TR_DOWN, *val);
    }

    return { Error::SUCCESS, {} };
}

// ---

[[nodiscard]] std::pair<JsonRpc::Error::Code, std::string> sessionSet(
    tr_session* session,
    tr_variant::Map const& args_in,
    tr_variant::Map& /*args_out*/)
{
    using namespace JsonRpc;

    auto const download_dir = args_in.value_if<std::string_view>(TR_KEY_download_dir);
    if (download_dir && tr_sys_path_is_relative(*download_dir))
    {
        return { Error::PATH_NOT_ABSOLUTE, "download directory path is not absolute"s };
    }

    auto const incomplete_dir = args_in.value_if<std::string_view>(TR_KEY_incomplete_dir);
    if (incomplete_dir && tr_sys_path_is_relative(*incomplete_dir))
    {
        return { Error::PATH_NOT_ABSOLUTE, "incomplete torrents directory path is not absolute"s };
    }

    if (auto const val = args_in.value_if<int64_t>(TR_KEY_cache_size_mb))
    {
        tr_sessionSetCacheLimit_MB(session, *val);
    }

    if (auto const val = args_in.value_if<int64_t>(TR_KEY_alt_speed_up))
    {
        tr_sessionSetAltSpeed_KBps(session, TR_UP, *val);
    }

    if (auto const val = args_in.value_if<int64_t>(TR_KEY_alt_speed_down))
    {
        tr_sessionSetAltSpeed_KBps(session, TR_DOWN, *val);
    }

    if (auto const val = args_in.value_if<bool>(TR_KEY_alt_speed_enabled))
    {
        tr_sessionUseAltSpeed(session, *val);
    }

    if (auto const val = args_in.value_if<int64_t>(TR_KEY_alt_speed_time_begin))
    {
        tr_sessionSetAltSpeedBegin(session, static_cast<size_t>(*val));
    }

    if (auto const val = args_in.value_if<int64_t>(TR_KEY_alt_speed_time_end))
    {
        tr_sessionSetAltSpeedEnd(session, static_cast<size_t>(*val));
    }

    if (auto const val = args_in.value_if<int64_t>(TR_KEY_alt_speed_time_day))
    {
        tr_sessionSetAltSpeedDay(session, static_cast<tr_sched_day>(*val));
    }

    if (auto const val = args_in.value_if<bool>(TR_KEY_alt_speed_time_enabled))
    {
        tr_sessionUseAltSpeedTime(session, *val);
    }

    if (auto const val = args_in.value_if<bool>(TR_KEY_blocklist_enabled))
    {
        session->set_blocklist_enabled(*val);
    }

    if (auto const val = args_in.value_if<std::string_view>(TR_KEY_blocklist_url))
    {
        session->setBlocklistUrl(*val);
    }

    if (download_dir && !std::empty(*download_dir))
    {
        session->setDownloadDir(*download_dir);
    }

    if (auto const val = args_in.value_if<int64_t>(TR_KEY_queue_stalled_minutes))
    {
        tr_sessionSetQueueStalledMinutes(session, static_cast<int>(*val));
    }

    if (auto const val = args_in.value_if<bool>(TR_KEY_queue_stalled_enabled))
    {
        tr_sessionSetQueueStalledEnabled(session, *val);
    }

    if (auto const val = args_in.value_if<std::string_view>(TR_KEY_default_trackers))
    {
        session->setDefaultTrackers(*val);
    }

    if (auto const val = args_in.value_if<int64_t>(TR_KEY_download_queue_size))
    {
        tr_sessionSetQueueSize(session, TR_DOWN, *val);
    }

    if (auto const val = args_in.value_if<bool>(TR_KEY_download_queue_enabled))
    {
        tr_sessionSetQueueEnabled(session, TR_DOWN, *val);
    }

    if (incomplete_dir && !std::empty(*incomplete_dir))
    {
        session->setIncompleteDir(*incomplete_dir);
    }

    if (auto const val = args_in.value_if<bool>(TR_KEY_incomplete_dir_enabled))
    {
        session->useIncompleteDir(*val);
    }

    if (auto const val = args_in.value_if<int64_t>(TR_KEY_peer_limit_global))
    {
        tr_sessionSetPeerLimit(session, *val);
    }

    if (auto const val = args_in.value_if<int64_t>(TR_KEY_peer_limit_per_torrent))
    {
        tr_sessionSetPeerLimitPerTorrent(session, *val);
    }

    if (auto const val = args_in.value_if<int64_t>(TR_KEY_reqq); val && val > 0)
    {
        session->set_reqq(*val);
    }

    if (auto const val = args_in.value_if<bool>(TR_KEY_pex_enabled))
    {
        tr_sessionSetPexEnabled(session, *val);
    }

    if (auto const val = args_in.value_if<bool>(TR_KEY_dht_enabled))
    {
        tr_sessionSetDHTEnabled(session, *val);
    }

    if (auto const val = args_in.value_if<bool>(TR_KEY_utp_enabled))
    {
        tr_sessionSetUTPEnabled(session, *val);
    }

    if (auto const val = args_in.value_if<bool>(TR_KEY_lpd_enabled))
    {
        tr_sessionSetLPDEnabled(session, *val);
    }

    if (auto const val = args_in.value_if<bool>(TR_KEY_peer_port_random_on_start))
    {
        tr_sessionSetPeerPortRandomOnStart(session, *val);
    }

    if (auto const val = args_in.value_if<int64_t>(TR_KEY_peer_port))
    {
        tr_sessionSetPeerPort(session, *val);
    }

    if (auto const val = args_in.value_if<bool>(TR_KEY_port_forwarding_enabled))
    {
        tr_sessionSetPortForwardingEnabled(session, *val);
    }

    if (auto const val = args_in.value_if<bool>(TR_KEY_rename_partial_files))
    {
        tr_sessionSetIncompleteFileNamingEnabled(session, *val);
    }

    if (auto const val = args_in.value_if<double>(TR_KEY_seedRatioLimit))
    {
        tr_sessionSetRatioLimit(session, *val);
    }

    if (auto const val = args_in.value_if<bool>(TR_KEY_seedRatioLimited))
    {
        tr_sessionSetRatioLimited(session, *val);
    }

    if (auto const val = args_in.value_if<int64_t>(TR_KEY_idle_seeding_limit))
    {
        tr_sessionSetIdleLimit(session, *val);
    }

    if (auto const val = args_in.value_if<bool>(TR_KEY_idle_seeding_limit_enabled))
    {
        tr_sessionSetIdleLimited(session, *val);
    }

    if (auto const val = args_in.value_if<bool>(TR_KEY_start_added_torrents))
    {
        tr_sessionSetPaused(session, !*val);
    }

    if (auto const val = args_in.value_if<bool>(TR_KEY_seed_queue_enabled))
    {
        tr_sessionSetQueueEnabled(session, TR_UP, *val);
    }

    if (auto const val = args_in.value_if<int64_t>(TR_KEY_seed_queue_size))
    {
        tr_sessionSetQueueSize(session, TR_UP, *val);
    }

    for (auto const& [enabled_key, script_key, script] : tr_session::Scripts)
    {
        if (auto const val = args_in.value_if<bool>(enabled_key))
        {
            session->useScript(script, *val);
        }

        if (auto const val = args_in.value_if<std::string_view>(script_key))
        {
            session->setScript(script, *val);
        }
    }

    if (auto const val = args_in.value_if<bool>(TR_KEY_trash_original_torrent_files))
    {
        tr_sessionSetDeleteSource(session, *val);
    }

    if (auto const val = args_in.value_if<int64_t>(TR_KEY_speed_limit_down))
    {
        session->set_speed_limit(TR_DOWN, Speed{ *val, Speed::Units::KByps });
    }

    if (auto const val = args_in.value_if<bool>(TR_KEY_speed_limit_down_enabled))
    {
        tr_sessionLimitSpeed(session, TR_DOWN, *val);
    }

    if (auto const val = args_in.value_if<int64_t>(TR_KEY_speed_limit_up))
    {
        session->set_speed_limit(TR_UP, Speed{ *val, Speed::Units::KByps });
    }

    if (auto const val = args_in.value_if<bool>(TR_KEY_speed_limit_up_enabled))
    {
        tr_sessionLimitSpeed(session, TR_UP, *val);
    }

    if (auto const val = args_in.value_if<std::string_view>(TR_KEY_encryption))
    {
        if (*val == "required"sv)
        {
            tr_sessionSetEncryption(session, TR_ENCRYPTION_REQUIRED);
        }
        else if (*val == "tolerated"sv)
        {
            tr_sessionSetEncryption(session, TR_CLEAR_PREFERRED);
        }
        else
        {
            tr_sessionSetEncryption(session, TR_ENCRYPTION_PREFERRED);
        }
    }

    if (auto const val = args_in.value_if<int64_t>(TR_KEY_anti_brute_force_threshold))
    {
        tr_sessionSetAntiBruteForceThreshold(session, static_cast<int>(*val));
    }

    if (auto const val = args_in.value_if<bool>(TR_KEY_anti_brute_force_enabled))
    {
        tr_sessionSetAntiBruteForceEnabled(session, *val);
    }

    if (auto const val = args_in.value_if<bool>(TR_KEY_sequential_download); val)
    {
        session->set_sequential_download(*val);
    }

    session->rpcNotify(TR_RPC_SESSION_CHANGED, nullptr);

    return { Error::SUCCESS, {} };
}

[[nodiscard]] std::pair<JsonRpc::Error::Code, std::string> sessionStats(
    tr_session* session,
    tr_variant::Map const& /*args_in*/,
    tr_variant::Map& args_out)
{
    auto const make_stats_map = [](auto const& stats)
    {
        auto stats_map = tr_variant::Map{ 5U };
        stats_map.try_emplace(TR_KEY_downloadedBytes, stats.downloadedBytes);
        stats_map.try_emplace(TR_KEY_filesAdded, stats.filesAdded);
        stats_map.try_emplace(TR_KEY_secondsActive, stats.secondsActive);
        stats_map.try_emplace(TR_KEY_sessionCount, stats.sessionCount);
        stats_map.try_emplace(TR_KEY_uploadedBytes, stats.uploadedBytes);
        return stats_map;
    };

    auto const& torrents = session->torrents();
    auto const total = std::size(torrents);
    auto const n_running = std::count_if(
        std::begin(torrents),
        std::end(torrents),
        [](auto const* tor) { return tor->is_running(); });

    args_out.reserve(std::size(args_out) + 7U);
    args_out.try_emplace(TR_KEY_activeTorrentCount, n_running);
    args_out.try_emplace(TR_KEY_cumulative_stats, make_stats_map(session->stats().cumulative()));
    args_out.try_emplace(TR_KEY_current_stats, make_stats_map(session->stats().current()));
    args_out.try_emplace(TR_KEY_downloadSpeed, session->piece_speed(TR_DOWN).base_quantity());
    args_out.try_emplace(TR_KEY_pausedTorrentCount, total - n_running);
    args_out.try_emplace(TR_KEY_torrentCount, total);
    args_out.try_emplace(TR_KEY_uploadSpeed, session->piece_speed(TR_UP).base_quantity());

    return { JsonRpc::Error::SUCCESS, {} };
}

[[nodiscard]] constexpr std::string_view getEncryptionModeString(tr_encryption_mode mode)
{
    switch (mode)
    {
    case TR_CLEAR_PREFERRED:
        return "tolerated"sv;

    case TR_ENCRYPTION_REQUIRED:
        return "required"sv;

    default:
        return "preferred"sv;
    }
}

[[nodiscard]] auto values_get_units()
{
    using namespace libtransmission::Values;

    auto const make_units_vec = [](auto const& units)
    {
        auto units_vec = tr_variant::Vector{};
        for (size_t i = 0;; ++i)
        {
            auto const display_name = units.display_name(i);
            if (std::empty(display_name))
            {
                break;
            }
            units_vec.emplace_back(display_name);
        }
        return units_vec;
    };

    auto units_map = tr_variant::Map{ 6U };
    units_map.try_emplace(TR_KEY_memory_bytes, Memory::units().base());
    units_map.try_emplace(TR_KEY_memory_units, make_units_vec(Memory::units()));
    units_map.try_emplace(TR_KEY_size_bytes, Storage::units().base());
    units_map.try_emplace(TR_KEY_size_units, make_units_vec(Storage::units()));
    units_map.try_emplace(TR_KEY_speed_bytes, Speed::units().base());
    units_map.try_emplace(TR_KEY_speed_units, make_units_vec(Speed::units()));
    return tr_variant{ std::move(units_map) };
}

[[nodiscard]] tr_variant make_session_field(tr_session const& session, tr_quark const key)
{
    // clang-format off
    switch (key)
    {
    case TR_KEY_alt_speed_down: return tr_sessionGetAltSpeed_KBps(&session, TR_DOWN);
    case TR_KEY_alt_speed_enabled: return tr_sessionUsesAltSpeed(&session);
    case TR_KEY_alt_speed_time_begin: return tr_sessionGetAltSpeedBegin(&session);
    case TR_KEY_alt_speed_time_day: return tr_sessionGetAltSpeedDay(&session);
    case TR_KEY_alt_speed_time_enabled: return tr_sessionUsesAltSpeedTime(&session);
    case TR_KEY_alt_speed_time_end: return tr_sessionGetAltSpeedEnd(&session);
    case TR_KEY_alt_speed_up: return tr_sessionGetAltSpeed_KBps(&session, TR_UP);
    case TR_KEY_anti_brute_force_enabled: return tr_sessionGetAntiBruteForceEnabled(&session);
    case TR_KEY_anti_brute_force_threshold: return tr_sessionGetAntiBruteForceThreshold(&session);
    case TR_KEY_blocklist_enabled: return session.blocklist_enabled();
    case TR_KEY_blocklist_size: return tr_blocklistGetRuleCount(&session);
    case TR_KEY_blocklist_url: return session.blocklistUrl();
    case TR_KEY_cache_size_mb: return tr_sessionGetCacheLimit_MB(&session);
    case TR_KEY_config_dir: return session.configDir();
    case TR_KEY_default_trackers: return session.defaultTrackersStr();
    case TR_KEY_dht_enabled: return session.allowsDHT();
    case TR_KEY_download_dir: return session.downloadDir();
    case TR_KEY_download_dir_free_space: return tr_sys_path_get_capacity(session.downloadDir()).value_or(tr_sys_path_capacity{}).free;
    case TR_KEY_download_queue_enabled: return session.queueEnabled(TR_DOWN);
    case TR_KEY_download_queue_size: return session.queueSize(TR_DOWN);
    case TR_KEY_encryption: return getEncryptionModeString(tr_sessionGetEncryption(&session));
    case TR_KEY_idle_seeding_limit: return session.idleLimitMinutes();
    case TR_KEY_idle_seeding_limit_enabled: return session.isIdleLimited();
    case TR_KEY_incomplete_dir: return session.incompleteDir();
    case TR_KEY_incomplete_dir_enabled: return session.useIncompleteDir();
    case TR_KEY_lpd_enabled: return session.allowsLPD();
    case TR_KEY_peer_limit_global: return session.peerLimit();
    case TR_KEY_peer_limit_per_torrent: return session.peerLimitPerTorrent();
    case TR_KEY_peer_port: return session.advertisedPeerPort().host();
    case TR_KEY_peer_port_random_on_start: return session.isPortRandom();
    case TR_KEY_pex_enabled: return session.allows_pex();
    case TR_KEY_port_forwarding_enabled: return tr_sessionIsPortForwardingEnabled(&session);
    case TR_KEY_queue_stalled_enabled: return session.queueStalledEnabled();
    case TR_KEY_queue_stalled_minutes: return session.queueStalledMinutes();
    case TR_KEY_rename_partial_files: return session.isIncompleteFileNamingEnabled();
    case TR_KEY_reqq: return session.reqq();
    case TR_KEY_rpc_version: return RpcVersion;
    case TR_KEY_rpc_version_minimum: return RpcVersionMin;
    case TR_KEY_rpc_version_semver: return RpcVersionSemver;
    case TR_KEY_script_torrent_added_enabled: return session.useScript(TR_SCRIPT_ON_TORRENT_ADDED);
    case TR_KEY_script_torrent_added_filename: return session.script(TR_SCRIPT_ON_TORRENT_ADDED);
    case TR_KEY_script_torrent_done_enabled: return session.useScript(TR_SCRIPT_ON_TORRENT_DONE);
    case TR_KEY_script_torrent_done_filename: return session.script(TR_SCRIPT_ON_TORRENT_DONE);
    case TR_KEY_script_torrent_done_seeding_enabled: return session.useScript(TR_SCRIPT_ON_TORRENT_DONE_SEEDING);
    case TR_KEY_script_torrent_done_seeding_filename: return session.script(TR_SCRIPT_ON_TORRENT_DONE_SEEDING);
    case TR_KEY_seedRatioLimit: return session.desiredRatio();
    case TR_KEY_seedRatioLimited: return session.isRatioLimited();
    case TR_KEY_seed_queue_enabled: return session.queueEnabled(TR_UP);
    case TR_KEY_seed_queue_size: return session.queueSize(TR_UP);
    case TR_KEY_sequential_download: return session.sequential_download();
    case TR_KEY_session_id: return session.sessionId();
    case TR_KEY_speed_limit_down: return session.speed_limit(TR_DOWN).count(Speed::Units::KByps);
    case TR_KEY_speed_limit_down_enabled: return session.is_speed_limited(TR_DOWN);
    case TR_KEY_speed_limit_up: return session.speed_limit(TR_UP).count(Speed::Units::KByps);
    case TR_KEY_speed_limit_up_enabled: return session.is_speed_limited(TR_UP);
    case TR_KEY_start_added_torrents: return !session.shouldPauseAddedTorrents();
    case TR_KEY_tcp_enabled: return session.allowsTCP();
    case TR_KEY_trash_original_torrent_files: return session.shouldDeleteSource();
    case TR_KEY_units: return values_get_units();
    case TR_KEY_utp_enabled: return session.allowsUTP();
    case TR_KEY_version: return LONG_VERSION_STRING;
    default: return tr_variant{};
    }
    // clang-format on
}

namespace session_get_helpers
{
[[nodiscard]] auto get_session_fields(tr_variant::Vector const* fields_vec)
{
    auto fields = std::set<tr_quark>{};

    if (fields_vec != nullptr)
    {
        for (auto const& field_var : *fields_vec)
        {
            if (auto const field_name = field_var.value_if<std::string_view>())
            {
                if (auto const field_id = tr_quark_lookup(*field_name); field_id)
                {
                    fields.insert(*field_id);
                }
            }
        }
    }

    if (std::empty(fields)) // no fields specified; get them all
    {
        for (tr_quark field_id = TR_KEY_NONE + 1; field_id < TR_N_KEYS; ++field_id)
        {
            fields.insert(field_id);
        }
    }

    return fields;
}
} // namespace session_get_helpers

[[nodiscard]] std::pair<JsonRpc::Error::Code, std::string> sessionGet(
    tr_session* session,
    tr_variant::Map const& args_in,
    tr_variant::Map& args_out)
{
    using namespace session_get_helpers;

    for (auto const key : get_session_fields(args_in.find_if<tr_variant::Vector>(TR_KEY_fields)))
    {
        if (auto var = make_session_field(*session, key); var.has_value())
        {
            args_out.try_emplace(key, std::move(var));
        }
    }

    return { JsonRpc::Error::SUCCESS, {} };
}

[[nodiscard]] std::pair<JsonRpc::Error::Code, std::string> freeSpace(
    tr_session* /*session*/,
    tr_variant::Map const& args_in,
    tr_variant::Map& args_out)
{
    using namespace JsonRpc;

    auto const path = args_in.value_if<std::string_view>(TR_KEY_path);
    if (!path)
    {
        return { Error::INVALID_PARAMS, "directory path argument is missing"s };
    }

    if (tr_sys_path_is_relative(*path))
    {
        return { Error::PATH_NOT_ABSOLUTE, "directory path is not absolute"s };
    }

    // get the free space
    auto const old_errno = errno;
    auto error = tr_error{};
    auto const capacity = tr_sys_path_get_capacity(*path, &error);
    errno = old_errno;

    // response
    args_out.try_emplace(TR_KEY_path, *path);
    args_out.try_emplace(TR_KEY_size_bytes, capacity ? capacity->free : -1);
    args_out.try_emplace(TR_KEY_total_size, capacity ? capacity->total : -1);

    if (error)
    {
        return { Error::SYSTEM_ERROR, tr_strerror(error.code()) };
    }
    return { Error::SUCCESS, {} };
}

// ---

[[nodiscard]] std::pair<JsonRpc::Error::Code, std::string> sessionClose(
    tr_session* session,
    tr_variant::Map const& /*args_in*/,
    tr_variant::Map& /*args_out*/)
{
    session->rpcNotify(TR_RPC_SESSION_CLOSE, nullptr);
    return { JsonRpc::Error::SUCCESS, {} };
}

// ---

using SyncHandler = std::pair<JsonRpc::Error::Code, std::string> (*)(tr_session*, tr_variant::Map const&, tr_variant::Map&);

auto constexpr SyncHandlers = std::array<std::tuple<std::string_view, SyncHandler, bool /*has_side_effects*/>, 20U>{ {
    { "free-space"sv, freeSpace, false },
    { "group-get"sv, groupGet, false },
    { "group-set"sv, groupSet, true },
    { "queue-move-bottom"sv, queueMoveBottom, true },
    { "queue-move-down"sv, queueMoveDown, true },
    { "queue-move-top"sv, queueMoveTop, true },
    { "queue-move-up"sv, queueMoveUp, true },
    { "session-close"sv, sessionClose, true },
    { "session-get"sv, sessionGet, false },
    { "session-set"sv, sessionSet, true },
    { "session-stats"sv, sessionStats, false },
    { "torrent-get"sv, torrentGet, false },
    { "torrent-reannounce"sv, torrentReannounce, true },
    { "torrent-remove"sv, torrentRemove, true },
    { "torrent-set"sv, torrentSet, true },
    { "torrent-set-location"sv, torrentSetLocation, true },
    { "torrent-start"sv, torrentStart, true },
    { "torrent-start-now"sv, torrentStartNow, true },
    { "torrent-stop"sv, torrentStop, true },
    { "torrent-verify"sv, torrentVerify, true },
} };

using AsyncHandler = void (*)(tr_session*, tr_variant::Map const&, DoneCb&&, tr_rpc_idle_data*);

auto constexpr AsyncHandlers = std::array<std::tuple<std::string_view, AsyncHandler, bool /*has_side_effects*/>, 4U>{ {
    { "blocklist-update"sv, blocklistUpdate, true },
    { "port-test"sv, portTest, false },
    { "torrent-add"sv, torrentAdd, true },
    { "torrent-rename-path"sv, torrentRenamePath, true },
} };

void noop_response_callback(tr_session* /*session*/, tr_variant&& /*response*/)
{
}

void tr_rpc_request_exec_impl(tr_session* session, tr_variant const& request, tr_rpc_response_func&& callback, bool is_batch)
{
    using namespace JsonRpc;

    if (!callback)
    {
        callback = noop_response_callback;
    }

    auto const* const map = request.get_if<tr_variant::Map>();
    if (map == nullptr)
    {
        callback(
            session,
            build_response(
                Error::INVALID_REQUEST,
                nullptr,
                Error::build_data(is_batch ? "request must be an Object"sv : "request must be an Array or Object"sv, {})));
        return;
    }

    auto is_jsonrpc = false;
    if (auto jsonrpc = map->value_if<std::string_view>(TR_KEY_jsonrpc); jsonrpc == Version)
    {
        is_jsonrpc = true;
    }
    else if (jsonrpc || is_batch)
    {
        callback(
            session,
            build_response(Error::INVALID_REQUEST, nullptr, Error::build_data("JSON-RPC version is not 2.0"sv, {})));
        return;
    }

    auto const empty_params = tr_variant::Map{};
    auto const* params = map->find_if<tr_variant::Map>(is_jsonrpc ? TR_KEY_params : TR_KEY_arguments);
    if (params == nullptr)
    {
        params = &empty_params;
    }

    auto const method_name = map->value_if<std::string_view>(TR_KEY_method).value_or(""sv);

    auto data = tr_rpc_idle_data{};
    data.session = session;
    if (is_jsonrpc)
    {
        if (auto it_id = map->find(TR_KEY_id); it_id != std::end(*map))
        {
            auto const& id = it_id->second;
            switch (id.index())
            {
            case tr_variant::StringIndex:
            case tr_variant::IntIndex:
            case tr_variant::DoubleIndex:
            case tr_variant::NullIndex:
                data.id.merge(id); // copy
                break;
            default:
                callback(
                    session,
                    build_response(
                        Error::INVALID_REQUEST,
                        nullptr,
                        Error::build_data("id type must be String, Number, or Null"sv, {})));
                return;
            }
        }
    }
    else if (auto tag = map->value_if<int64_t>(TR_KEY_tag); tag)
    {
        data.id = *tag;
    }
    data.callback = std::move(callback);

    auto const is_notification = is_jsonrpc && !data.id.has_value();

    auto done_cb = is_jsonrpc ? tr_rpc_idle_done : tr_rpc_idle_done_legacy;

    auto const test = [method_name](auto const& handler)
    {
        auto const& name = std::get<0>(handler);
        return name == method_name;
    };

    if (auto const end = std::end(AsyncHandlers), handler = std::find_if(std::begin(AsyncHandlers), end, test); handler != end)
    {
        auto const& [name, func, has_side_effects] = *handler;
        if (is_notification && !has_side_effects)
        {
            done_cb(&data, Error::SUCCESS, {});
            return;
        }

        func(
            session,
            *params,
            [cb = std::move(done_cb)](tr_rpc_idle_data* d, Error::Code code, std::string_view errmsg)
            {
                cb(d, code, errmsg);
                delete d;
            },
            new tr_rpc_idle_data{ std::move(data) });
        return;
    }

    if (auto const end = std::end(SyncHandlers), handler = std::find_if(std::begin(SyncHandlers), end, test); handler != end)
    {
        auto const& [name, func, has_side_effects] = *handler;
        if (is_notification && !has_side_effects)
        {
            done_cb(&data, Error::SUCCESS, {});
            return;
        }

        auto const [err, errmsg] = func(session, *params, data.args_out);
        done_cb(&data, err, errmsg);
        return;
    }

    // couldn't find a handler
    done_cb(&data, Error::METHOD_NOT_FOUND, is_jsonrpc ? ""sv : "no method name"sv);
}

void tr_rpc_request_exec_batch(tr_session* session, tr_variant::Vector const& requests, tr_rpc_response_func&& callback)
{
    auto const n_requests = std::size(requests);
    auto responses = std::make_shared<tr_variant::Vector>(n_requests);
    auto n_responses = std::make_shared<size_t>();
    auto cb = std::make_shared<tr_rpc_response_func>(std::move(callback));

    for (size_t i = 0U; i < n_requests; ++i)
    {
        tr_rpc_request_exec_impl(
            session,
            requests[i],
            [responses, n_requests, n_responses, i, cb](tr_session* s, tr_variant&& response)
            {
                (*responses)[i] = std::move(response);

                if (++(*n_responses) >= n_requests)
                {
                    // Remove notifications from reply
                    auto const it_end = std::remove_if(
                        std::begin(*responses),
                        std::end(*responses),
                        [](auto const& r) { return !r.has_value(); });
                    responses->erase(it_end, std::end(*responses));

                    (*cb)(s, !std::empty(*responses) ? std::move(*responses) : tr_variant{});
                }
            },
            true);
    }
}

} // namespace

void tr_rpc_request_exec(tr_session* session, tr_variant const& request, tr_rpc_response_func&& callback)
{
    auto const lock = session->unique_lock();

    if (auto const* const vec = request.get_if<tr_variant::Vector>(); vec != nullptr)
    {
        tr_rpc_request_exec_batch(session, *vec, std::move(callback));
        return;
    }

    tr_rpc_request_exec_impl(session, request, std::move(callback), false);
}

void tr_rpc_request_exec(tr_session* session, std::string_view request, tr_rpc_response_func&& callback)
{
    using namespace JsonRpc;

    auto serde = tr_variant_serde::json().inplace();
    if (auto otop = serde.parse(request); otop)
    {
        tr_rpc_request_exec(session, *otop, std::move(callback));
        return;
    }

<<<<<<< HEAD
    callback(session, build_response(Error::PARSE_ERROR, nullptr, Error::build_data(serde.error_.message(), {})));
}

/**
 * Munge the URI into a usable form.
 *
 * We have very loose typing on this to make the URIs as simple as possible:
 * - anything not a 'tag' or 'method' is automatically in 'arguments'
 * - values that are all-digits are numbers
 * - values that are all-digits or commas are number lists
 * - all other values are strings
 */
tr_variant tr_rpc_parse_list_str(std::string_view str)
{
    auto const values = tr_num_parse_range(str);
    auto const n_values = std::size(values);

    if (n_values == 0)
    {
        return { str };
    }

    if (n_values == 1)
    {
        return { values[0] };
    }

    auto num_vec = tr_variant::Vector{};
    num_vec.resize(n_values);
    std::copy_n(std::cbegin(values), n_values, std::begin(num_vec));
    return { std::move(num_vec) };
=======
    callback(session, tr_variant{ std::move(response) });
>>>>>>> 0f7f460c
}<|MERGE_RESOLUTION|>--- conflicted
+++ resolved
@@ -82,6 +82,8 @@
         return "system error"sv;
     case FILE_IDX_OOR:
         return "file index out of range"sv;
+    case PIECE_IDX_OOR:
+        return "piece index out of range"sv;
     case HTTP_ERROR:
         return "HTTP error from backend service"sv;
     case CORRUPT_TORRENT:
@@ -1049,25 +1051,25 @@
     return { err, std::move(errmsg) };
 }
 
-<<<<<<< HEAD
+[[nodiscard]] std::pair<JsonRpc::Error::Code, std::string> set_sequential_download_from_piece(
+    tr_torrent& tor,
+    tr_piece_index_t piece)
+{
+    using namespace JsonRpc;
+
+    if (piece >= tor.piece_count())
+    {
+        return { Error::PIECE_IDX_OOR, "piece to sequentially download from is outside pieces range"s };
+    }
+
+    tor.set_sequential_download_from_piece(piece);
+    return { Error::SUCCESS, {} }; // no error
+}
+
 [[nodiscard]] std::pair<JsonRpc::Error::Code, std::string> set_file_dls(
     tr_torrent* tor,
     bool wanted,
     tr_variant::Vector const& files_vec)
-=======
-char const* set_sequential_download_from_piece(tr_torrent& tor, tr_piece_index_t piece)
-{
-    if (piece >= tor.piece_count())
-    {
-        return "piece to sequentially download from is outside pieces range";
-    }
-
-    tor.set_sequential_download_from_piece(piece);
-    return nullptr; // no error
-}
-
-[[nodiscard]] char const* set_file_dls(tr_torrent* tor, bool wanted, tr_variant::Vector const& files_vec)
->>>>>>> 0f7f460c
 {
     auto const [indices, err, errmsg] = get_file_indices(tor, files_vec);
     if (err == JsonRpc::Error::SUCCESS)
@@ -1225,9 +1227,9 @@
             tor->set_sequential_download(*val);
         }
 
-        if (auto const val = args_in.value_if<int64_t>(TR_KEY_sequential_download_from_piece); val && errmsg == nullptr)
-        {
-            errmsg = set_sequential_download_from_piece(*tor, *val);
+        if (auto const val = args_in.value_if<int64_t>(TR_KEY_sequential_download_from_piece); val && err == Error::SUCCESS)
+        {
+            std::tie(err, errmsg) = set_sequential_download_from_piece(*tor, *val);
         }
 
         if (auto const val = args_in.value_if<bool>(TR_KEY_downloadLimited))
@@ -2619,39 +2621,5 @@
         return;
     }
 
-<<<<<<< HEAD
     callback(session, build_response(Error::PARSE_ERROR, nullptr, Error::build_data(serde.error_.message(), {})));
-}
-
-/**
- * Munge the URI into a usable form.
- *
- * We have very loose typing on this to make the URIs as simple as possible:
- * - anything not a 'tag' or 'method' is automatically in 'arguments'
- * - values that are all-digits are numbers
- * - values that are all-digits or commas are number lists
- * - all other values are strings
- */
-tr_variant tr_rpc_parse_list_str(std::string_view str)
-{
-    auto const values = tr_num_parse_range(str);
-    auto const n_values = std::size(values);
-
-    if (n_values == 0)
-    {
-        return { str };
-    }
-
-    if (n_values == 1)
-    {
-        return { values[0] };
-    }
-
-    auto num_vec = tr_variant::Vector{};
-    num_vec.resize(n_values);
-    std::copy_n(std::cbegin(values), n_values, std::begin(num_vec));
-    return { std::move(num_vec) };
-=======
-    callback(session, tr_variant{ std::move(response) });
->>>>>>> 0f7f460c
 }