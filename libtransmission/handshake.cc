--- conflicted
+++ resolved
@@ -430,12 +430,8 @@
     tr_logAddTraceHand(this, "reading obfuscated torrent hash...");
     peer_io->read_bytes(std::data(x_or), std::size(x_or));
 
-<<<<<<< HEAD
     auto obfuscated_hash = tr_sha1_digest_t{};
-    auto const req3 = tr_sha1::digest("req3"sv, dh_.secret());
-=======
     auto const req3 = tr_sha1::digest("req3"sv, get_dh().secret());
->>>>>>> 752d6fec
     for (size_t i = 0; i < std::size(obfuscated_hash); ++i)
     {
         obfuscated_hash[i] = x_or[i] ^ req3[i];
