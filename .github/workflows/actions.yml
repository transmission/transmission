--- conflicted
+++ resolved
@@ -285,13 +285,9 @@
             libnatpmp-dev \
             libpsl-dev \
             libssl-dev \
-<<<<<<< HEAD
             libutfcpp-dev \
             ninja-build \
             rapidjson-dev
-=======
-            ninja-build
->>>>>>> 9dd9aab9
       - name: Get Source
         uses: actions/checkout@v4
         with:
