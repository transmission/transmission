--- conflicted
+++ resolved
@@ -187,11 +187,7 @@
           echo '${{ toJSON(runner) }}'
           sw_vers
       - name: Get Dependencies
-<<<<<<< HEAD
-        run: brew install cmake gettext libdeflate libevent libnatpmp libpsl miniupnpc ninja node
-=======
         run: brew install cmake gettext libdeflate libevent libnatpmp libpsl@0.21.1 miniupnpc ninja
->>>>>>> e3a577c2
       - name: Get Dependencies (GTK)
         if: ${{ needs.what-to-make.outputs.make-gtk == 'true' }}
         run: brew install gtkmm3 libjpeg
@@ -464,11 +460,7 @@
           echo '${{ toJSON(runner) }}'
           sw_vers
       - name: Get Dependencies
-<<<<<<< HEAD
-        run: brew install cmake gettext libdeflate libevent libnatpmp libpsl miniupnpc ninja node
-=======
         run: brew install cmake gettext libdeflate libevent libnatpmp libpsl@0.21.1 miniupnpc ninja
->>>>>>> e3a577c2
       - name: Get Dependencies (GTK)
         if: ${{ needs.what-to-make.outputs.make-gtk == 'true' }}
         run: brew install gtkmm3 libjpeg
